--- conflicted
+++ resolved
@@ -1510,11 +1510,7 @@
         // the assignment.
 
     template <class OTHER_TYPE>
-<<<<<<< HEAD
-    bcema_SharedPtr<TYPE>& operator=(bsl::auto_ptr<OTHER_TYPE>& rhs);
-=======
     bcema_SharedPtr<TYPE>& operator=(bsl::auto_ptr<OTHER_TYPE> rhs);
->>>>>>> e051b1c5
         // Transfer ownership to this shared pointer of the modifiable object
         // managed by the 'rhs' auto pointer to the parameterized 'OTHER_TYPE',
         // using the 'delete' operator to destroy the shared object when the
@@ -1557,11 +1553,7 @@
         // delete' if an allocator is not specified.
 
     template <class OTHER_TYPE, class DELETER>
-<<<<<<< HEAD
-    void load(OTHER_TYPE   *ptr,
-=======
     void load(OTHER_TYPE       *ptr,
->>>>>>> e051b1c5
               const DELETER&    deleter,
               bslma::Allocator *basicAllocator);
         // Modify this shared pointer to manage the modifiable object of the
@@ -1599,11 +1591,7 @@
 
     template <class OTHER_TYPE>
     void loadAlias(const bcema_SharedPtr<OTHER_TYPE>&  source,
-<<<<<<< HEAD
-                   TYPE                                   *object);
-=======
                    TYPE                               *object);
->>>>>>> e051b1c5
         // Modify this shared pointer to manage the same modifiable object (if
         // any) as the specified 'source' shared pointer to the parameterized
         // 'OTHER_TYPE', and refer to the modifiable object at the
@@ -2117,14 +2105,9 @@
 {
     typedef bcema_SharedPtrOutofplaceRep<OTHER_TYPE, DELETER *> RepMaker;
 
-<<<<<<< HEAD
-    bslma::Allocator *defaltAllocator = bslma::Default::defaultAllocator();
-    return RepMaker::makeOutofplaceRep(ptr, defaltAllocator, defaltAllocator);
-=======
     bslma::Allocator *defaultAllocator = bslma::Default::defaultAllocator();
 //    return RepMaker::makeOutofplaceRep(ptr, defaltAllocator, defaltAllocator);
     return RepMaker::makeOutofplaceRep(ptr, deleter, defaultAllocator);
->>>>>>> e051b1c5
 }
 
 template <class TYPE>
@@ -2150,7 +2133,6 @@
 
 template <class TYPE>
 template <class OTHER_TYPE>
-<<<<<<< HEAD
 inline
 bcema_SharedPtr<TYPE>::bcema_SharedPtr(OTHER_TYPE *ptr)
 : d_ptr_p(ptr)
@@ -2187,44 +2169,6 @@
 template <class TYPE>
 template <class OTHER_TYPE, class DISPATCH>
 inline
-=======
-inline
-bcema_SharedPtr<TYPE>::bcema_SharedPtr(OTHER_TYPE *ptr)
-: d_ptr_p(ptr)
-{
-    typedef bcema_SharedPtrOutofplaceRep<OTHER_TYPE, bslma::Allocator *>
-                                                                      RepMaker;
-
-    bslma::Allocator *defaultAllocator = bslma::Default::defaultAllocator();
-    d_rep_p = RepMaker::makeOutofplaceRep(ptr,
-                                          defaultAllocator,
-                                          defaultAllocator);
-}
-
-template <class TYPE>
-template <class OTHER_TYPE>
-bcema_SharedPtr<TYPE>::bcema_SharedPtr(OTHER_TYPE       *ptr,
-                                       bslma::Allocator *basicAllocator)
-: d_ptr_p(ptr)
-{
-    typedef bcema_SharedPtrOutofplaceRep<OTHER_TYPE, bslma::Allocator *>
-                                                                      RepMaker;
-
-    d_rep_p = RepMaker::makeOutofplaceRep(ptr, basicAllocator, basicAllocator);
-}
-
-template <class TYPE>
-inline
-bcema_SharedPtr<TYPE>::bcema_SharedPtr(TYPE *ptr, bcema_SharedPtrRep *rep)
-: d_ptr_p(ptr)
-, d_rep_p(rep)
-{
-}
-
-template <class TYPE>
-template <class OTHER_TYPE, class DISPATCH>
-inline
->>>>>>> e051b1c5
 bcema_SharedPtr<TYPE>::bcema_SharedPtr(OTHER_TYPE       *ptr,
                                        DISPATCH *const&  dispatch)
 : d_ptr_p(ptr)
@@ -2239,7 +2183,6 @@
                                        const DELETER&    deleter,
                                        bslma::Allocator *basicAllocator)
 : d_ptr_p(ptr)
-<<<<<<< HEAD
 {
     typedef bcema_SharedPtrOutofplaceRep<OTHER_TYPE, DELETER> RepMaker;
 
@@ -2255,30 +2198,12 @@
 }
 
 template <class TYPE>
-=======
-{
-    typedef bcema_SharedPtrOutofplaceRep<OTHER_TYPE, DELETER> RepMaker;
-
-    d_rep_p = RepMaker::makeOutofplaceRep(ptr, deleter, basicAllocator);
-}
-
-template <class TYPE>
-inline
-bcema_SharedPtr<TYPE>::bcema_SharedPtr(bsl::nullptr_t, bslma::Allocator *)
-: d_ptr_p(0)
-, d_rep_p(0)
-{
-}
-
-template <class TYPE>
->>>>>>> e051b1c5
 template <class DELETER>
 inline
 bcema_SharedPtr<TYPE>::bcema_SharedPtr(bsl::nullptr_t,  // argument is not used
                                        const DELETER&    deleter,
                                        bslma::Allocator *basicAllocator)
 : d_ptr_p(0)
-<<<<<<< HEAD
 {
     typedef bcema_SharedPtrOutofplaceRep<TYPE, DELETER> RepMaker;
 
@@ -2294,23 +2219,6 @@
 }
 
 template <class TYPE>
-=======
-{
-    typedef bcema_SharedPtrOutofplaceRep<TYPE, DELETER> RepMaker;
-
-    d_rep_p = RepMaker::makeOutofplaceRep(0, deleter, basicAllocator);
-}
-
-template <class TYPE>
-inline
-bcema_SharedPtr<TYPE>::bcema_SharedPtr(bcema_SharedPtrRep *rep)
-: d_ptr_p(rep ? reinterpret_cast<TYPE *>(rep->originalPtr()) : 0)
-, d_rep_p(rep)
-{
-}
-
-template <class TYPE>
->>>>>>> e051b1c5
 template <class OTHER_TYPE>
 bcema_SharedPtr<TYPE>::bcema_SharedPtr(
                                   bdema_ManagedPtr<OTHER_TYPE>  managedPtr,
@@ -2340,13 +2248,8 @@
 template <class TYPE>
 template <class OTHER_TYPE>
 bcema_SharedPtr<TYPE>::bcema_SharedPtr(
-<<<<<<< HEAD
-                                    bsl::auto_ptr<OTHER_TYPE>&  autoPtr,
-                                    bslma::Allocator           *basicAllocator)
-=======
                                      bsl::auto_ptr<OTHER_TYPE>  autoPtr,
                                      bslma::Allocator          *basicAllocator)
->>>>>>> e051b1c5
 : d_ptr_p(autoPtr.get())
 , d_rep_p(0)
 {
@@ -2451,11 +2354,7 @@
 template <class TYPE>
 template <class OTHER_TYPE>
 bcema_SharedPtr<TYPE>& bcema_SharedPtr<TYPE>::operator=(
-<<<<<<< HEAD
-                                            bsl::auto_ptr<OTHER_TYPE>& rhs)
-=======
                                                  bsl::auto_ptr<OTHER_TYPE> rhs)
->>>>>>> e051b1c5
 {
     SelfType(rhs).swap(*this);
     return *this;
