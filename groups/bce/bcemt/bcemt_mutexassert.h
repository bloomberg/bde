// bcemt_mutexassert.h                                                -*-C++-*-
#ifndef INCLUDED_BCEMT_MUTEXASSERT
#define INCLUDED_BCEMT_MUTEXASSERT

#ifndef INCLUDED_BDES_IDENT
#include <bdes_ident.h>
#endif
BDES_IDENT("$Id: $")

//@PURPOSE: Provide an assert macro for verifying that a mutex is locked.
//
//@CLASSES:
//
//@MACROS:
//  BCEMT_MUTEXASSERT_IS_LOCKED: verify a mutex is locked in non-opt modes
//  BCEMT_MUTEXASSERT_IS_LOCKED_SAFE: verify a mutex is locked in safe mode
//  BCEMT_MUTEXASSERT_IS_LOCKED_OPT: verify a mutex is locked in all modes
//
//@SEE_ALSO: bcemt_mutex
//
//@DESCRIPTION: This component provides macros for asserting that a mutex is
// locked.  It does not distinguish between locks held by the current thread or
// other threads.  If the macro is active in the current build mode, when the
// macro is called, if the supplied mutex is unlocked, the assert handler
// installed for 'BSLS_ASSERT' will be called.  The assert handler installed by
// default will report an error and abort the task.
//
// The three macros defined by the component are analogous to the macros
// defined by 'BSLS_ASSERT':
//
<<<<<<< HEAD
//: o 'BCEMT_MUTEXASSERT_IS_LOCKED': active when 'BSLS_ASSERT' is active
//
//: o 'BCEMT_MUTEXASSERT_IS_LOCKED_SAFE': active when 'BSLS_ASSERT_SAFE' is
//:   active
//
//: o 'BCEMT_MUTEXASSERT_IS_LOCKED_OPT': active when 'BSLS_ASSERT_OPT' is
=======
//: o 'BCEMT_ASSERTMUTEX_IS_LOCKED': active when 'BSLS_ASSERT' is active
//:
//: o 'BCEMT_ASSERTMUTEX_IS_LOCKED_SAFE': active when 'BSLS_ASSERT_SAFE' is
//:   active
//:
//: o 'BCEMT_ASSERTMUTEX_IS_LOCKED_OPT': active when 'BSLS_ASSERT_OPT' is
>>>>>>> 78e11b90
//:   active
//
// In build modes where any one of these macros is not active, calling it will
// have no effect.
//
// If any of these asserts are in effect and fail (because the mutex in
// question was unlocked), the behavior parallels the behavior of the assertion
// macros defined in 'bsls_assert.h' -- 'bsls::Assert::invokeHandler' is
// called, with a source code expression, the name of the source file, and the
// line number in the source file where the macro was called.  If the default
// handler is installed, this will result in an error message and an abort.
//
///Usage
///-----
// This section illustrates intended use of this component.
//
///Example 1: Checking Consistency Within a Private Method
///- - - - - - - - - - - - - - - - - - - - - - - - - - - -
// Sometimes multithreaded code is written such that the author of a function
// requires that a caller has already acquired a mutex.  The
// 'BCEMT__ASSERTMUTEX_IS_LOCKED*' family of assertions allows the programmers
// to verify, using defensive programming techniques, that the mutex in
// question is indeed locked.
//
// Suppose we have a fully thread-safe queue that contains 'int' values, and is
// guarded by an internal mutex.  We can use 'BCEMT_MUTEXASSERT_IS_LOCKED_SAFE'
// to ensure (in appropriate build modes) that proper internal locking of the
// mutex is taking place.
//
// First, we define the container:
//..
//  class MyThreadSafeQueue {
//      // This 'class' provides a fully *thread-safe* unidirectional queue of
//      // 'int' values.  See {'bsls_glossary'|Fully Thread-Safe}.  All public
//      // manipulators operate as single, atomic actions.
//
//      // DATA
//      bsl::deque<int>      d_deque;    // underlying non-*thread-safe*
//                                       // standard container
//
//      mutable bcemt_Mutex  d_mutex;    // mutex to provide thread safety
//
//      // PRIVATE MANIPULATOR
//      int popImp(int *result);
//          // Assign the value at the front of the queue to the specified
//          // '*result', and remove the value at the front of the queue;
//          // return 0 if the queue was not initially empty, and a non-zero
//          // value (with no effect) otherwise.  The behavior is undefined
//          // unless 'd_mutex' is locked.
//
//    public:
//      // ...
//
//      // MANIPULATORS
//      int pop(int *result);
//          // Assign the value at the front of the queue to the specified
//          // '*result', and remove the value at the front of the queue;
//          // return 0 if the queue was not initially empty, and a non-zero
//          // value (with no effect) otherwise.
//
//      void popAll(bsl::vector<int> *result);
//          // Assign the values of all the elements from this queue, in order,
//          // to the specified '*result', and remove them from this queue.
//          // Any previous contents of '*result' are discarded.  Note that, as
//          // with the other public manipulators, this entire operation occurs
//          // as a single, atomic action.
//
//      void push(int value);
//          // ...
//
//      template <class INPUT_ITER>
//      void pushRange(const INPUT_ITER& first, const INPUT_ITER& last);
//          // ...
//  };
//..
// Notice that our public manipulators have two forms: push/pop a single
// element, and push/pop a collection of elements.  Popping even a single
// element is non-trivial, so we factor this operation into a non-*thread-safe*
// private manipulator that performs the pop, and is used in both public 'pop'
// methods.  This private manipulator requires that the mutex be locked, but
// cannot lock the mutex itself, since the correctness of 'popAll' demands that
// all of the pops be collectively performed using a single mutex lock/unlock.
//
// Then, we define the private manipulator:
//..
//  // PRIVATE MANIPULATOR
//  int MyThreadSafeQueue::popImp(int *result)
//  {
//      BCEMT_MUTEXASSERT_IS_LOCKED_SAFE(&d_mutex);
//
//      if (d_deque.empty()) {
//          return -1;                                                // RETURN
//      }
//      else {
//          *result = d_deque.front();
//          d_deque.pop_front();
//          return 0;                                                 // RETURN
//      }
//  }
//..
// Notice that, on the very first line, the private manipulator verifies, as a
// precondition check, that the mutex has been acquired, using one of the
// 'BCEMT_MUTEXASSERT_IS_LOCKED*' macros.  We use the '...IS_LOCKED_SAFE...'
// version of the macro so that the check, which on some platforms is as
// expensive as locking the mutex, is performed in only the safe build mode.
//
// Next, we define the public manipulators; each of which must acquire a lock
// on the mutex (note that there is a bug in 'popAll'):
//..
//  // MANIPULATORS
//  int MyThreadSafeQueue::pop(int *result)
//  {
//      BSLS_ASSERT(result);
//
//      d_mutex.lock();
//      int rc = popImp(result);
//      d_mutex.unlock();
//      return rc;
//  }
//
//  void MyThreadSafeQueue::popAll(bsl::vector<int> *result)
//  {
//      BSLS_ASSERT(result);
//
//      const int size = static_cast<int>(d_deque.size());
//      result->resize(size);
//      int *begin = result->begin();
//      for (int index = 0; index < size; ++index) {
//          int rc = popImp(&begin[index]);
//          BSLS_ASSERT(0 == rc);
//      }
//  }
//
//  void MyThreadSafeQueue::push(int value)
//  {
//      d_mutex.lock();
//      d_deque.push_back(value);
//      d_mutex.unlock();
//  }
//
//  template <class INPUT_ITER>
//  void MyThreadSafeQueue::pushRange(const INPUT_ITER& first,
//                                    const INPUT_ITER& last)
//  {
//      d_mutex.lock();
//      d_deque.insert(d_deque.begin(), first, last);
//      d_mutex.unlock();
//  }
//..
// Notice that, in 'popAll', we forgot to lock/unlock the mutex!
//
// Then, in our function 'example2Function', we make use of our class to create
// and exercise a 'MyThreadSafeQueue' object:
//..
//  void testThreadSafeQueue(bsl::ostream& stream)
//  {
//      MyThreadSafeQueue queue;
//..
// Next, we populate the queue using 'pushRange':
//..
//      const int rawData[] = { 17, 3, 21, -19, 4, 87, 29, 3, 101, 31, 36 };
//      enum { RAW_DATA_LENGTH = sizeof rawData / sizeof *rawData };
//
//      queue.pushRange(rawData + 0, rawData + RAW_DATA_LENGTH);
//..
// Then, we pop a few items off the front of the queue and verify their values:
//..
//      int value = -1;
//
//      assert(0 == queue.pop(&value));    assert(17 == value);
//      assert(0 == queue.pop(&value));    assert( 3 == value);
//      assert(0 == queue.pop(&value));    assert(21 == value);
//..
// Next, we attempt to empty the queue with 'popAll', which, if built in safe
// mode, would fail because it neglects to lock the mutex:
//..
//      bsl::vector<int> v;
//      queue.popAll(&v);
//
//      stream << "Remaining raw numbers: ";
//      for (bsl::size_t ti = 0; ti < v.size(); ++ti) {
//          stream << (ti ? ", " : "") << v[ti];
//      }
//      stream << bsl::endl;
//  }
//..
// Then, we build in non-safe mode and run:
//..
//  Remaining raw numbers: -19, 4, 87, 29, 3, 101, 31, 36
//..
// Notice that, since the test case is being run in a single thread and our
// check is disabled, the bug where the mutex was not acquired does not
// manifest itself in a visible error, and we observe the seemingly correct
// output.
//
// Now, we build in safe mode (which enables our check), run the program (which
// calls 'example2Function'), and observe that, when we call 'popAll', the
// 'BCEMT_MUTEXASSERT_IS_LOCKED_SAFE(&d_mutex)' macro issues an error message
// and aborts:
//..
//  Assertion failed: BCEMT_MUTEXASSERT_IS_LOCKED_SAFE(&d_mutex), file /bb/big
//  storn/dev_framework/bchapman/git/bde-core/groups/bce/bcemt/unix-Linux-x86_6
//  4-2.6.18-gcc-4.6.1/bcemt_mutexassertislocked.t.cpp, line 137
//  Aborted (core dumped)
//..
// Finally, note that the message printed above and the subsequent aborting of
// the program were the result of a call to 'bsls::Assert::invokeHandler',
// which in this case was configured (by default) to call
// 'bsls::Assert::failAbort'.  Other handlers may be installed that produce
// different results, but in all cases should prevent the program from
// proceeding normally.

#ifndef INCLUDED_BCESCM_VERSION
#include <bcescm_version.h>
#endif

#ifndef INCLUDED_BSLS_ASSERT
#include <bsls_assert.h>
#endif

#if defined(BSLS_ASSERT_IS_ACTIVE)
    #define BCEMT_MUTEXASSERT_IS_LOCKED(mutex_p) do {                         \
        bcemt_MutexAssert_Imp::assertIsLockedImpl(                            \
                           (mutex_p),                                         \
                           "BCEMT_MUTEXASSERT_IS_LOCKED(" #mutex_p ")",       \
                           __FILE__,                                          \
                           __LINE__); } while (false)
#else
    #define BCEMT_MUTEXASSERT_IS_LOCKED(mutex_p) ((void) 0)
#endif

#if defined(BSLS_ASSERT_SAFE_IS_ACTIVE)
    #define BCEMT_MUTEXASSERT_IS_LOCKED_SAFE(mutex_p) do {                    \
        bcemt_MutexAssert_Imp::assertIsLockedImpl(                            \
                           (mutex_p),                                         \
                           "BCEMT_MUTEXASSERT_IS_LOCKED_SAFE(" #mutex_p ")",  \
                           __FILE__,                                          \
                           __LINE__); } while (false)
#else
    #define BCEMT_MUTEXASSERT_IS_LOCKED_SAFE(mutex_p) ((void) 0)
#endif

#if defined(BSLS_ASSERT_OPT_IS_ACTIVE)
    #define BCEMT_MUTEXASSERT_IS_LOCKED_OPT(mutex_p) do {                     \
        bcemt_MutexAssert_Imp::assertIsLockedImpl(                            \
                           (mutex_p),                                         \
                           "BCEMT_MUTEXASSERT_IS_LOCKED_OPT(" #mutex_p ")",   \
                           __FILE__,                                          \
                           __LINE__); } while (false)
#else
    #define BCEMT_MUTEXASSERT_IS_LOCKED_OPT(mutex_p) ((void) 0)
#endif

namespace BloombergLP {

class bcemt_Mutex;

                       // ===========================
                       // class bcemt_MutexAssert_Imp
                       // ===========================

struct bcemt_MutexAssert_Imp {
    // This 'struct' provides a (component private) namespace for
    // implementation functions of the assert macros defined in this
    // component.  This class should *not* be used directly in client code.

    // CLASS METHODS
    static
    void assertIsLockedImpl(bcemt_Mutex *mutex,
                            const char  *text,
                            const char  *file,
                            int          line);
        // If the specified 'mutex' is not locked, call
        // 'bsls::Assert::invokeHandler' with the specified 'text', 'file', and
        // 'line', where 'text' is text describing the assertion being
        // performed, 'file' is the name of the source file that called the
        // macro, and 'line' is the line number in the file where the macro was
        // called.  This function is intended to implement
        // 'BCEMT_MUTEXASSERT_IS_LOCKED', 'BCEMT_MUTEXASSERT_IS_LOCKED_SAFE',
        // and 'BCEMT_MUTEXASSERT_IS_LOCKED_OPT' and should not otherwise be
        // called directly.
};

}  // close namespace BloombergLP

#endif

// ---------------------------------------------------------------------------
// NOTICE:
//      Copyright (C) Bloomberg L.P., 2013
//      All Rights Reserved.
//      Property of Bloomberg L.P. (BLP)
//      This software is made available solely pursuant to the
//      terms of a BLP license agreement which governs its use.
// ----------------------------- END-OF-FILE ---------------------------------<|MERGE_RESOLUTION|>--- conflicted
+++ resolved
@@ -28,21 +28,12 @@
 // The three macros defined by the component are analogous to the macros
 // defined by 'BSLS_ASSERT':
 //
-<<<<<<< HEAD
 //: o 'BCEMT_MUTEXASSERT_IS_LOCKED': active when 'BSLS_ASSERT' is active
-//
+//:
 //: o 'BCEMT_MUTEXASSERT_IS_LOCKED_SAFE': active when 'BSLS_ASSERT_SAFE' is
 //:   active
-//
+//:
 //: o 'BCEMT_MUTEXASSERT_IS_LOCKED_OPT': active when 'BSLS_ASSERT_OPT' is
-=======
-//: o 'BCEMT_ASSERTMUTEX_IS_LOCKED': active when 'BSLS_ASSERT' is active
-//:
-//: o 'BCEMT_ASSERTMUTEX_IS_LOCKED_SAFE': active when 'BSLS_ASSERT_SAFE' is
-//:   active
-//:
-//: o 'BCEMT_ASSERTMUTEX_IS_LOCKED_OPT': active when 'BSLS_ASSERT_OPT' is
->>>>>>> 78e11b90
 //:   active
 //
 // In build modes where any one of these macros is not active, calling it will
