--- conflicted
+++ resolved
@@ -2,10 +2,7 @@
 #include <bbldc_daycountconvention.h>
 
 #include <bslim_testutil.h>
-<<<<<<< HEAD
-=======
-
->>>>>>> 377fd5f6
+
 #include <bslma_testallocator.h>
 #include <bslma_default.h>
 #include <bslma_defaultallocatorguard.h>
@@ -1197,13 +1194,8 @@
             {  L_, Obj::e_SIA_30_360_NEOM,             1, "SIA_30_360_NEOM"  },
             {  L_, Obj::e_PERIOD_ICMA_ACTUAL_ACTUAL,   1,
                                                  "PERIOD_ICMA_ACTUAL_ACTUAL" },
-<<<<<<< HEAD
-#if !defined(BSLS_ASSERT_SAFE_IS_ACTIVE)
-            {  L_, -1,                                  0,
-=======
             {  L_, Obj::e_CALENDAR_BUS_252,            1, "CALENDAR_BUS_252" },
             {  L_, -1,                                 0,
->>>>>>> 377fd5f6
                                                   "(* Unknown Enumerator *)" },
             {  L_, k_ABOVE_ENUM_RANGE,                   0,
                                                   "(* Unknown Enumerator *)" },
@@ -1238,7 +1230,7 @@
 
                 const char *res = Obj::toAscii(VALUE);
                 if (veryVerbose) { cout << '\t'; P_(i); P_(VALUE); P(res); }
-                ASSERTV(LINE, i, EXP, res, 0 == strcmp(EXP, res));
+                ASSERTV(LINE, i, 0 == strcmp(EXP, res));
             }
 
             typedef const char *(*FuncPtr)(Enum);
