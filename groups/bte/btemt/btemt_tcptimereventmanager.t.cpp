--- conflicted
+++ resolved
@@ -126,10 +126,6 @@
 //=============================================================================
 //           TEST: 'collectTimeMetrics' configuration flag
 //-----------------------------------------------------------------------------
-
-void noopFunction()
-{
-}
 
 namespace TEST_CASE_COLLECT_TIME_METRICS {
 
@@ -723,11 +719,7 @@
         // TESTING 'canRegisterSockets' and 'hasLimitedSocketCapacity'
         //
         // Concern:
-<<<<<<< HEAD
-        //: 1 'hasLimitiedSocketCapacity' returns 'true' if the underlying
-=======
         //: 1 'hasLimitiedSocketCapacity' returns 'true' if the underlying 
->>>>>>> 331772b9
         //:   event manager returns 'true' and 'false' otherwise.
         //:
         //: 2 'canRegisterSockets' always returns 'true' if
@@ -802,11 +794,7 @@
                         break;
                     }
                     sockets.push_back(socket);
-<<<<<<< HEAD
-
-=======
-                    
->>>>>>> 331772b9
+
                     if (veryVerbose) { P_(numRead) P(socket->handle()) }
 
                     int rc = mX.registerSocketEvent(
