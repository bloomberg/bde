// bteso_defaulteventmanager_poll.t.cpp      -*-C++-*-

#include <bteso_defaulteventmanager_poll.h>

#include <bteso_socketimputil.h>
#include <bteso_socketoptutil.h>
#include <bteso_ioutil.h>
#include <bteso_timemetrics.h>
#include <bteso_eventmanagertester.h>
#include <bteso_platform.h>
#include <bteso_flag.h>

#include <bcemt_thread.h>

#include <bdetu_systemtime.h>
#include <bdet_timeinterval.h>
#include <bdef_function.h>
#include <bdef_bind.h>
#include <bdef_memfn.h>

#include <bslma_testallocator.h>
#include <bslmf_assert.h>
#include <bslmf_issame.h>
#include <bsls_platform.h>

#include <bsl_fstream.h>
#include <bsl_iostream.h>
#include <bsl_c_stdio.h>
#include <bsl_c_stdlib.h>

using namespace BloombergLP;

#if defined(BSLS_PLATFORM__OS_SOLARIS)    \
    || defined(BSLS_PLATFORM__OS_LINUX)   \
    || defined(BDES_PLATFORM__OS_FREEBSD) \
    || defined(BSLS_PLATFORM__OS_AIX)     \
    || defined(BSLS_PLATFORM__OS_HPUX)    \
    || defined(BSLS_PLATFORM__OS_CYGWIN)
    #define BTESO_EVENTMANAGER_ENABLETEST
    typedef bteso_DefaultEventManager<bteso_Platform::POLL> Obj;
#endif

#ifdef BTESO_EVENTMANAGER_ENABLETEST

// Include files common to all variants.
#include <fcntl.h>
#include <bsl_c_errno.h>
#include <bsl_c_signal.h>
#include <unistd.h>
#include <sys/file.h>
#include <sys/types.h>
#include <bsl_c_signal.h>

using namespace bsl;  // automatically added by script

//==========================================================================
//                              TEST PLAN
//--------------------------------------------------------------------------
//                              OVERVIEW
// Test the corresponding event manager component by using
// 'bteso_EventManagerTester' to exercise the "standard" test which applies to
// any event manager's test.  Since the difference exists in implementation
// between different event manager components, the "customized" test is also
// given for this event manager.  The "customized" test is implemented by
// utilizing the same script grammar and the same script interpreting
// defined in 'bteso_EventManagerTester' function but a new set of data to test
// this specific event manager component.
//-----------------------------------------------------------------------------
// CREATORS
// [ 2] bteso_DefaultEventManager
// [ 2] ~bteso_DefaultEventManager
// MANIPULATORS
// [ 4] registerSocketEvent
// [ 5] deregisterSocketEvent
// [ 6] deregisterSocket
// [ 7] deregisterAll
// [ 8] dispatch
//
// ACCESSORS
// [11] canRegisterSockets
// [11] hasLimitedSocketCapacity
// [ 3] numSocketEvents
// [ 3] numEvents
// [ 3] isRegistered
//-----------------------------------------------------------------------------
// [12] Usage example
// [ 1] Breathing test
// [ 9] Test for DRQS 10117512: Connect to non-listening port may result in
//      100 % CPU utilization and a connect callback is NOT invoked
// [10] Test for DRQS 10105162:
//==========================================================================
//                    STANDARD BDE ASSERT TEST MACRO
//--------------------------------------------------------------------------
static int testStatus = 0;
void aSsErT(int c, const char *s, int i)
{
    if (c) {
        cout << "Error " << __FILE__ << "(" << i << "): " << s
             << "    (failed)" << endl;
        if (testStatus >= 0 && testStatus <= 100) ++testStatus;
    }
}
#define ASSERT(X) { aSsErT(!(X), #X, __LINE__); }

//=============================================================================
//                  SEMI-STANDARD TEST OUTPUT MACROS
//-----------------------------------------------------------------------------
#define P(X) cout << #X " = " << (X) << endl; // Print identifier and value.
#define Q(X) cout << "<| " #X " |>" << endl;  // Quote identifier literally.
#define P_(X) cout << #X " = " << (X) << ", "<< flush; // P(X) without '\n'
#define L_ __LINE__                           // current Line number

//=============================================================================
//                  STANDARD BDE LOOP-ASSERT TEST MACROS
//-----------------------------------------------------------------------------
#define LOOP_ASSERT(I,X) { \
   if (!(X)) { cout << #I << ": " << I << "\n"; aSsErT(1, #X, __LINE__); }}

#define LOOP2_ASSERT(I,J,X) { \
   if (!(X)) { cout << #I << ": " << I << "\t" << #J << ": " \
              << J << "\n"; aSsErT(1, #X, __LINE__); } }

#define LOOP3_ASSERT(I,J,K,X) { \
   if (!(X)) { cout << #I << ": " << I << "\t" << #J << ": " << J << "\t" \
              << #K << ": " << K << "\n"; aSsErT(1, #X, __LINE__); } }

//==========================================================================
// Control byte used to verify reads and writes.
//--------------------------------------------------------------------------
const char control_byte(0x53);

//=============================================================================
//                  GLOBAL TYPEDEFS/CONSTANTS FOR TESTING
//-----------------------------------------------------------------------------
// Test success and failure codes.
enum {
    FAIL    = -1,
    SUCCESS = 0
};

enum {
    MAX_SCRIPT = 50,
    MAX_PORT   = 50,
    BUF_LEN    = 8192
};

#if defined(BSLS_PLATFORM__OS_WINDOWS)
    enum {
        READ_SIZE  = 8192,
        WRITE_SIZE = 30000
    };
#else
    enum {
        READ_SIZE  = 8192,
        WRITE_SIZE = 73728
    };
#endif

enum { POLL_IS_DEFAULT = bslmf_IsSame<
                           bteso_Platform::POLL,
                           bteso_Platform::DEFAULT_POLLING_MECHANISM>::VALUE };


//==========================================================================
//                      HELPER CLASS
//--------------------------------------------------------------------------
class SocketPair {
    // This helper class manages a client-server pair of connected sockets.
  private:
    bteso_SocketHandle::Handle d_fds[2];
  public:
    // CREATORS
    SocketPair();
    ~SocketPair();

    // ACCESSORS
    bteso_SocketHandle::Handle& clientFd();
        // Return a handle to the client socket.
    bteso_SocketHandle::Handle& serverFd();
        // Return a handle to the server socket.
};

SocketPair::SocketPair()
{
    int rc = bteso_SocketImpUtil::socketPair<bteso_IPv4Address>(
                d_fds, bteso_SocketImpUtil::BTESO_SOCKET_STREAM);
    ASSERT(0 == rc);
}

SocketPair::~SocketPair()
{
    ASSERT(0 == bteso_SocketImpUtil::close(d_fds[0]));
    ASSERT(0 == bteso_SocketImpUtil::close(d_fds[1]));
}

inline
bteso_SocketHandle::Handle& SocketPair::clientFd()
{
    return d_fds[0];
}

inline
bteso_SocketHandle::Handle& SocketPair::serverFd()
{
    return d_fds[1];
}

static void
genericCb(bteso_EventType::Type event, bteso_SocketHandle::Handle socket,
          int bytes, bteso_EventManager *mX, bool deregisterAll)
{
    // User specified callback function that will be called after an event
    // is dispatched to do the "real" things.
    // This callback is only used in the 'usage example' test case, and will
    // be copied to the head file as a part of the usage example.
    enum {
        MAX_READ_SIZE  = 8192,
        MAX_WRITE_SIZE = WRITE_SIZE
    };

    switch (event) {
      case bteso_EventType::BTESO_READ: {
          ASSERT(0 < bytes);
          char buffer[MAX_READ_SIZE];

          int rc = bteso_SocketImpUtil::read(buffer, socket, bytes, 0);
          ASSERT(0 < rc);

      } break;
      case bteso_EventType::BTESO_WRITE: {
          char wBuffer[MAX_WRITE_SIZE];
          ASSERT(0 < bytes);
          ASSERT(MAX_WRITE_SIZE >= bytes);
          memset(wBuffer,'4', bytes);
          int rc = bteso_SocketImpUtil::write(socket, &wBuffer, bytes, 0);
          ASSERT(0 < rc);
      } break;
      case bteso_EventType::BTESO_ACCEPT: {
          int errCode;
          int rc = bteso_SocketImpUtil::close(socket, &errCode);
          ASSERT(0 == rc);
      } break;
      case bteso_EventType::BTESO_CONNECT: {
          int errCode = 0;
          bteso_SocketImpUtil::close(socket, &errCode);
          ASSERT(0 == errCode);
      } break;
      default: {
          ASSERT("Invalid event code" && 0);
      } break;
    }

    if (deregisterAll) {
        mX->deregisterAll();
    }
}

static void
testInvocationCb(bool *isInvoked,                   bteso_EventManager *mX,
                 bteso_SocketHandle::Handle handle, bteso_EventType::Type event
)
{
    ASSERT(isInvoked);
    *isInvoked = true;

    ASSERT(mX);
    mX->deregisterSocketEvent(handle, event);
}

#endif // BTESO_EVENTMANAGER_ENABLETEST

static double dub(const bdet_TimeInterval& ti)
{
    return ti.totalSecondsAsDouble();
}

struct ShouldntBeCalled {
    // This functor is to be used in situations where we don't expect it
    // to be called.

    void operator()()
    {
        ASSERT(0 && "*** ShouldntBeCalled called ***");
    }
};

//==========================================================================
//                      MAIN PROGRAM
//--------------------------------------------------------------------------
int main(int argc, char *argv[]) {
#ifdef BTESO_EVENTMANAGER_ENABLETEST
    int test = argc > 1 ? atoi(argv[1]) : 0;
    int verbose = argc > 2;
    int veryVerbose = argc > 3;
    int veryVeryVerbose = argc > 4;

    int controlFlag = 0;
    if (veryVeryVerbose) {
        controlFlag |= bteso_EventManagerTester::BTESO_VERY_VERY_VERBOSE;
    }
    if (veryVerbose) {
        controlFlag |= bteso_EventManagerTester::BTESO_VERY_VERBOSE;
    }
    if (verbose) {
        controlFlag |= bteso_EventManagerTester::BTESO_VERBOSE;
    }

    cout << "TEST " << __FILE__ << " CASE " << test << endl;

    bteso_SocketImpUtil::startup();
    bslma_TestAllocator testAllocator(veryVeryVerbose);
    testAllocator.setNoAbort(1);
    bteso_TimeMetrics timeMetric(bteso_TimeMetrics::BTESO_MIN_NUM_CATEGORIES,
                                 bteso_TimeMetrics::BTESO_CPU_BOUND);

    switch (test) { case 0:  // Zero is always the leading case.
      case 12: {
        // -----------------------------------------------------------------
        // TESTING USAGE EXAMPLE
        //   The usage example provided in the component header file must
        //   compile, link, and run on all platforms as shown.
        //
        // Plan:
        //   Incorporate usage example from header into driver, remove
        //   leading comment characters, and replace 'assert' with
        //   'ASSERT'.
        //
        // Testing:
        //   USAGE EXAMPLE
        // -----------------------------------------------------------------
        if (verbose) cout << "\nTesting Usage Example"
                          << "\n=====================" << endl;
        {
            bteso_TimeMetrics timeMetric(
                                   bteso_TimeMetrics::BTESO_MIN_NUM_CATEGORIES,
                                   bteso_TimeMetrics::BTESO_CPU_BOUND);
            bteso_DefaultEventManager<bteso_Platform::POLL> mX(&timeMetric);

            bteso_SocketHandle::Handle socket[2];

            int rc = bteso_SocketImpUtil::socketPair<bteso_IPv4Address>(
                      socket, bteso_SocketImpUtil::BTESO_SOCKET_STREAM);

            ASSERT(0 == rc);
            int numBytes = 5;
            bteso_EventManager::Callback readCb(
                    bdef_BindUtil::bind( &genericCb
                                       , bteso_EventType::BTESO_READ
                                       , socket[0]
                                       , numBytes
                                       , &mX));

            mX.registerSocketEvent(socket[0],
                                   bteso_EventType::BTESO_READ,
                                   readCb);

            numBytes = 25;
            bteso_EventManager::Callback writeCb1(
                    bdef_BindUtil::bind( &genericCb
                                       , bteso_EventType::BTESO_WRITE
                                       , socket[0]
                                       , numBytes
                                       , &mX));

            mX.registerSocketEvent(socket[0], bteso_EventType::BTESO_WRITE,
                                   writeCb1);

            numBytes = 15;
            bteso_EventManager::Callback writeCb2(
                    bdef_BindUtil::bind( &genericCb
                                       , bteso_EventType::BTESO_WRITE
                                       , socket[1]
                                       , numBytes
                                       , &mX));

            mX.registerSocketEvent(socket[1], bteso_EventType::BTESO_WRITE,
                                   writeCb2);

            ASSERT(3 == mX.numEvents());
            ASSERT(2 == mX.numSocketEvents(socket[0]));
            ASSERT(1 == mX.numSocketEvents(socket[1]));
            ASSERT(1 == mX.isRegistered(socket[0],
                                        bteso_EventType::BTESO_READ));
            ASSERT(0 == mX.isRegistered(socket[1],
                                        bteso_EventType::BTESO_READ));
            ASSERT(1 == mX.isRegistered(socket[0],
                                        bteso_EventType::BTESO_WRITE));
            ASSERT(1 == mX.isRegistered(socket[1],
                                        bteso_EventType::BTESO_WRITE));
            int flags = 0;   // disable interrupts
            bdet_TimeInterval deadline(bdetu_SystemTime::now());
            deadline += 5;    // timeout 5 seconds from now.
            rc = mX.dispatch(deadline, flags);   ASSERT(2 == rc);
            mX.deregisterSocketEvent(socket[0], bteso_EventType::BTESO_WRITE);
            ASSERT(2 == mX.numEvents());
            ASSERT(1 == mX.numSocketEvents(socket[0]));
            ASSERT(1 == mX.numSocketEvents(socket[1]));
            ASSERT(1 == mX.isRegistered(socket[0],
                                        bteso_EventType::BTESO_READ));
            ASSERT(0 == mX.isRegistered(socket[1],
                                        bteso_EventType::BTESO_READ));
            ASSERT(0 == mX.isRegistered(socket[0],
                                        bteso_EventType::BTESO_WRITE));
            ASSERT(1 == mX.isRegistered(socket[1],
                                        bteso_EventType::BTESO_WRITE));
            ASSERT(1 == mX.deregisterSocket(socket[1]));
            ASSERT(1 == mX.numEvents());
            ASSERT(1 == mX.numSocketEvents(socket[0]));
            ASSERT(0 == mX.numSocketEvents(socket[1]));
            ASSERT(1 == mX.isRegistered(socket[0],
                                        bteso_EventType::BTESO_READ));
            ASSERT(0 == mX.isRegistered(socket[1],
                                        bteso_EventType::BTESO_READ));
            ASSERT(0 == mX.isRegistered(socket[0],
                                        bteso_EventType::BTESO_WRITE));
            ASSERT(0 == mX.isRegistered(socket[1],
                                        bteso_EventType::BTESO_WRITE));
            mX.deregisterAll();
            ASSERT(0 == mX.numEvents());
            ASSERT(0 == mX.numSocketEvents(socket[0]));
            ASSERT(0 == mX.numSocketEvents(socket[1]));
            ASSERT(0 == mX.isRegistered(socket[0],
                                        bteso_EventType::BTESO_READ));
            ASSERT(0 == mX.isRegistered(socket[0],
                                        bteso_EventType::BTESO_READ));
            ASSERT(0 == mX.isRegistered(socket[0],
                                        bteso_EventType::BTESO_WRITE));
            ASSERT(0 == mX.isRegistered(socket[1],
                                        bteso_EventType::BTESO_WRITE));
        }
      } break;

      case 11: {
        // -----------------------------------------------------------------
        // TESTING 'canRegisterSockets' and 'hasLimitedSocketCapacity'
        //
        // Concern:
        //: 1 'hasLimitiedSocketCapacity' returns 'false'.
        //:
        //: 2 'canRegisterSockets' always returns 'true'.
        //
        // Plan:
        //: 1 Assert that 'hasLimitedSocketCapacity' returns 'false'.
        //:
        //: 2 Assert that 'canRegisterSockets' returns 'true'.
        //
        // Testing:
        //   bool canRegisterSockets() const;
        //   bool hasLimitedSocketCapacity() const;
        // -----------------------------------------------------------------

        if (verbose) cout << endl
                << "TESTING 'canRegisterSockets' and 'hasLimitedSocketCapacity"
                << endl
                << "=========================================================="
                << endl;

        if (verbose) cout << "Testing 'hasLimitedSocketCapacity'" << endl;
        {
            Obj mX;  const Obj& X = mX;
            bool hlsc = X.hasLimitedSocketCapacity();
            LOOP_ASSERT(hlsc, false == hlsc);
        }

        if (verbose) cout << "Testing 'canRegisterSockets'" << endl;
        {
            Obj mX;  const Obj& X = mX;
            bool crs = X.canRegisterSockets();
            LOOP_ASSERT(crs, true == crs);
        }
      } break;
<<<<<<< HEAD
      case 12: {
        // -----------------------------------------------------------------
        // REPRODUCE SCRIPT TESTS
        // -----------------------------------------------------------------

#ifdef BSLS_PLATFORM__OS_HPUX
        const bool HPUX = true;
#else
        const bool HPUX = false;
#endif

#if 1 // Failure A: "-a; +0w64; +0r24; W0,64; Dn,2; -0w; Di,1; -0r; T0"
        {
            int numBytes, rc, dispatched;

            char ioBuf[10 * 1024];

            bdet_TimeInterval timeout(0.1);

            bteso_TimeMetrics timeMetric(
                                   bteso_TimeMetrics::BTESO_MIN_NUM_CATEGORIES,
                                   bteso_TimeMetrics::BTESO_CPU_BOUND);
            bteso_DefaultEventManager<bteso_Platform::POLL> mX(&timeMetric);

            bteso_SocketHandle::Handle socket[4];

            rc = bteso_SocketImpUtil::socketPair<bteso_IPv4Address>(
                           socket,   bteso_SocketImpUtil::BTESO_SOCKET_STREAM);
            ASSERT(0 == rc);
            rc = bteso_SocketImpUtil::socketPair<bteso_IPv4Address>(
                           socket+2, bteso_SocketImpUtil::BTESO_SOCKET_STREAM);
            ASSERT(0 == rc);

            numBytes = 24;
            bteso_EventManager::Callback readCb(
                        bdef_BindUtil::bind( &genericCb
                                           , bteso_EventType::BTESO_READ
                                           , socket[0]
                                           , numBytes
                                           , &mX
                                           , false));
            mX.registerSocketEvent(socket[0],
                                   bteso_EventType::BTESO_READ,
                                   readCb);

            numBytes = 64;
            bteso_EventManager::Callback writeCb1(
                        bdef_BindUtil::bind( &genericCb
                                           , bteso_EventType::BTESO_WRITE
                                           , socket[0]
                                           , numBytes
                                           , &mX
                                           , false));
            mX.registerSocketEvent(socket[0], bteso_EventType::BTESO_WRITE,
                                       writeCb1);

            bsl::memset(ioBuf, 0xab, sizeof ioBuf);
            rc = bteso_SocketImpUtil::write(socket[1], ioBuf, 64);
            LOOP_ASSERT(rc, 64 == rc);

    //      dispatched = mX.dispatch(timeout, 0);

            if (HPUX) bcemt_ThreadUtil::microSleep(40 * 1000);

            dispatched = mX.dispatch(0);
            LOOP_ASSERT(dispatched, 2 == dispatched);

            P(mX.numEvents());
            mX.deregisterSocketEvent(socket[0], bteso_EventType::BTESO_WRITE);
            P(mX.numEvents());

            dispatched = mX.dispatch(bteso_Flag::BTESO_ASYNC_INTERRUPT);
            LOOP_ASSERT(dispatched, 1 == dispatched);

            mX.deregisterSocketEvent(socket[0], bteso_EventType::BTESO_READ);

            LOOP_ASSERT(mX.numEvents(), 0 == mX.numEvents());
        }
#endif

#if 1 // Failure B: "-a; +0r64; +1w24; W0,64; Dn,2; -1w; Di500,0; T1" FAILED.
        {
            int numBytes, rc, dispatched;

            char ioBuf[10 * 1024];

            bteso_TimeMetrics timeMetric(
                                   bteso_TimeMetrics::BTESO_MIN_NUM_CATEGORIES,
                                       bteso_TimeMetrics::BTESO_CPU_BOUND);
            bteso_DefaultEventManager<bteso_Platform::POLL> mX(&timeMetric);

            bteso_SocketHandle::Handle socket[4];

            rc = bteso_SocketImpUtil::socketPair<bteso_IPv4Address>(
                           socket,   bteso_SocketImpUtil::BTESO_SOCKET_STREAM);
            ASSERT(0 == rc);
            rc = bteso_SocketImpUtil::socketPair<bteso_IPv4Address>(
                           socket+2, bteso_SocketImpUtil::BTESO_SOCKET_STREAM);
            ASSERT(0 == rc);

            numBytes = 64;
            bteso_EventManager::Callback readCb(
                        bdef_BindUtil::bind( &genericCb
                                           , bteso_EventType::BTESO_READ
                                           , socket[0]
                                           , numBytes
                                           , &mX
                                           , false));
            mX.registerSocketEvent(socket[0],
                                   bteso_EventType::BTESO_READ,
                                   readCb);

            numBytes = 24;
            bteso_EventManager::Callback writeCb1(
                        bdef_BindUtil::bind( &genericCb
                                           , bteso_EventType::BTESO_WRITE
                                           , socket[0]
                                           , numBytes
                                           , &mX
                                           , false));
            mX.registerSocketEvent(socket[0], bteso_EventType::BTESO_WRITE,
                                       writeCb1);

            bsl::memset(ioBuf, 0xab, sizeof ioBuf);
            rc = bteso_SocketImpUtil::write(socket[1], ioBuf, 64);
            LOOP_ASSERT(rc, 64 == rc);

            if (HPUX) bcemt_ThreadUtil::microSleep(40 * 1000);

            dispatched = mX.dispatch(0);
            LOOP_ASSERT(dispatched, 2 == dispatched);

            // P(mX.numEvents());
            mX.deregisterSocketEvent(socket[0], bteso_EventType::BTESO_WRITE);
            // P(mX.numEvents());

            bdet_TimeInterval timeout(0.5);
            dispatched = mX.dispatch(timeout,
                                     bteso_Flag::BTESO_ASYNC_INTERRUPT);
            LOOP_ASSERT(dispatched, 0 == dispatched);

            LOOP_ASSERT(mX.numEvents(), 1 == mX.numEvents());
        }
#endif

#if 1 // Failure C: "-a; +0r24,{-a}; +0w64; W0,64; T2; Dn,1; E0; T0" FAILED.
        {
            int numBytes, rc, dispatched;

            char ioBuf[10 * 1024];

            bteso_TimeMetrics timeMetric(
                                   bteso_TimeMetrics::BTESO_MIN_NUM_CATEGORIES,
                                   bteso_TimeMetrics::BTESO_CPU_BOUND);
            bteso_DefaultEventManager<bteso_Platform::POLL> mX(&timeMetric);

            bteso_SocketHandle::Handle socket[4];

            rc = bteso_SocketImpUtil::socketPair<bteso_IPv4Address>(
                           socket,   bteso_SocketImpUtil::BTESO_SOCKET_STREAM);
            ASSERT(0 == rc);
            rc = bteso_SocketImpUtil::socketPair<bteso_IPv4Address>(
                           socket+2, bteso_SocketImpUtil::BTESO_SOCKET_STREAM);
            ASSERT(0 == rc);

            numBytes = 24;
            bteso_EventManager::Callback readCb(
                        bdef_BindUtil::bind( &genericCb
                                           , bteso_EventType::BTESO_READ
                                           , socket[0]
                                           , numBytes
                                           , &mX
                                           , true));
            mX.registerSocketEvent(socket[0],
                                   bteso_EventType::BTESO_READ,
                                   readCb);

            numBytes = 64;
            bteso_EventManager::Callback writeCb1(
                        bdef_BindUtil::bind( &genericCb
                                           , bteso_EventType::BTESO_WRITE
                                           , socket[0]
                                           , numBytes
                                           , &mX
                                           , false));
            mX.registerSocketEvent(socket[0], bteso_EventType::BTESO_WRITE,
                                       writeCb1);

            bsl::memset(ioBuf, 0xab, sizeof ioBuf);
            rc = bteso_SocketImpUtil::write(socket[1], ioBuf, 64);
            LOOP_ASSERT(rc, 64 == rc);

            if (HPUX) bcemt_ThreadUtil::microSleep(40 * 1000);

            dispatched = mX.dispatch(0);
            LOOP_ASSERT(dispatched, 1 == dispatched);

            LOOP_ASSERT(mX.numEvents(), 0 == mX.numEvents());
        }
#endif
      }  break;
      case 11: {
=======

      case 10: {
>>>>>>> 07479ac0
        // --------------------------------------------------------------------
        // TESTING FOR DRQS 10105162
        //   Dispatching signaled user callbacks works correctly even if one
        //   of the callbacks deregisters all socket events.
        //
        // Plan:
        //   Create a socket pair and register a read and write events on both
        //   sockets in the pair.  The registered callback would invoke
        //   'deregisterAll'.  Dispatch the callbacks (with a timeout)
        //   and verify that the callback is invoked correctly
        //
        // Testing:
        //   int dispatchCallbacks(...)
        // --------------------------------------------------------------------

        if (verbose) cout << endl
              << "VERIFYING 'deregisterAll' IN 'dispatch' CALLBACK" << endl
              << "================================================" << endl;

        enum { NUM_BYTES = 16 };

        Obj mX; const Obj& X = mX;

        bteso_SocketHandle::Handle socket[2];

        int rc = bteso_SocketImpUtil::socketPair<bteso_IPv4Address>(
                             socket, bteso_SocketImpUtil::BTESO_SOCKET_STREAM);
        ASSERT(0 == rc);

        bdef_Function<void (*)()> deregisterCallback(
                bdef_MemFnUtil::memFn(&Obj::deregisterAll, &mX));

        ASSERT(0 == mX.registerSocketEvent(socket[0],
                                           bteso_EventType::BTESO_READ,
                                           deregisterCallback));
        ASSERT(0 == mX.registerSocketEvent(socket[0],
                                           bteso_EventType::BTESO_WRITE,
                                           deregisterCallback));
        ASSERT(0 == mX.registerSocketEvent(socket[1],
                                           bteso_EventType::BTESO_READ,
                                           deregisterCallback));
        ASSERT(0 == mX.registerSocketEvent(socket[1],
                                           bteso_EventType::BTESO_WRITE,
                                           deregisterCallback));

        char wBuffer[NUM_BYTES];
        memset(wBuffer,'4', NUM_BYTES);
        rc = bteso_SocketImpUtil::write(socket[0], &wBuffer, NUM_BYTES, 0);
        ASSERT(0 < rc);
        rc = bteso_SocketImpUtil::write(socket[1], &wBuffer, NUM_BYTES, 0);
        ASSERT(0 < rc);

        ASSERT(1 == mX.dispatch(bdet_TimeInterval(1.0), 0));

      } break;

      case 9: {
        // -----------------------------------------------------------------
        // TESTING FOR DRQS 10117512
        //   When initiating a non-blocking connect to a non-listening port,
        //   the registered callback is never invoked and the process uses
        //   100 % CPU
        //
        // Plan:
        //   Create a socket and issue a non-blocking connect to a
        //   non-listening port.  Create an object under test and register a
        //   callback to be invoked.  Dispatch the callbacks (with a timeout)
        //   and verify that the callback is invoked.
        //
        // Testing:
        //   registerSocketEvent(CONNECT)
        // -----------------------------------------------------------------
        if (verbose) cout << "\n'registerSocketEvent' for NON-BLOCKING CONNECT"
                          << "\n=============================================="
                          << endl;
        {
            if (verbose) {
                bsl::cout << "-> Creating a socket" << bsl::endl;
            }

            bteso_SocketHandle::Handle handle;
            int result
                = bteso_SocketImpUtil::open<bteso_IPv4Address>(&handle,
                                     bteso_SocketImpUtil::BTESO_SOCKET_STREAM);
            ASSERT(!result);

            result = bteso_IoUtil::setBlockingMode(
                                              handle,
                                              bteso_IoUtil::BTESO_NONBLOCKING);
            ASSERT(!result);

            if (verbose) {
                bsl::cout << "-> Issuing a non-blocking connect: ";
            }
            bteso_IPv4Address server;
            server.setPortNumber(1);

            result = bteso_SocketImpUtil::connect(handle, server);
            if (verbose) {
                bsl::cout << "rc = " << result << ", errno = " << errno
                    << ": " << strerror(errno) << bsl::endl;
            }

            ASSERT(result != 0); // connection failed

            if (result != bteso_SocketHandle::BTESO_ERROR_WOULDBLOCK) {
                // connection failed with an error other than EWOULDBLOCK
                bteso_SocketImpUtil::close(handle);
            }

            bteso_TimeMetrics timeMetric(
                                   bteso_TimeMetrics::BTESO_MIN_NUM_CATEGORIES,
                                   bteso_TimeMetrics::BTESO_CPU_BOUND);
            Obj mX(&timeMetric, &testAllocator);
            bool isInvoked = false;

            bteso_EventManager::Callback connectCb(
                    bdef_BindUtil::bind( &testInvocationCb
                                       , &isInvoked
                                       , &mX
                                       , handle
                                       , bteso_EventType::BTESO_CONNECT));

            ASSERT(!mX.registerSocketEvent(handle,
                                           bteso_EventType::BTESO_CONNECT,
                                           connectCb));
            ASSERT(!isInvoked);
            int rc = mX.dispatch(bdetu_SystemTime::now() + 5.0, 0); // 5 sec
            ASSERT(isInvoked);
            // Deregistration is done in the callback

        }
      } break;
<<<<<<< HEAD
      case 9: {
        // -----------------------------------------------------------------
        // TESTING USAGE EXAMPLE
        //   The usage example provided in the component header file must
        //   compile, link, and run on all platforms as shown.
        //
        // Plan:
        //   Incorporate usage example from header into driver, remove
        //   leading comment characters, and replace 'assert' with
        //   'ASSERT'.
        //
        // Testing:
        //   USAGE EXAMPLE
        // -----------------------------------------------------------------
        if (verbose) cout << "\nTesting Usage Example"
                          << "\n=====================" << endl;
        {
            bteso_TimeMetrics timeMetric(
                                   bteso_TimeMetrics::BTESO_MIN_NUM_CATEGORIES,
                                   bteso_TimeMetrics::BTESO_CPU_BOUND);
            bteso_DefaultEventManager<bteso_Platform::POLL> mX(&timeMetric);

            bteso_SocketHandle::Handle socket[2];

            int rc = bteso_SocketImpUtil::socketPair<bteso_IPv4Address>(
                      socket, bteso_SocketImpUtil::BTESO_SOCKET_STREAM);

            ASSERT(0 == rc);
            int numBytes = 5;
            bteso_EventManager::Callback readCb(
                    bdef_BindUtil::bind( &genericCb
                                       , bteso_EventType::BTESO_READ
                                       , socket[0]
                                       , numBytes
                                       , &mX
                                       , false));

            mX.registerSocketEvent(socket[0],
                                   bteso_EventType::BTESO_READ,
                                   readCb);

            numBytes = 25;
            bteso_EventManager::Callback writeCb1(
                    bdef_BindUtil::bind( &genericCb
                                       , bteso_EventType::BTESO_WRITE
                                       , socket[0]
                                       , numBytes
                                       , &mX
                                       , false));

            mX.registerSocketEvent(socket[0], bteso_EventType::BTESO_WRITE,
                                   writeCb1);

            numBytes = 15;
            bteso_EventManager::Callback writeCb2(
                    bdef_BindUtil::bind( &genericCb
                                       , bteso_EventType::BTESO_WRITE
                                       , socket[1]
                                       , numBytes
                                       , &mX
                                       , false));
=======
>>>>>>> 07479ac0

      case 8: {
        // -----------------------------------------------------------------
        // TESTING 'deregisterSocket' FUNCTION:
        // Concern:
        //   o  Deregistration from a callback of the same socket is handled
        //      correctly
        //   o  Deregistration from a callback of another socket  is handled
        //      correctly
        //   o  Deregistration from a callback of one of the _previous_
        //      sockets and subsequent socket registration is handled
        //      correctly - see DRQS 8134027
        // Plan:
        //   Create custom set of scripts for each concern and exercise them
        //   using 'bteso_EventManagerTester'.
        // Testing:
        //   int deregisterSocket();
        // -----------------------------------------------------------------
        if (verbose) cout << endl << "TESTING 'deregisterSocket'" << endl
                                  << "==========================" << endl;
        if (verbose)
            cout << "\tAddressing concern# 1" << endl;
        {
            struct {
                int         d_line;
                int         d_fails;  // number of failures in this script
                const char *d_script;
            } SCRIPTS[] =
            {
//-------------->
{ L_, 0,  "+0r64,{-0}; W0,64; T1; Dn,1; T0"                              },
{ L_, 0,  "+0r64,{-0}; +1r64; W0,64;  W1,64; T2; Dn,2; T1; E1r; E0"      },
{ L_, 0,  "+0r64,{-0}; +1r64; +2r64; W0,64;  W1,64; W2,64; T3; Dn,3; T2;"
          "E0; E1r; E2r"                                                 },
{ L_, 0,  "+0r64; +1r64,{-1}; +2r64; W0,64;  W1,64; W2,64; T3; Dn,3; T2;"
          "E0r; E1; E2r"                                                 },
{ L_, 0,  "+0r64; +1r64; +2r64,{-2}; W0,64;  W1,64; W2,64; T3; Dn,3; T2;"
          "E0r; E1r; E2"                                                 },
{ L_, 0,  "+0r64,{-1; +1r64}; +1r64; W0,64; W1,64; T2; Dn,2; T2"         }
//-------------->
            };
            const int NUM_SCRIPTS = sizeof SCRIPTS / sizeof *SCRIPTS;

            for (int i = 0; i < NUM_SCRIPTS; ++i) {

                Obj mX(&timeMetric, &testAllocator);
                const int LINE =  SCRIPTS[i].d_line;

                enum { NUM_PAIRS = 4 };
                bteso_EventManagerTestPair socketPairs[NUM_PAIRS];

                for (int j = 0; j < NUM_PAIRS; j++) {
                    socketPairs[j].setObservedBufferOptions(BUF_LEN, 1);
                    socketPairs[j].setControlBufferOptions(BUF_LEN, 1);
                }

                int fails = bteso_EventManagerTester::gg(&mX, socketPairs,
                                                         SCRIPTS[i].d_script,
                                                         controlFlag);

                LOOP_ASSERT(LINE, SCRIPTS[i].d_fails == fails);
            }
        }
        if (verbose)
            cout << "\tAddressing concern# 2" << endl;
        {
            struct {
                int         d_line;
                int         d_fails;  // number of failures in this script
                const char *d_script;
            } SCRIPTS[] =
            {
//-------------->
/// On length 2
// Deregistering signaled socket handle
{ L_, 0,  "+0r64,{-1}; +1r; W0,64;  W1,64; T2; Dn,1; T1; E0r; E1"       },
{ L_, 0,  "+0r64; +1r64,{-0}; W0,64;  W1,64; T2; Dn,2; T1; E0; E1r"     },
// Deregistering non-signaled socket handle
{ L_, 0,  "+0r64, {-1}; +1r; W0,64; T2; Dn,1; T1; E0r; E1"              },
{ L_, 0,  "+0r; +1r64, {-0}; W1,64; T2; Dn,1; T1; E0;  E1r"             },

/// On length 3
// Deregistering signaled socket handle
{ L_, 0,  "+0r64,{-1}; +1r; +2r64; W0,64; W1,64; W2,64; T3; Dn,2; T2;"
          "E0r; E1; E2r"                                                },

{ L_, 0,  "+0r64,{-2}; +1r64; +2r; W0,64; W1,64; W2,64; T3; Dn,2; T2;"
          "E0r; E1r; E2"                                                },

{ L_, 0,  "+0r64; +1r64,{-0}; +2r64; W0,64; W1,64; W2,64; T3; Dn,3; T2;"
          "E0; E1r; E2r"                                                },

{ L_, 0,  "+0r64; +1r64, {-2}; +2r; W0,64; W1,64; W2,64; T3; Dn,2; T2;"
          "E0r; E1r; E2"                                                },
// Deregistering non-signaled socket handle

//-------------->
            };
            const int NUM_SCRIPTS = sizeof SCRIPTS / sizeof *SCRIPTS;

            for (int i = 0; i < NUM_SCRIPTS; ++i) {

                Obj mX(&timeMetric, &testAllocator);
                const int LINE =  SCRIPTS[i].d_line;

                enum { NUM_PAIRS = 4 };
                bteso_EventManagerTestPair socketPairs[NUM_PAIRS];

                for (int j = 0; j < NUM_PAIRS; j++) {
                    socketPairs[j].setObservedBufferOptions(BUF_LEN, 1);
                    socketPairs[j].setControlBufferOptions(BUF_LEN, 1);
                }

                int fails = bteso_EventManagerTester::gg(&mX, socketPairs,
                                                         SCRIPTS[i].d_script,
                                                         controlFlag);

                LOOP_ASSERT(LINE, SCRIPTS[i].d_fails == fails);
            }
        }
      } break;

      case 7: {
// #ifndef BSLS_PLATFORM__OS_AIX
        // -----------------------------------------------------------------
        // TESTING 'dispatch' FUNCTION:
        //   The goal is to ensure that 'dispatch' invokes the callback
        //   method for the write socket handle and event, for all possible
        //   events.
        //
        // Plan:
        // Standard test:
        //   Create an object of the event manager under test, call the
        //   corresponding test function of 'bteso_EventManagerTester', where
        //   multiple socket pairs are created to test the dispatch() in
        //   this event manager.
        // Customized test:
        //   Create an object of the event manager under test and a list
        //   of test scripts based on the script grammar defined in
        //   'bteso_EventManagerTester', call the script interpreting function
        //   gg() of 'bteso_EventManagerTester' to execute the test data.
        // Exhausting test:
        //   Test the "timeout" from the dispatch() with the loop-driven
        //   implementation where timeout value are generated during each
        //   iteration and invoke the dispatch() with it.
        // Testing:
        //   int dispatch();
        //   int dispatch(const bdet_TimeInterval&, ...);
        // -----------------------------------------------------------------

        if (verbose) cout << endl << "Testing 'dispatch' method." << endl
                                  << "==========================" << endl;

#if 0
        if (verbose)
            cout << "Standard test for 'dispatch'" << endl
                 << "============================" << endl;
        {
            Obj mX(&timeMetric, &testAllocator);

            int fails = bteso_EventManagerTester::testDispatch(&mX,
                                                               controlFlag);
            ASSERT(0 == fails);
        }
#endif

        if (verbose)
            cout << "Customized test for 'dispatch'" << endl
                 << "==============================" << endl;
        {
            struct {
                int         d_line;
                int         d_fails;  // number of failures in this script
                const char *d_script;
            } SCRIPTS[] =
            {
                // first repeat all the tests in
                // 'bteso_EventManagerTester::testDispatch', except for the
                // ones that fail due to lag.

               {L_, 0, "-a; Dn0,0"                                     },
               {L_, 0, "-a; Dn100,0"                                   },

                 // Test the event manager when one socket event exists.
               {L_, 0, "-a; +0w2; Dn,1"},
               {L_, 0, "-a; W0,64; +0r24; Dn,1; -0; T0"                 },

                 // Test the event manager when two socket events exist.
                 // The two socket events are for the same socket handle.
               {L_, 0, "-a; +0w64; +0r24; Dn,1; -0w; Di500,0; -0r; T0"  },
               {L_, 0, "-a; +0r24; +0w64; Dn,1; -0w; Di500,0; -0r; T0"  },

 #ifndef BSLS_PLATFORM__OS_HPUX
               // fail due to lag on hpux:
                // These cases are repeated with a sleep before the first
                // dispatch in test case 12.  The fact that there is a lag
                // is probably due to the underlying implementation and not
                // bde, and is not serious for a polling interface because
                // subsequent polls would pick up the lagging events.
               {L_, 0, "-a; +0w64; +0r24; W0,64; Dn,2; -0w; Di,1; -0r; T0"  },
               {L_, 0, "-a; +0r64; +1w24; W0,64; Dn,2; -1w; Di500,0; T1"    },
               {L_, 0, "-a; +0r24,{-a}; +0w64; W0,64; T2; Dn,1; E0; T0"     },
#endif

                 // The two socket events are for different socket handles.
               {L_, 0, "-a; +0w64; +1w24; W0,64; Dn,2; -0w; Di500,1; T1"    },
               {L_, 0, "-a; +0w64; +1r24; W0,64; Dn,1; -0w; Di500,0; T1"    },
               {L_, 0, "-a; +0w64; +1a;   W0,64; Dn,1; -0w; Di500,0; T1"    },

               {L_, 0, "-a; +0r64; +1r24; W0,64; Dn,1; -0r; Di500,0; T1"    },
               {L_, 0, "-a; +0r64; +1a;   W0,64; Dn,1; -0r; Di500,0; T1"    },

               {L_, 0, "-a; +0a;   +1w24; Dn,1; -1w; Di500,0; T1"           },
               {L_, 0, "-a; +0a;   +1r64; W1,64; Dn,1; -0a; Di500,0; T1"    },

                 // Test the event manager when multiple socket events exist.
               {L_, 0, "-a; +0w64; +1r10; +2w100; +1w20; +3w60; Dn,4; -a; T0"},

                 // Test the event manager when a test script need to be
                 // executed in the user-installed callback function.
               {L_, 0, "-a; +0r24,{-a}; +1r64; W0,64; T2; Dn,1; E0; E1; T0" },

                 // The following tests cannot be in a black-box test since
                 // the order of iteration is undefined
                 // {L_, 0, "-a; +0r24,{-1}; +1r; W0,64; W1,32; T2; Dn,1; T1"},
                 // {L_, 0, "-a; +0r24; +1r12,{-0}; W0,64; W1,32; T2; Dn,2;"
                 //                                                     " T1"},
               {L_, 0, "-a; W0,60; +0w64,{+2w100; +0r10}; Dn,1; -0w; Di,2;"
                                                                  " -a; T0" },
               {L_, 0, "-a; W0,60; +0w64,{-1r; +0r10}; +1r20; E1r; Dn,1;"
                                                        " -0w; Di,1; -a; T0" },

                // That's all the tests in 'testDispatch', now do some
                // additional tests.

               {L_, 0, "+0w40; +0r3; Dn0,1; W0,30;  Dn0,2"                 },
               {L_, 0, "+0w40; +0r3; Dn100,1; W0,30; Dn120,2"              },
               {L_, 0, "+0w20; +0r12; Dn,1; W0,30; +1w6; +2w8; Dn,4"       },
               {L_, 0, "+0w40; +1r6; +1w41; +2w42; +3w43; +0r12; W3,30;"
                       "Dn,4; W0,30; +1r6; W1,30; +2r8; W2,30; +3r10; Dn,8"},
               {L_, 0, "+2r3; Dn100,0; +2w40; Dn50,1;  W2,30; Dn55,2"      },
               {L_, 0, "+0w20; +0r12; Dn0,1; W0,30; +1w6; +2w8; Dn100,4"   },
               {L_, 0, "+0w40; +1r6; +1w41; +2w42; +3w43; +0r12; Dn100,4;"
                        "W0,60; W1,70; +1r6; W2,60; W3,60; +2r8; +3r10;"
                        "Dn120,8"                                          },
            };
            const int NUM_SCRIPTS = sizeof SCRIPTS / sizeof *SCRIPTS;

            for (int i = 0; i < NUM_SCRIPTS; ++i) {

                Obj mX(&timeMetric, &testAllocator);
                const int LINE =  SCRIPTS[i].d_line;

                bteso_EventManagerTestPair socketPairs[4];

                const int NUM_PAIR =
                               sizeof socketPairs / sizeof socketPairs[0];

                for (int j = 0; j < NUM_PAIR; j++) {
                    socketPairs[j].setObservedBufferOptions(BUF_LEN, 1);
                    socketPairs[j].setControlBufferOptions(BUF_LEN, 1);
                }

                int fails = bteso_EventManagerTester::gg(&mX, socketPairs,
                                                         SCRIPTS[i].d_script,
                                                         controlFlag);

                LOOP_ASSERT(LINE, SCRIPTS[i].d_fails == fails);

                if (veryVerbose) {
                    P_(LINE);   P(fails);
                }
            }
        }
        if (verbose)
            cout << "Verifying behavior on timeout (no sockets)." << endl;
        {
            int nowFailures = 0;  // due to time going backward on some systems
            int intFailures = 0;  // due to unexpected interrupts
            const int NUM_ATTEMPTS = 5000;
            double waitFrac = 0.010 / NUM_ATTEMPTS;
            for (int i = 0; i < NUM_ATTEMPTS; ++i) {
                Obj mX(&timeMetric, &testAllocator);

                const double delay = i * waitFrac;
                bdet_TimeInterval start = bdetu_SystemTime::now();
                bdet_TimeInterval deadline = start + delay;

                LOOP_ASSERT(i, 0 == mX.dispatch(
                                           deadline,
                                           bteso_Flag::BTESO_ASYNC_INTERRUPT));

                bdet_TimeInterval finish = bdetu_SystemTime::now();
                const double dormant = dub(finish - start);

                if (dormant < 0) {
                    // We observe that on Linux sometimes,
                    // bdetu_SystemTime::now() gives grossly wrong results,
                    // like 'dormant < -0.020'.

                    ++nowFailures;
                    cout << "*WARNING*  0 sockets: Time going backwards.  ";
                    P(dormant);
#if defined(BSLS_PLATFORM__OS_LINUX)
                    LOOP_ASSERT(nowFailures, nowFailures <= 2);
#else
                    LOOP_ASSERT(nowFailures, 0 == nowFailures);
#endif
                }
                else if (finish < deadline) {
                    // We're willing to tolerate a limited number of documented
                    // failures.

                    ++intFailures;
                    cout << "*WARNING*  0 sockets: Unexpected interrupt.\n";
                    P_(delay);    P_(dub(deadline - finish));    P(dormant);

                    // it is observed that on Linux, rarely does an interrupt
                    // occur before 0.0033 seconds.

                    ASSERT(dormant > 0.003);
                    LOOP_ASSERT(intFailures, intFailures <= 2);
                }

                if (veryVerbose && deadline <= finish) {
                    P_(delay); P_(dub(deadline - finish));  P(dormant);
                }
            }
        }

        if (verbose)
            cout << "Verifying behavior on timeout (at least one socket)."
                 << endl;
        {
            SocketPair pair;
            ShouldntBeCalled shouldntBeCalled;
            int nowFailures = 0;  // due to time going backward on some systems
            int intFailures = 0;  // due to unexpected interrupts
            const int NUM_ATTEMPTS = 5000;
            double waitFrac = 0.010 / NUM_ATTEMPTS;
            for (int i = 0; i < NUM_ATTEMPTS; ++i) {
                Obj mX(&timeMetric, &testAllocator);
                mX.registerSocketEvent(pair.serverFd(),
                                       bteso_EventType::BTESO_READ,
                                       shouldntBeCalled);

                const double delay = i * waitFrac;
                bdet_TimeInterval start = bdetu_SystemTime::now();
                bdet_TimeInterval deadline = start + delay;

                LOOP_ASSERT(i, 0 == mX.dispatch(
                                           deadline,
                                           bteso_Flag::BTESO_ASYNC_INTERRUPT));

                bdet_TimeInterval finish = bdetu_SystemTime::now();
                const double dormant = dub(finish - start);

                if (dormant < 0) {
                    // We observe that on Linux sometimes,
                    // bdetu_SystemTime::now() gives grossly wrong results,
                    // like 'dormant < -0.020'.

                    ++nowFailures;
                    cout << "*WARNING*  1 socket: Time going backwards " <<
                                         nowFailures << " times. dormant = " <<
                                                               dormant << endl;
#if defined(BSLS_PLATFORM__OS_LINUX)
                    // Linux isn't really very important here because polling
                    // is not the default event mananger for Linux.

                    BSLMF_ASSERT(0 == POLL_IS_DEFAULT);

                    ASSERT(dormant > -0.04);
                    LOOP2_ASSERT(nowFailures, i, nowFailures <= 700);
#else
                    LOOP_ASSERT(nowFailures, 0 == nowFailures);
#endif
                }
                else if (finish < deadline) {
                    // We're willing to tolerate a limited number of documented
                    // failures.

                    ++intFailures;
                    cout << "*WARNING*  1 socket: Unexpected interrupt " <<
                                                    intFailures << " times.\n";
                    P_(delay);    P_(dub(deadline - finish));    P(dormant);

#ifdef BSLS_PLATFORM__OS_LINUX
                    // Linux isn't really very important here because polling
                    // is not the default event mananger for Linux.

                    BSLMF_ASSERT(0 == POLL_IS_DEFAULT);

                    LOOP_ASSERT(intFailures, intFailures <= 100);

                    // ASSERT(dormant > 0.0015);
#else
                    LOOP_ASSERT(intFailures, intFailures <= 2);
                    ASSERT(dormant > 0.003);
#endif
                }

                if (veryVerbose && deadline <= finish) {
                    P_(delay); P_(dub(deadline - finish));  P(dormant);
                }
            }
        }
// #endif
      } break;
      case 6: {
        // -----------------------------------------------------------------
        // TESTING 'deregisterAll' FUNCTION:
        //   It must be verified that the application of 'deregisterAll'
        //   from any state returns the event manager.
        //
        // Plan:
        // Standard test:
        //   Create an object of the event manager under test, call the
        //   corresponding test function of 'bteso_EventManagerTester', where
        //   multiple socket pairs are created to test the deregisterAll() in
        //   this event manager.
        // Customized test:
        //   No customized test since no difference in implementation
        //   between all event managers.
        // Testing:
        //   void deregisterAll();
        // -----------------------------------------------------------------
        if (verbose) cout << endl << "TESTING 'deregisterAll'" << endl
                                  << "=======================" << endl;
        if (verbose)
            cout << "Standard test for 'deregisterAll'" << endl
                 << "=================================" << endl;
        {
            Obj mX(&timeMetric, &testAllocator);
            int fails = bteso_EventManagerTester::testDeregisterAll(&mX,
                                                                  controlFlag);
            ASSERT(0 == fails);
        }
      } break;

      case 5: {
        // -----------------------------------------------------------------
        // TESTING 'deregisterSocket' FUNCTION:
        //   All possible transitions from other state to 0 must be
        //   exhaustively tested.
        //
        // Plan:
        // Standard test:
        //   Create an object of the event manager under test, call the
        //   corresponding test function of 'bteso_EventManagerTester', where
        //   multiple socket pairs are created to test the deregisterSocket()
        //   in this event manager.
        // Customized test:
        //   No customized test since no difference in implementation
        //   between all event managers.
        // Testing:
        //   int deregisterSocket();
        // -----------------------------------------------------------------
        if (verbose) cout << endl << "TESTING 'deregisterSocket'" << endl
                                  << "==========================" << endl;
        {
            Obj mX(&timeMetric, &testAllocator);
            int fails = bteso_EventManagerTester::testDeregisterSocket(&mX,
                                                                  controlFlag);
            ASSERT(0 == fails);
        }
      } break;
      case 4: {
        // -----------------------------------------------------------------
        // TESTING 'deregisterSocketEvent' FUNCTION:
        //   All possible deregistration transitions must be exhaustively
        //   tested.
        //
        // Plan:
        // Standard test:
        //   Create an object of the event manager under test, call the
        //   corresponding test function of 'bteso_EventManagerTester', where
        //   multiple socket pairs are created to test the
        //   deregisterSocketEvent() in this event manager.
        // Customized test:
        //   No customized test since no difference in implementation
        //   between all event managers.
        // Testing:
        //   void deregisterSocketEvent();
        // -----------------------------------------------------------------
        if (verbose) cout << endl << "TESTING 'deregisterSocketEvent'" << endl
                                  << "===============================" << endl;
        if (verbose)
            cout << "Standard test for 'deregisterSocketEvent'" << endl
                 << "=========================================" << endl;
        {
            Obj mX(&timeMetric, &testAllocator);
            int fails = bteso_EventManagerTester::testDeregisterSocketEvent(
                                                             &mX, controlFlag);
            ASSERT(0 == fails);
        }

        if (verbose)
            cout << "Customized test for 'deregisterSocketEvent'" << endl
                 << "===========================================" << endl;
        {
            struct {
                int         d_line;
                int         d_fails;  // number of failures in this script
                const char *d_script;
            } SCRIPTS[] =
            {
               {L_, 0, "+0w; -0w; T0"          },
               {L_, 0, "+0w; +0r; -0w; E0r; T1"},
               {L_, 0, "+0w; +1r; -0w; E1r; T1"},
               {L_, 0, "+0w; +1r; -1r; E0w; T1"},
            };
            const int NUM_SCRIPTS = sizeof SCRIPTS / sizeof *SCRIPTS;

            for (int i = 0; i < NUM_SCRIPTS; ++i) {

                Obj mX(&timeMetric, &testAllocator);
                const int LINE =  SCRIPTS[i].d_line;

                bteso_EventManagerTestPair socketPairs[4];

                const int NUM_PAIR =
                               sizeof socketPairs / sizeof socketPairs[0];

                for (int j = 0; j < NUM_PAIR; j++) {
                    socketPairs[j].setObservedBufferOptions(BUF_LEN, 1);
                    socketPairs[j].setControlBufferOptions(BUF_LEN, 1);
                }
                int fails = bteso_EventManagerTester::gg(&mX, socketPairs,
                                                         SCRIPTS[i].d_script,
                                                         controlFlag);

                LOOP_ASSERT(LINE, SCRIPTS[i].d_fails == fails);

                if (veryVerbose) {
                    P_(LINE);   P(fails);
                }
            }
        }
      } break;
      case 3: {
        // -----------------------------------------------------------------
        // TESTING 'registerSocketEvent' FUNCTION:
        //   The main concern about this function is to ensure full coverage
        //   of the every legal event combination that can be registered for
        //   one and two sockets.
        //
        // Plan:
        // Standard test:
        //   Create an object of the event manager under test, call the
        //   corresponding function of 'bteso_EventManagerTester', where a
        //   number of socket pairs are created to test the
        //   registerSocketEvent() in this event manager.
        // Customized test:
        //   Create an object of the event manager under test and a list
        //   of test scripts based on the script grammar defined in
        //   'bteso_EventManagerTester', call the script interpreting function
        //   gg() of 'bteso_EventManagerTester' to execute the test data.
        // Testing:
        //   void registerSocketEvent();
        // -----------------------------------------------------------------
        if (verbose) cout << endl << "TESTING 'registerSocketEvent'" << endl
                                  << "=============================" << endl;
        if (verbose)
            cout << "Standard test for 'registerSocketEvent'" << endl
                 << "=======================================" << endl;
        {
            Obj mX(&timeMetric, &testAllocator);

            int fails = bteso_EventManagerTester::testRegisterSocketEvent(&mX,
                                                                  controlFlag);
            ASSERT(0 == fails);

            if (verbose) {
                P(timeMetric.percentage(bteso_TimeMetrics::BTESO_CPU_BOUND));
            }
            ASSERT(100 == timeMetric.percentage(
                                          bteso_TimeMetrics::BTESO_CPU_BOUND));
        }

        if (verbose)
            cout << "Customized test for 'registerSocketEvent'" << endl
                 << "=========================================" << endl;
        {
            struct {
                int         d_line;
                int         d_fails;  // number of failures in this script
                const char *d_script;
            } SCRIPTS[] =
            {
               {L_, 0, "+0w; E0w; T1"                      },
               {L_, 0, "+0r; E0r; T1"                      },
               {L_, 0, "+0w; +0w; E0w; T1"                 },
               {L_, 0, "+0r; +0r; E0r; T1"                 },
               {L_, 0, "+0w; +0w; +0r; +0r; E0rw; T2"      },
               {L_, 0, "+0w; +1r; E0w; E1r; T2"            },
               {L_, 0, "+0w; +1r; +1w; +0r; E0rw; E1rw; T4"},
            };
            const int NUM_SCRIPTS = sizeof SCRIPTS / sizeof *SCRIPTS;

            for (int i = 0; i < NUM_SCRIPTS; ++i) {

                Obj mX(&timeMetric, &testAllocator);
                const int LINE =  SCRIPTS[i].d_line;

                bteso_EventManagerTestPair socketPairs[4];

                const int NUM_PAIR =
                               sizeof socketPairs / sizeof socketPairs[0];

                for (int j = 0; j < NUM_PAIR; j++) {
                    socketPairs[j].setObservedBufferOptions(BUF_LEN, 1);
                    socketPairs[j].setControlBufferOptions(BUF_LEN, 1);
                }

                int fails = bteso_EventManagerTester::gg(&mX, socketPairs,
                                                         SCRIPTS[i].d_script,
                                                         controlFlag);

                LOOP_ASSERT(LINE, SCRIPTS[i].d_fails == fails);

                if (veryVerbose) {
                    P_(LINE);   P(fails);
                }
            }
            if (verbose) {
                P(timeMetric.percentage(bteso_TimeMetrics::BTESO_CPU_BOUND));
            }
            ASSERT(100 == timeMetric.percentage(
                                          bteso_TimeMetrics::BTESO_CPU_BOUND));
        }
      } break;
      case 2: {
        // -----------------------------------------------------------------
        // TESTING ACCESSORS:
        //   The main concern about this function is to ensure full coverage
        //   of the every legal event combination that can be registered for
        //   one and two sockets.
        //
        // Plan:
        // Standard test:
        //   Create an object of the event manager under test, call the
        //   corresponding function of 'bteso_EventManagerTester', where a
        //   number of socket pairs are created to test the accessors in
        //   this event manager.
        // Customized test:
        //   No customized test since no difference in implementation
        //   between all event managers.
        // Testing:
        //   int isRegistered();
        //   int numEvents() const;
        //   int numSocketEvents();
        // -----------------------------------------------------------------
        if (verbose) cout << endl << "TESTING ACCESSORS" << endl
                                  << "=================" << endl;

        if (verbose) cout << "\tOn a non-metered object" << endl;
        {

            Obj mX((bteso_TimeMetrics*)0, &testAllocator);

            int fails = bteso_EventManagerTester::testAccessors(&mX,
                                                                controlFlag);
            ASSERT(0 == fails);
        }
        if (verbose) cout << "\tOn a metered object" << endl;
        {

            Obj mX(&timeMetric, &testAllocator);

            int fails = bteso_EventManagerTester::testAccessors(&mX,
                                                                controlFlag);
            ASSERT(0 == fails);
            if (verbose) {
                P(timeMetric.percentage(bteso_TimeMetrics::BTESO_CPU_BOUND));
            }
            ASSERT(100 == timeMetric.percentage(
                                          bteso_TimeMetrics::BTESO_CPU_BOUND));
        }
      } break;

      case 1: {
        // -----------------------------------------------------------------
        // BREATHING TEST
        //   Ensure the basic liveness of an event manager instance.
        //
        // Testing:
        //   Create an object of this event manager under test.  Perform
        //   some basic operations on it.
        // -----------------------------------------------------------------
        if (verbose) cout << endl << "BREATHING TEST" << endl
                                  << "==============" << endl;
        {
            struct {
                int         d_line;
                int         d_fails;  // number of failures in this script
                const char *d_script;
            } SCRIPTS[] =
            {
               {L_, 0, "Dn0,0"                                           },
               {L_, 0, "Dn100,0"                                         },
               {L_, 0, "+0w2; Dn,1"                                      },
               {L_, 0, "+0w40; +0r3; Dn0,1; W0,40; Dn0,2"                },
               {L_, 0, "+0w40; +0r3; Dn100,1; W0,40; Dn120,2"            },
               {L_, 0, "+0w20; +0r12; Dn,1; W0,30; +1w6; +2w8; Dn,4"     },
               {L_, 0, "+0w40; +1r6; +1w41; +2w42; +3w43; +0r12;"
                        "Dn,4; W0,40; +1r6; W1,40; W2,40; W3,40; +2r8;"
                        "+3r10; Dn,8"                                    },
               {L_, 0, "+2r3; Dn200,0; +2w40; Dn100,1; W2,40; Dn150,2"   },
               {L_, 0, "+0w20; +0r12; Dn0,1; +1w6; +2w8; W0,40; Dn100,4" },
               {L_, 0, "+0w40; +1r6; +1w41; +2w42; +3w43; +0r12;"
                       "Dn100,4; W0,40; W1,40; W2,40; W3,40; +1r6; +2r8;"
                       "+3r10; Dn120,8"                                  },
            };
            const int NUM_SCRIPTS = sizeof SCRIPTS / sizeof *SCRIPTS;

            for (int i = 0; i < NUM_SCRIPTS; ++i) {

                Obj mX((bteso_TimeMetrics*)0, &testAllocator);
                const int LINE =  SCRIPTS[i].d_line;

                enum { NUM_PAIRS  = 4 };
                bteso_EventManagerTestPair socketPairs[NUM_PAIRS];

                for (int j = 0; j < NUM_PAIRS; j++) {
                    socketPairs[j].setObservedBufferOptions(BUF_LEN, 1);
                    socketPairs[j].setControlBufferOptions(BUF_LEN, 1);
                }

                int fails = bteso_EventManagerTester::gg(&mX, socketPairs,
                                                         SCRIPTS[i].d_script,
                                                         controlFlag);

                LOOP_ASSERT(LINE, SCRIPTS[i].d_fails == fails);

                if (veryVerbose) {
                    P_(LINE);   P(fails);
                }
            }
        }
      } break;
<<<<<<< HEAD
=======

      case -1: {
        // -----------------------------------------------------------------
        // PERFORMANCE TESTING 'dispatch':
        //   Get the performance data.
        //
        // Plan:
        //   Set up multiple connections and register a read event for each
        //   connection, calculate the average time taken to dispatch a read
        //   event for a given number of registered read event.
        // Testing:
        //   'dispatch' capacity
        // -----------------------------------------------------------------
        enum {
            DEFAULT_NUM_PAIRS        = 1024,
            DEFAULT_NUM_MEASUREMENTS = 10
        };

        int numPairs = DEFAULT_NUM_PAIRS;
        int numMeasurements = DEFAULT_NUM_MEASUREMENTS;

        if (2 < argc) {
            int pairs = atoi(argv[2]);
            if (0 > pairs) {
                verbose = 0;
                numPairs = -pairs;
                controlFlag &= ~bteso_EventManagerTester::BTESO_VERBOSE;
            }
            else {
                numPairs = pairs;
            }
        }

        if (3 < argc) {
            int measurements = atoi(argv[3]);
            if (0 > measurements) {
                veryVerbose = 0;
                numMeasurements = -measurements;
                controlFlag &= ~bteso_EventManagerTester::BTESO_VERY_VERBOSE;
            }
            else {
                numMeasurements = measurements;
            }
        }
        if (verbose)
            cout << endl
                << "PERFORMANCE TESTING 'dispatch'" << endl
                << "==============================" << endl;
        {
            const char *FILENAME = "pollDispatch.dat";

            ofstream outFile(FILENAME, ios_base::out);
            if (!outFile) {
                cout << "Cannot open " << FILENAME << " for writing."
                     << endl;
                return -1;
            }
            if (veryVerbose) {
                cout << "Number of test socket pairs: " << numPairs
                     << "; number of measurements: " << numMeasurements
                     << bsl::endl;
            }

            Obj mX(&timeMetric, &testAllocator);
            bteso_EventManagerTester::testDispatchPerformance(&mX, outFile,
                                    numPairs, numMeasurements, controlFlag);
            outFile.close();
        }
      } break;

      case -2: {
        // -----------------------------------------------------------------
        // PERFORMANCE TESTING 'registerSocketEvent':
        //   Get the performance data.
        //
        // Plan:
        //   Open multiple sockets and register a read event for each
        //   socket, calculate the average time taken to register a read
        //   event for a given number of registered read event.
        // Testing:
        //   'dispatch' capacity
        // -----------------------------------------------------------------
        enum {
            DEFAULT_NUM_PAIRS        = 1024,
            DEFAULT_NUM_MEASUREMENTS = 10
        };

        int numPairs = DEFAULT_NUM_PAIRS;
        int numMeasurements = DEFAULT_NUM_MEASUREMENTS;

        if (2 < argc) {
            int pairs = atoi(argv[2]);
            if (0 > pairs) {
                verbose = 0;
                numPairs = -pairs;
                controlFlag &= ~bteso_EventManagerTester::BTESO_VERBOSE;
            }
            else {
                numPairs = pairs;
            }
        }

        if (3 < argc) {
            int measurements = atoi(argv[3]);
            if (0 > measurements) {
                veryVerbose = 0;
                numMeasurements = -measurements;
                controlFlag &= ~bteso_EventManagerTester::BTESO_VERY_VERBOSE;
            }
            else {
                numMeasurements = measurements;
            }
        }

        if (verbose)
            cout << endl
            << "PERFORMANCE TESTING 'registerSocketEvent'" << endl
            << "=========================================" << endl;
        {

            const char *FILENAME = "pollRegister.dat";

            ofstream outFile(FILENAME, ios_base::out);
            if (!outFile) {
                cout << "Cannot open " << FILENAME << " for writing."
                     << endl;
                return -1;
            }
            if (veryVerbose) {
                cout << "Number of test sockets: " << numPairs
                     << "; number of measurements: " << numMeasurements
                     << bsl::endl;
            }

            Obj mX(&timeMetric, &testAllocator);
            bdet_TimeInterval infinite, timeout;
            if (!outFile) {
                cout << "Cannot open pollregisterPerformance.dat "
                     << "errno: " << errno << endl;
                return 0;
            }
            bteso_EventManagerTester::testRegisterPerformance(&mX, outFile,
                                     numPairs, numMeasurements, controlFlag);
            outFile.close();
        }
      } break;

>>>>>>> 07479ac0
      default: {
        cerr << "WARNING: CASE `" << test << "' NOT FOUND." << endl;
        testStatus = -1;
      } break;
    }

    bteso_SocketImpUtil::cleanup();

    if (testStatus > 0) {
        cerr << "Error, non-zero test status = " << testStatus << "." << endl;
    }
    return testStatus;
#else
    return -1;
#endif // BTESO_EVENTMANAGERIMP_ENABLETEST
}

// ---------------------------------------------------------------------------
// NOTICE:
//      Copyright (C) Bloomberg L.P., 2003
//      All Rights Reserved.
//      Property of Bloomberg L.P. (BLP)
//      This software is made available solely pursuant to the
//      terms of a BLP license agreement which governs its use.
// ----------------------------- END-OF-FILE ---------------------------------<|MERGE_RESOLUTION|>--- conflicted
+++ resolved
@@ -314,7 +314,7 @@
                                  bteso_TimeMetrics::BTESO_CPU_BOUND);
 
     switch (test) { case 0:  // Zero is always the leading case.
-      case 12: {
+      case 13: {
         // -----------------------------------------------------------------
         // TESTING USAGE EXAMPLE
         //   The usage example provided in the component header file must
@@ -348,7 +348,8 @@
                                        , bteso_EventType::BTESO_READ
                                        , socket[0]
                                        , numBytes
-                                       , &mX));
+                                       , &mX
+                                       , false));
 
             mX.registerSocketEvent(socket[0],
                                    bteso_EventType::BTESO_READ,
@@ -360,7 +361,8 @@
                                        , bteso_EventType::BTESO_WRITE
                                        , socket[0]
                                        , numBytes
-                                       , &mX));
+                                       , &mX
+                                       , false));
 
             mX.registerSocketEvent(socket[0], bteso_EventType::BTESO_WRITE,
                                    writeCb1);
@@ -371,7 +373,8 @@
                                        , bteso_EventType::BTESO_WRITE
                                        , socket[1]
                                        , numBytes
-                                       , &mX));
+                                       , &mX
+                                       , false));
 
             mX.registerSocketEvent(socket[1], bteso_EventType::BTESO_WRITE,
                                    writeCb2);
@@ -430,7 +433,7 @@
         }
       } break;
 
-      case 11: {
+      case 12: {
         // -----------------------------------------------------------------
         // TESTING 'canRegisterSockets' and 'hasLimitedSocketCapacity'
         //
@@ -469,8 +472,7 @@
             LOOP_ASSERT(crs, true == crs);
         }
       } break;
-<<<<<<< HEAD
-      case 12: {
+      case 11: {
         // -----------------------------------------------------------------
         // REPRODUCE SCRIPT TESTS
         // -----------------------------------------------------------------
@@ -671,11 +673,7 @@
         }
 #endif
       }  break;
-      case 11: {
-=======
-
       case 10: {
->>>>>>> 07479ac0
         // --------------------------------------------------------------------
         // TESTING FOR DRQS 10105162
         //   Dispatching signaled user callbacks works correctly even if one
@@ -809,71 +807,6 @@
 
         }
       } break;
-<<<<<<< HEAD
-      case 9: {
-        // -----------------------------------------------------------------
-        // TESTING USAGE EXAMPLE
-        //   The usage example provided in the component header file must
-        //   compile, link, and run on all platforms as shown.
-        //
-        // Plan:
-        //   Incorporate usage example from header into driver, remove
-        //   leading comment characters, and replace 'assert' with
-        //   'ASSERT'.
-        //
-        // Testing:
-        //   USAGE EXAMPLE
-        // -----------------------------------------------------------------
-        if (verbose) cout << "\nTesting Usage Example"
-                          << "\n=====================" << endl;
-        {
-            bteso_TimeMetrics timeMetric(
-                                   bteso_TimeMetrics::BTESO_MIN_NUM_CATEGORIES,
-                                   bteso_TimeMetrics::BTESO_CPU_BOUND);
-            bteso_DefaultEventManager<bteso_Platform::POLL> mX(&timeMetric);
-
-            bteso_SocketHandle::Handle socket[2];
-
-            int rc = bteso_SocketImpUtil::socketPair<bteso_IPv4Address>(
-                      socket, bteso_SocketImpUtil::BTESO_SOCKET_STREAM);
-
-            ASSERT(0 == rc);
-            int numBytes = 5;
-            bteso_EventManager::Callback readCb(
-                    bdef_BindUtil::bind( &genericCb
-                                       , bteso_EventType::BTESO_READ
-                                       , socket[0]
-                                       , numBytes
-                                       , &mX
-                                       , false));
-
-            mX.registerSocketEvent(socket[0],
-                                   bteso_EventType::BTESO_READ,
-                                   readCb);
-
-            numBytes = 25;
-            bteso_EventManager::Callback writeCb1(
-                    bdef_BindUtil::bind( &genericCb
-                                       , bteso_EventType::BTESO_WRITE
-                                       , socket[0]
-                                       , numBytes
-                                       , &mX
-                                       , false));
-
-            mX.registerSocketEvent(socket[0], bteso_EventType::BTESO_WRITE,
-                                   writeCb1);
-
-            numBytes = 15;
-            bteso_EventManager::Callback writeCb2(
-                    bdef_BindUtil::bind( &genericCb
-                                       , bteso_EventType::BTESO_WRITE
-                                       , socket[1]
-                                       , numBytes
-                                       , &mX
-                                       , false));
-=======
->>>>>>> 07479ac0
-
       case 8: {
         // -----------------------------------------------------------------
         // TESTING 'deregisterSocket' FUNCTION:
@@ -1614,9 +1547,6 @@
             }
         }
       } break;
-<<<<<<< HEAD
-=======
-
       case -1: {
         // -----------------------------------------------------------------
         // PERFORMANCE TESTING 'dispatch':
@@ -1685,7 +1615,6 @@
             outFile.close();
         }
       } break;
-
       case -2: {
         // -----------------------------------------------------------------
         // PERFORMANCE TESTING 'registerSocketEvent':
@@ -1762,8 +1691,6 @@
             outFile.close();
         }
       } break;
-
->>>>>>> 07479ac0
       default: {
         cerr << "WARNING: CASE `" << test << "' NOT FOUND." << endl;
         testStatus = -1;
