--- conflicted
+++ resolved
@@ -694,11 +694,7 @@
         localTime.addMilliseconds(millisecond);
     }
 
-<<<<<<< HEAD
     // Parse timezone, if any
-=======
-    int timezoneOffset = 0;  // minutes from UTC
->>>>>>> c59adc5a
 
     int timezoneOffset = 0;  // minutes from GMT
     if (end != begin) {
@@ -716,17 +712,8 @@
     // 'hours == 24' is only allowed for the value '24:00:00.000' with timezone
     // UTC.
 
-<<<<<<< HEAD
     if (24 == hour && (millisecond || timezoneOffset)) {
         return -1;                                                    // RETURN
-=======
-    if (millisecond || timezoneOffset) {
-        if (24 == hour) {
-            return BDEPU_FAILURE;                                     // RETURN
-        }
-        localDatetime.addTime(0, 0, 0, millisecond);
-        localDatetime.addMinutes(-timezoneOffset);  // convert to UTC
->>>>>>> c59adc5a
     }
 
     *result = localTime;
@@ -779,20 +766,8 @@
                                                 hour, minute, second)) {
         return -1;                                                    // RETURN
     }
-<<<<<<< HEAD
     if (millisecond) {
         localDatetime.addTime(0, 0, 0, millisecond);
-=======
-
-    int timezoneOffset = 0;  // minutes from UTC
-
-    if (end != begin) {
-        // Parse timezone.
-        if (0   != parseTimezoneOffset(&timezoneOffset, &begin, end)
-         || end != begin) {
-            return BDEPU_FAILURE;                                     // RETURN
-        }
->>>>>>> c59adc5a
     }
 
     // Parse timezone, if any
@@ -808,16 +783,10 @@
         }
     }
 
-<<<<<<< HEAD
     // 'addTime' and/or 'addMinutes' will reset '24:00:00' to '00:00:00' (even
     // if the quantities added are 0), which we don't want to happen.
     // 'hours == 24' is only allowed for the value '24:00:00.000' with timezone
     // GMT.
-=======
-    // 'addTime' will reset '24:00:00' to '00:00:00' (even if the quantity
-    // added is 0), which we don't want to happen.  'hours == 24' is only
-    // allowed for the value '24:00:00.000' and timezone UTC.
->>>>>>> c59adc5a
 
     if (24 == hour && (millisecond || timezoneOffset)) {
         return -1;                                                    // RETURN
@@ -858,11 +827,7 @@
         return -1;                                                    // RETURN
     }
 
-<<<<<<< HEAD
     // Parse timezone, if any
-=======
-    int timezoneOffset = 0;  // minutes from UTC
->>>>>>> c59adc5a
 
     int timezoneOffset = 0;  // minutes from GMT
     if (end != begin) {
@@ -907,11 +872,7 @@
         localTime.addMilliseconds(millisecond);
     }
 
-<<<<<<< HEAD
     // Parse timezone, if any.
-=======
-    int timezoneOffset = 0;  // minutes from UTC
->>>>>>> c59adc5a
 
     int timezoneOffset = 0;  // minutes from GMT
     if (end != begin) {
@@ -923,34 +884,12 @@
         }
     }
 
-<<<<<<< HEAD
     // 'addMilliseconds' will reset '24:00:00' to '00:00:00' (even if the
     // quantity added is 0), which we don't want to happen.  'hours == 24' is
     // only allowed for the value '24:00:00.000' and timezone GMT.
 
     if (24 == hour && (millisecond || timezoneOffset)) {
         return -1;                                                    // RETURN
-=======
-    // Milliseconds could be 1000 (if fraction is .9995 or greater).  Thus, we
-    // have to add it after setting the time else it might not validate.
-
-    bdet_Time localTime;
-    if (localTime.setTimeIfValid(hour, minute, second)) {
-        return BDEPU_FAILURE;                                         // RETURN
-    }
-
-    // 'addTime' and/or 'addMinutes' will reset '24:00:00' to '00:00:00' (even
-    // if the quantities added are 0), which we don't want to happen.
-    // 'hours == 24' is only allowed for the value '24:00:00.000' with timezone
-    // UTC.
-
-    if (millisecond || timezoneOffset) {
-        if (24 == hour) {
-            return BDEPU_FAILURE;                                     // RETURN
-        }
-        localTime.addMilliseconds(millisecond);
-        localTime.addMinutes(-timezoneOffset);  // convert to UTC
->>>>>>> c59adc5a
     }
 
     result->setTimeTz(localTime, timezoneOffset);
@@ -990,13 +929,9 @@
     }
     ++begin;  // skip 'T'
 
-<<<<<<< HEAD
     // Parse time.  Milliseconds could be 1000 (if fraction is .9995 or
     // greater).  Thus, we have to add it after setting the datetime else it
     // might not validate.
-=======
-    int timezoneOffset = 0;  // minutes from UTC
->>>>>>> c59adc5a
 
     bdet_Datetime localDatetime;
     int hour, minute, second, millisecond;
@@ -1009,13 +944,7 @@
         localDatetime.addTime(0, 0, 0, millisecond);
     }
 
-<<<<<<< HEAD
     // Parse timezone, if any
-=======
-    // 'addMilliseconds' will reset '24:00:00' to '00:00:00' (even if the
-    // quantity added is 0), which we don't want to happen.  'hours == 24' is
-    // only allowed for the value '24:00:00.000' and timezone UTC.
->>>>>>> c59adc5a
 
     int timezoneOffset = 0;  // minutes from GMT
     if (end != begin) {
