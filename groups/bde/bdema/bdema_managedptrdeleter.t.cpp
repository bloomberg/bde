// bdema_managedptrdeleter.t.cpp                                      -*-C++-*-

#include <bdes_ident.h>
BDES_IDENT_RCSID(bteso_lingeroptions_t_cpp,"$Id$ $CSID$")

#include <bdema_managedptrdeleter.h>

#include <bsl_climits.h>     // 'INT_MIN', 'INT_MAX'
#include <bsl_cstdlib.h>
#include <bsl_iostream.h>
#include <bsl_sstream.h>

#include <bslalg_hastrait.h>

#include <bsls_asserttest.h>

using namespace BloombergLP;
using namespace bsl;

// ============================================================================
//                             TEST PLAN
// ----------------------------------------------------------------------------
//                             Overview
//                             --------
// The component under test implements a single, complex-constrained in-core
// value-semantic class.  The Primary Manipulators and Basic Accessors are
// therefore, respectively, the attribute setters and getters, each of which
// follows our standard unconstrained attribute-type naming conventions:
// 'setAttributeName' and 'attributeName'.
//
// Primary Manipulators:
//: o 'set'
//: o 'clear'
//
// Basic Accessors:
//: o 'object'
//: o 'factory'
//: o 'deleter'
//
// Certain standard value-semantic-type test cases are omitted:
//: o [10] -- BSLX streaming is not implemented for this class.
//
// Global Concerns:
//: o ACCESSOR methods are declared 'const'.
//: o CREATOR & MANIPULATOR pointer/reference parameters are declared 'const'.
//: o Precondition violations are detected in appropriate build modes.
//
// Global Assumptions:
//: o ACCESSOR methods are 'const' thread-safe.
//: o Individual attribute types are presumed to be *alias-safe*; hence, only
//:   certain methods require the testing of this property:
//:   o copy-assignment
// ----------------------------------------------------------------------------
// CLASS METHODS
// [10] static int maxSupportedBdexVersion();
//
// CREATORS
// [ 2] bdema_ManagedPtrDeleter()
// [ 3] bdema_ManagedPtrDeleter(void *object, void *factory, Deleter deleter)
// [ 7] bdema_ManagedPtrDeleter(const bdema_ManagedPtrDeleter& original)
// [ 2] ~bdema_ManagedPtrDeleter()
//
// MANIPULATORS
// [ 2] set(void *object, void *factory, Deleter deleter)
// [11] clear()
//
// ACCESSORS
// [12] void deleteManagedObject() const
// [ 4] void (*)(void *, void *) deleter() const
// [ 4] void *factory() const
// [ 4] void *object() const
//
// [ 5] ostream& print(ostream& s, int level = 0, int sPL = 4) const
//
// FREE OPERATORS
// [ 6] bool operator==(const bdema_ManagedPtrDeleter& lhs, rhs)
// [ 6] bool operator!=(const bdema_ManagedPtrDeleter& lhs, rhs)
// [ 5] operator<<(ostream& s, const bdema_ManagedPtrDeleter& d)
// ----------------------------------------------------------------------------
// [ 1] BREATHING TEST
// [13] USAGE EXAMPLE
// [ 3] CONCERN: All creator/manipulator ptr./ref. parameters are 'const'.
// [ 4] CONCERN: All accessor methods are declared 'const'.
// [ 8] CONCERN: Precondition violations are detected when enabled.

// ============================================================================
//                    STANDARD BDE ASSERT TEST MACROS
// ----------------------------------------------------------------------------

namespace {

<<<<<<< HEAD
static void aSsErT(int c, const char *s, int i)
{
=======
int testStatus = 0;

void aSsErT(int c, const char *s, int i) {
>>>>>>> f22e3adf
    if (c) {
        cout << "Error " << __FILE__ << "(" << i << "): " << s
             << "    (failed)" << endl;
        if (testStatus >= 0 && testStatus <= 100) ++testStatus;
    }
}

# define ASSERT(X) do { aSsErT(!(X), #X, __LINE__); } while (0)

}

// ============================================================================
//                  STANDARD BDE LOOP-ASSERT TEST MACROS
// ----------------------------------------------------------------------------

#define LOOP_ASSERT(I,X) {                                                    \
    if (!(X)) { cout << #I << ": " << I << "\n"; aSsErT(1, #X, __LINE__);}}

#define LOOP2_ASSERT(I,J,X) {                                                 \
    if (!(X)) { cout << #I << ": " << I << "\t" << #J << ": "                 \
              << J << "\n"; aSsErT(1, #X, __LINE__); } }

#define LOOP3_ASSERT(I,J,K,X) {                                               \
   if (!(X)) { cout << #I << ": " << I << "\t" << #J << ": " << J << "\t"     \
              << #K << ": " << K << "\n"; aSsErT(1, #X, __LINE__); } }

#define LOOP4_ASSERT(I,J,K,L,X) {                                             \
   if (!(X)) { cout << #I << ": " << I << "\t" << #J << ": " << J << "\t" <<  \
       #K << ": " << K << "\t" << #L << ": " << L << "\n";                    \
       aSsErT(1, #X, __LINE__); } }

#define LOOP5_ASSERT(I,J,K,L,M,X) {                                           \
   if (!(X)) { cout << #I << ": " << I << "\t" << #J << ": " << J << "\t" <<  \
       #K << ": " << K << "\t" << #L << ": " << L << "\t" <<                  \
       #M << ": " << M << "\n";                                               \
       aSsErT(1, #X, __LINE__); } }

// ============================================================================
//                  SEMI-STANDARD TEST OUTPUT MACROS
// ----------------------------------------------------------------------------

#define P(X) cout << #X " = " << (X) << endl; // Print identifier and value.
#define Q(X) cout << "<| " #X " |>" << endl;  // Quote identifier literally.
#define P_(X) cout << #X " = " << (X) << ", " << flush; // 'P(X)' without '\n'
#define T_ cout << "\t" << flush;             // Print tab w/o newline.
#define L_ __LINE__                           // current Line number

// ============================================================================
//                  NEGATIVE-TEST MACRO ABBREVIATIONS
// ----------------------------------------------------------------------------

#define ASSERT_FAIL(expr) BSLS_ASSERTTEST_ASSERT_FAIL(expr)
#define ASSERT_PASS(expr) BSLS_ASSERTTEST_ASSERT_PASS(expr)
#define ASSERT_SAFE_FAIL(expr) BSLS_ASSERTTEST_ASSERT_SAFE_FAIL(expr)
#define ASSERT_SAFE_PASS(expr) BSLS_ASSERTTEST_ASSERT_SAFE_PASS(expr)

// ============================================================================
//                     GLOBAL TYPEDEFS FOR TESTING
// ----------------------------------------------------------------------------

typedef bdema_ManagedPtrDeleter Obj;

// ============================================================================
//                      GLOBAL CLASSES FOR TESTING
// ----------------------------------------------------------------------------
template<typename T>
struct statelessFactory
{
    void destroy(T *object) const;
};

template<typename T>
void statelessFactory<T>::destroy(T *object) const
{
    ASSERT(object);
    ++*object;
}

template<typename T>
class statefulFactory
{
    T d_data;
    mutable bool d_empty;

  public:
    statefulFactory() : d_data(), d_empty(true) {}

    T *create();

    void destroy(T *object) const;
};

template<typename T>
T *statefulFactory<T>::create()
{
    if (!d_empty) { return 0; }

    d_empty = false;
    return &d_data;
}

template<typename T>
void statefulFactory<T>::destroy(T *object) const
{
    ASSERT(object == &d_data);
    d_empty = true;
}

// ============================================================================
//                     GLOBAL FUNCTIONS FOR TESTING
// ----------------------------------------------------------------------------

void destroyWithNoFactory(void * object, void *)
{
    ASSERT(object);
    ++*reinterpret_cast<int *>(object);
}

void destroyWithStatelessFactory(void * object, void *factory)
{
    ASSERT(object);
    ASSERT(factory);
    reinterpret_cast<statelessFactory<int>*>(factory)->destroy(
                                              reinterpret_cast<int *>(object));
}

void destroyWithStatefulFactory(void * object, void *factory)
{
    ASSERT(object);
    ASSERT(factory);
    reinterpret_cast<statefulFactory<int>*>(factory)->destroy(
                                              reinterpret_cast<int *>(object));
}

// ============================================================================
//                   GLOBAL CONSTANTS USED FOR TESTING
// ----------------------------------------------------------------------------

// Define DEFAULT DATA used by test cases 3, 7, 8, 9, and 10

static int g_i1 = 0;
static int g_i2 = 0;
static int g_i3 = 0;

static statelessFactory<int> g_stateless;

static const struct {
    int           d_line;           // source line number
    void         *d_object;
    void         *d_factory;
    Obj::Deleter  d_deleter;
} DEFAULT_DATA[] = {
    //LINE  OBJECT        FACTORY                      DELETER
    //----  ------        -------                      -------

    // default (must be first)
    { L_,        0,             0,                           0 },

    // 'object only'
    { L_,     &g_i1,            0,        destroyWithNoFactory },
    { L_,     &g_i2,            0,        destroyWithNoFactory },

    // 'factory/deleter'
    { L_,     &g_i1, &g_stateless, destroyWithStatelessFactory },
    { L_,     &g_i3, &g_stateless, destroyWithStatelessFactory },
};
const int DEFAULT_NUM_DATA = sizeof DEFAULT_DATA / sizeof *DEFAULT_DATA;

// ============================================================================
//                          TESTING TYPE TRAITS
// ----------------------------------------------------------------------------

BSLMF_ASSERT((bslalg_HasTrait<Obj, bslalg_TypeTraitBitwiseMoveable>::VALUE));

// ============================================================================
//                              MAIN PROGRAM
// ----------------------------------------------------------------------------

int main(int argc, char *argv[])
{
    int                 test = argc > 1 ? atoi(argv[1]) : 0;
    bool             verbose = argc > 2;
    bool         veryVerbose = argc > 3;
    bool     veryVeryVerbose = argc > 4;
    bool veryVeryVeryVerbose = argc > 5;

    cout << "TEST " << __FILE__ << " CASE " << test << endl;

    switch (test) { case 0:
      case 13: {
        // --------------------------------------------------------------------
        // USAGE EXAMPLE
        //
        // Concerns:
        //: 1 The usage example provided in the component header file compiles,
        //:   links, and runs as shown.
        //
        // Plan:
        //: 1 Incorporate usage example from header into test driver, remove
        //:   leading comment characters, and replace 'assert' with 'ASSERT'.
        //:   (C-1)
        //
        // Testing:
        //   USAGE EXAMPLE
        // --------------------------------------------------------------------

        if (verbose) cout << endl
                          << "USAGE EXAMPLE" << endl
                          << "=============" << endl;
///Usage
///-----
//// The following snippets of code illustrate how to set and get linger options
//// on a socket having the specified 'socketHandle'.
////..
//    bdema_ManagedPtrDeleter lingerOptions;
////
//    // Set the lingering option with a timeout of 2 seconds
//    lingerOptions.setUseLingeringFlag(true);
//    lingerOptions.setTimeout(2);
////..
//// We can then use set these linger options on any socket handle using
//// 'bteso_SocketOptions'.
      } break;
      case 12: {
        // --------------------------------------------------------------------
        // ACCESSOR 'deleteManagedObject'
        ////   Ensure that the method correctly set the object to its default
        ////   value.
        ////
        //// Concerns:
        ////: 1 The method correctly set the object to its default value.
        ////
        //// Plan:
        ////: 1 Using the table-driven technique:
        ////:   1 Specify a set of (unique) valid object values (one per row) in
        ////:     terms of their individual attributes, including (a) first, the
        ////:     default value, and (b) boundary values corresponding to every
        ////:     range of values that each individual attribute can
        ////:     independently attain.
        ////:
        ////: 2 For each row (representing a distinct attribute value, 'V') in
        ////:   the table of P-1, verify that the method sets the object to its
        ////:   default state.
        ////
        // Testing:
        //   deleteManagedObject()
        // --------------------------------------------------------------------

        if (verbose)
            cout << endl
                 << "MANIPULATOR 'reset'" << endl
                 << "===================" << endl;

        if (verbose) cout <<
                            "\nUse a table of distinct object values." << endl;

        for (int ti = 0; ti < DEFAULT_NUM_DATA; ++ti) {
            const int          LINE    = DEFAULT_DATA[ti].d_line;
            void        *const OBJECT  = DEFAULT_DATA[ti].d_object;
            void        *const FACTORY = DEFAULT_DATA[ti].d_factory;
            const Obj::Deleter DELETER = DEFAULT_DATA[ti].d_deleter;

            if (!OBJECT) {
                continue;
            }

            Obj mX(OBJECT, FACTORY, DELETER); const Obj& X = mX;

            if (veryVerbose) { T_ P_(LINE) P(X) }

            // clear global flags
            g_i1 = 0;
            g_i2 = 0;
            g_i3 = 0;

            mX.deleteManagedObject();

            // one of these should fail until I fix up the assert condition
            if (OBJECT != &g_i1) {
                LOOP2_ASSERT(L_, g_i1, 0 == g_i1);
            }
            else {
                LOOP2_ASSERT(L_, g_i1, 1 == g_i1);
            }
            if (OBJECT != &g_i2) {
                LOOP2_ASSERT(L_, g_i2, 0 == g_i2);
            }
            else {
                LOOP2_ASSERT(L_, g_i2, 1 == g_i2);
            }
            if (OBJECT != &g_i3) {
                LOOP2_ASSERT(L_, g_i3, 0 == g_i3);
            }
            else {
                LOOP2_ASSERT(L_, g_i3, 1 == g_i3);
            }
        }
      } break;
      case 11: {
        // --------------------------------------------------------------------
        // MANIPULATOR 'clear'
        //   Ensure that the method correctly set the object to its default
        //   value.
        //
        // Concerns:
        //: 1 The method correctly set the object to its default value.
        //
        // Plan:
        //: 1 Using the table-driven technique:
        //:   1 Specify a set of (unique) valid object values (one per row) in
        //:     terms of their individual attributes, including (a) first, the
        //:     default value, and (b) boundary values corresponding to every
        //:     range of values that each individual attribute can
        //:     independently attain.
        //:
        //: 2 For each row (representing a distinct attribute value, 'V') in
        //:   the table of P-1, verify that the method sets the object to its
        //:   default state.
        //
        // Testing:
        //   clear()
        // --------------------------------------------------------------------

        if (verbose)
            cout << endl
                 << "MANIPULATOR 'reset'" << endl
                 << "===================" << endl;

        if (verbose) cout <<
                            "\nUse a table of distinct object values." << endl;

        for (int ti = 0; ti < DEFAULT_NUM_DATA; ++ti) {
            const int          LINE    = DEFAULT_DATA[ti].d_line;
            void        *const OBJECT  = DEFAULT_DATA[ti].d_object;
            void        *const FACTORY = DEFAULT_DATA[ti].d_factory;
            const Obj::Deleter DELETER = DEFAULT_DATA[ti].d_deleter;

            Obj mX(OBJECT, FACTORY, DELETER); const Obj& X = mX;

            if (veryVerbose) { T_ P_(LINE) P(X) }

            // confirm that we are testing 'clear'ing non-empty values
            if (ti != 0) {
                LOOP2_ASSERT(LINE, X, Obj() != X);
            }

            mX.clear();

            LOOP2_ASSERT(LINE, X, Obj() == X);
        }

        // confirm that global state has not been altered, implying the
        // deleters have not been run.
        LOOP2_ASSERT(L_, g_i1, 0 == g_i1);
        LOOP2_ASSERT(L_, g_i2, 0 == g_i2);
        LOOP2_ASSERT(L_, g_i3, 0 == g_i3);

      } break;
      case 10: {
        // --------------------------------------------------------------------
        // BDEX STREAMING
        //   bdex streaming is not implemented for this type.
        // --------------------------------------------------------------------

        if (verbose) cout << endl
                          << "BDEX STREAMING (not implemented)" << endl
                          << "================================" << endl;
      } break;
      case 9: {
        // --------------------------------------------------------------------
        // COPY-ASSIGNMENT OPERATOR
        //   Ensure that we can assign the value of any object of the class to
        //   any object of the class, such that the two objects subsequently
        //   have the same value.
        //
        // Concerns:
        //: 1 The assignment operator can change the value of any modifiable
        //:   target object to that of any source object.
        //:
        //: 2 The signature and return type are standard.
        //:
        //: 3 The reference returned is to the target object (i.e., '*this').
        //:
        //: 4 The value of the source object is not modified.
        //:
        //: 5 Assigning an object to itself behaves as expected (alias-safety).
        //
        // Plan:
        //: 1 Use the address of 'operator=' to initialize a member-function
        //:   pointer having the appropriate signature and return type for the
        //:   copy-assignment operator defined in this component.  (C-2)
        //:
        //: 2 Using the table-driven technique:
        //:
        //:   1 Specify a set of (unique) valid object values (one per row) in
        //:     terms of their individual attributes, including (a) first, the
        //:     default value, and (b) boundary values corresponding to every
        //:     range of values that each individual attribute can
        //:     independently attain.
        //:
        //: 3 For each row 'R1' (representing a distinct object value, 'V') in
        //:   the table described in P-3:  (C-1, 3..4)
        //:
        //:   1 Create two 'const' 'Obj', 'Z' and 'ZZ', each having the value
        //:     'V'.
        //:
        //:   2 Use the value constructor to create a modifiable 'Obj', 'mX',
        //:     having the value 'W'.
        //:
        //:   3 Assign 'mX' from 'Z'.
        //:
        //:   4 Verify that the address of the return value is the same as
        //:     that of 'mX'.  (C-3)
        //:
        //:   5 Use the equality-comparison operator to verify that: (C-1, 4)
        //:
        //:     1 The target object, 'mX', now has the same value as that of
        //:       'Z'.  (C-1)
        //:
        //:     2 'Z' still has the same value as that of 'ZZ'.  (C-4)
        //:
        //: 4 Repeat steps similar to those described in P-2 except that, this
        //:   time, the source object, 'Z', is a reference to the target
        //:   object, 'mX', and both 'mX' and 'ZZ' are initialized to have the
        //:   value 'V'.  For each row (representing a distinct object value,
        //:   'V') in the table described in P-2:  (C-5)
        //:
        //:   1 Use the value constructor to create a modifiable 'Obj' 'mX';
        //:     also use the value constructor to create a 'const' 'Obj' 'ZZ'.
        //:
        //:   2 Let 'Z' be a reference providing only 'const' access to 'mX'.
        //:
        //:   3 Assign 'mX' from 'Z'.  (C-5)
        //:
        //:   4 Verify that the address of the return value is the same as that
        //:     of 'mX'.
        //:
        //:   5 Use the equality-comparison operator to verify that the
        //:     target object, 'mX', still has the same value as that of 'ZZ'.
        //
        // Testing:
        //   operator=(const bdema_ManagedPtrDeleter& rhs);
        // --------------------------------------------------------------------

        if (verbose) cout << endl
                          << "COPY-ASSIGNMENT OPERATOR" << endl
                          << "========================" << endl;

        if (verbose) cout <<
                 "\nAssign the address of the operator to a variable." << endl;
        {
            typedef Obj& (Obj::*operatorPtr)(const Obj&);

            // Verify that the signature and return type are standard.

            operatorPtr operatorAssignment = &Obj::operator=;

            (void)operatorAssignment;  // quash potential compiler warning
        }

        if (verbose) cout <<
                            "\nUse a table of distinct object values." << endl;

        for (int ti = 0; ti < DEFAULT_NUM_DATA; ++ti) {
            const int          LINE1    = DEFAULT_DATA[ti].d_line;
            void        *const OBJECT1  = DEFAULT_DATA[ti].d_object;
            void        *const FACTORY1 = DEFAULT_DATA[ti].d_factory;
            const Obj::Deleter DELETER1 = DEFAULT_DATA[ti].d_deleter;

            const Obj  Z(OBJECT1, FACTORY1, DELETER1);
            const Obj ZZ(OBJECT1, FACTORY1, DELETER1);

            if (veryVerbose) { T_ P_(LINE1) P_(Z) P(ZZ) }

            for (int tj = 0; tj < DEFAULT_NUM_DATA; ++tj) {
                const int          LINE2    = DEFAULT_DATA[ti].d_line;
                void        *const OBJECT2  = DEFAULT_DATA[ti].d_object;
                void        *const FACTORY2 = DEFAULT_DATA[ti].d_factory;
                const Obj::Deleter DELETER2 = DEFAULT_DATA[ti].d_deleter;

                Obj mX(OBJECT2, FACTORY2, DELETER2);  const Obj& X = mX;

                if (veryVerbose) { T_ P_(LINE2) P(X) }

                LOOP4_ASSERT(LINE1, LINE2, Z, X, (Z == X) == (LINE1 == LINE2));

                Obj *mR = &(mX = Z);
                LOOP4_ASSERT(LINE1, LINE2,  Z,   X,  Z == X);
                LOOP4_ASSERT(LINE1, LINE2, mR, &mX, mR == &mX);

                LOOP4_ASSERT(LINE1, LINE2, ZZ, Z, ZZ == Z);
            }

            // self-assignment

            {
                      Obj mX(OBJECT1, FACTORY1, DELETER1);
                const Obj ZZ(OBJECT1, FACTORY1, DELETER1);

                const Obj& Z = mX;

                LOOP3_ASSERT(LINE1, ZZ, Z, ZZ == Z);

                Obj *mR = &(mX = Z);
                LOOP3_ASSERT(LINE1, ZZ,   Z, ZZ == Z);
                LOOP3_ASSERT(LINE1, mR, &mX, mR == &mX);
            }
        }

        // confirm that global state has not been altered, implying the
        // deleters have not been run.
        LOOP2_ASSERT(L_, g_i1, 0 == g_i1);
        LOOP2_ASSERT(L_, g_i2, 0 == g_i2);
        LOOP2_ASSERT(L_, g_i3, 0 == g_i3);

      } break;
      case 8: {
        // --------------------------------------------------------------------
        // SWAP MEMBER AND FREE FUNCTIONS
        //   Ensure that, when member and free 'swap' are implemented, we can
        //   exchange the values of any two objects.
        //
        // Concerns:
        //   N/A
        //
        // Plan:
        //   N/A
        //
        // Testing:
        //   void swap(bdema_ManagedPtrDeleter&, bdema_ManagedPtrDeleter&);
        // --------------------------------------------------------------------

        if (verbose) cout << endl
                          << "SWAP FUNCTIONS" << endl
                          << "==============" << endl;

        if (verbose) cout <<
                            "\nUse a table of distinct object values." << endl;

        for (int ti = 0; ti < DEFAULT_NUM_DATA; ++ti) {
            const int          LINE1    = DEFAULT_DATA[ti].d_line;
            void        *const OBJECT1  = DEFAULT_DATA[ti].d_object;
            void        *const FACTORY1 = DEFAULT_DATA[ti].d_factory;
            const Obj::Deleter DELETER1 = DEFAULT_DATA[ti].d_deleter;

            Obj  Z1(OBJECT1, FACTORY1, DELETER1);
            const Obj  C1 = Z1;

            LOOP3_ASSERT(LINE1, C1, Z1, C1 == Z1);

            // verify that self-swap leaves values unchanged
            swap(Z1, Z1);
            LOOP3_ASSERT(LINE1, C1, Z1, C1 == Z1);

            swap(Z1, Z1);
            LOOP3_ASSERT(LINE1, C1, Z1, C1 == Z1);

            for (int tj = ti+1; tj < DEFAULT_NUM_DATA; ++tj) {
                const int          LINE2    = DEFAULT_DATA[tj].d_line;
                void        *const OBJECT2  = DEFAULT_DATA[tj].d_object;
                void        *const FACTORY2 = DEFAULT_DATA[tj].d_factory;
                const Obj::Deleter DELETER2 = DEFAULT_DATA[tj].d_deleter;

                Obj  Z2(OBJECT2, FACTORY2, DELETER2);
                const Obj  C2 = Z2;

                LOOP3_ASSERT(LINE2, C2, Z2, C2 == Z2);

                // verify that member-swap exchanges values
                swap(Z1, Z2);
                LOOP3_ASSERT(LINE2, C1, Z2, C1 == Z2);
                LOOP3_ASSERT(LINE2, C2, Z1, C2 == Z1);

                // verify that free-swap exchanges values back
                swap(Z1, Z2);
                LOOP3_ASSERT(LINE2, C1, Z1, C1 == Z1);
                LOOP3_ASSERT(LINE2, C2, Z2, C2 == Z2);

            }  // end nested foreach row
        }  // end foreach row

        // confirm that global state has not been altered, implying the
        // deleters have not been run.
        LOOP2_ASSERT(L_, g_i1, 0 == g_i1);
        LOOP2_ASSERT(L_, g_i2, 0 == g_i2);
        LOOP2_ASSERT(L_, g_i3, 0 == g_i3);

      } break;
      case 7: {
        // --------------------------------------------------------------------
        // COPY CONSTRUCTOR
        //   Ensure that we can create a distinct object of the class from any
        //   other one, such that the two objects have the same value.
        //
        // Concerns:
        //: 1 The copy constructor creates an object having the same value as
        //:   that of the supplied original object.
        //:
        //: 2 The original object is passed as a reference providing
        //:   non-modifiable access to that object.
        //:
        //: 3 The value of the original object is unchanged.
        //
        // Plan:
        //: 1 Using the table-driven technique:
        //:
        //:   1 Specify a set of (unique) valid object values (one per row) in
        //:     terms of their individual attributes, including (a) first, the
        //:     default value, and (b) boundary values corresponding to every
        //:     range of values that each individual attribute can independently
        //:     attain.
        //:
        //: 2 For each row (representing a distinct object value, 'V') in the
        //:   table described in P-1:  (C-1..3)
        //:
        //:   1 Use the value constructor create two 'const' 'Obj', 'Z' and
        //:     'ZZ', each having the value 'V'.
        //:
        //:   2 Create an objects using the copy constructor on 'Z' from P-2.1.
        //:
        //:   3 Use the copy constructor to create an object 'X',
        //:     supplying it the 'const' object 'Z'.  (C-2)
        //:
        //:   4 Use the equality-comparison operator to verify that:
        //:     (C-1, 3)
        //:
        //:     1 The newly constructed object, 'X', has the same value as
        //:       that of 'Z'.  (C-1)
        //:
        //:     2 'Z' still has the same value as that of 'ZZ'.  (C-3)
        //
        // Testing:
        //   bdema_ManagedPtrDeleter(const bdema_ManagedPtrDeleter& o);
        // --------------------------------------------------------------------

        if (verbose) cout << endl
                          << "COPY CONSTRUCTOR" << endl
                          << "================" << endl;

        if (verbose) cout <<
                            "\nUse a table of distinct object values." << endl;

        for (int ti = 0; ti < DEFAULT_NUM_DATA; ++ti) {
            const int          LINE    = DEFAULT_DATA[ti].d_line;
            void        *const OBJECT  = DEFAULT_DATA[ti].d_object;
            void        *const FACTORY = DEFAULT_DATA[ti].d_factory;
            const Obj::Deleter DELETER = DEFAULT_DATA[ti].d_deleter;

            const Obj  Z(OBJECT, FACTORY, DELETER);
            const Obj ZZ(OBJECT, FACTORY, DELETER);

            if (veryVerbose) { T_ P_(Z) P(ZZ) }

            Obj mX = Z;  const Obj& X = mX;

            if (veryVerbose) { T_ T_ P(X) }

            // Verify the value of the object.

            LOOP3_ASSERT(LINE, Z, X,  Z == X);

            // Verify that the value of 'Z' has not changed.

            LOOP3_ASSERT(LINE, ZZ, Z, ZZ == Z);
        }  // end foreach row

        // confirm that global state has not been altered, implying the
        // deleters have not been run.
        LOOP2_ASSERT(L_, g_i1, 0 == g_i1);
        LOOP2_ASSERT(L_, g_i2, 0 == g_i2);
        LOOP2_ASSERT(L_, g_i3, 0 == g_i3);

      } break;
      case 6: {
        // --------------------------------------------------------------------
        // EQUALITY-COMPARISON OPERATORS
        //   Ensure that '==' and '!=' are the operational definition of value.
        //
        // Concerns:
        //: 1 Two objects, 'X' and 'Y', compare equal if and only if each of
        //:   their corresponding salient attributes respectively compares
        //:   equal.
        //:
        //: 2 All salient attributes participate in the comparison.
        //:
        //: 3 No non-salient attributes (i.e., 'allocator') participate.
        //:
        //: 4 'true  == (X == X)'  (i.e., identity)
        //:
        //: 5 'false == (X != X)'  (i.e., identity)
        //:
        //: 6 'X == Y' if and only if 'Y == X'  (i.e., commutativity)
        //:
        //: 7 'X != Y' if and only if 'Y != X'  (i.e., commutativity)
        //:
        //: 8 'X != Y' if and only if '!(X == Y)'
        //:
        //: 9 Comparison is symmetric with respect to user-defined conversion
        //:   (i.e., both comparison operators are free functions).
        //:
        //:10 Non-modifiable objects can be compared (i.e., objects or
        //:   references providing only non-modifiable access).
        //:
        //:11 The equality operator's signature and return type are standard.
        //:
        //:12 The inequality operator's signature and return type are standard.
        //
        // Plan:
        //: 1 Use the respective addresses of 'operator==' and 'operator!=' to
        //:   initialize function pointers having the appropriate signatures
        //:   and return types for the two homogeneous, free equality-
        //:   comparison operators defined in this component.
        //:   (C-9..12)
        //:
        //: 2 Using the table-driven technique, specify a set of distinct
        //:   object values (one per row) in terms of their individual salient
        //:   attributes such that for each salient attribute, there exists a
        //:   pair of rows that differ (slightly) in only the column
        //:   corresponding to that attribute.
        //:
        //: 3 For each row 'R1' in the table of P-3:  (C-1..8)
        //:
        //:   1 Create a single object, and use it to verify the reflexive
        //:     (anti-reflexive) property of equality (inequality) in the
        //:     presence of aliasing.  (C-4..5)
        //:
        //:   2 For each row 'R2' in the table of P-3:  (C-1..3, 6..8)
        //:
        //:     1 Record, in 'EXP', whether or not distinct objects created
        //:       from 'R1' and 'R2', respectively, are expected to have the
        //:       same value.
        //:
        //:     2 For each of two configurations, 'a' and 'b':  (C-1..3, 6..8)
        //:
        //:       1 Create an object 'X' having the value 'R1'.
        //:
        //:       2 Create an object 'Y' having the value 'R2'.
        //:
        //:       3 Verify the commutativity property and expected return value
        //:         for both '==' and '!='.  (C-1..3, 6..8)
        //
        // Testing:
        //   bool operator==(const bdema_ManagedPtrDeleter& lhs, rhs);
        //   bool operator!=(const bdema_ManagedPtrDeleter& lhs, rhs);
        // --------------------------------------------------------------------

        if (verbose) cout << endl
                          << "EQUALITY-COMPARISON OPERATORS" << endl
                          << "=============================" << endl;

        if (verbose) cout <<
                "\nAssign the address of each operator to a variable." << endl;
        {
            typedef bool (*operatorPtr)(const Obj&, const Obj&);

            // Verify that the signatures and return types are standard.

            operatorPtr operatorEq = operator==;
            operatorPtr operatorNe = operator!=;

            (void)operatorEq;  // quash potential compiler warnings
            (void)operatorNe;
        }

        if (verbose) cout << "\nCompare every value with every value." << endl;

        for (int ti = 0; ti < DEFAULT_NUM_DATA; ++ti) {
            const int          LINE1    = DEFAULT_DATA[ti].d_line;
            void        *const OBJECT1  = DEFAULT_DATA[ti].d_object;
            void        *const FACTORY1 = DEFAULT_DATA[ti].d_factory;
            const Obj::Deleter DELETER1 = DEFAULT_DATA[ti].d_deleter;

            if (veryVerbose) {
                T_ P_(LINE1) P_(OBJECT1) P_(FACTORY1) P_(DELETER1)
            }

            // Ensure an object compares correctly with itself (alias test).
            {
                const Obj X(OBJECT1, FACTORY1, DELETER1);

                LOOP2_ASSERT(LINE1, X,   X == X);
                LOOP2_ASSERT(LINE1, X, !(X != X));
            }

            for (int tj = 0; tj < DEFAULT_NUM_DATA; ++tj) {
                const int          LINE2    = DEFAULT_DATA[tj].d_line;
                void        *const OBJECT2  = DEFAULT_DATA[tj].d_object;
                void        *const FACTORY2 = DEFAULT_DATA[tj].d_factory;
                const Obj::Deleter DELETER2 = DEFAULT_DATA[tj].d_deleter;

                if (veryVerbose) {
                    T_ T_ P_(LINE2) P_(OBJECT2) P_(FACTORY2) P_(DELETER2)
                }

                const bool EXP = ti == tj;  // expected for equality comparison

                const Obj X(OBJECT1, FACTORY1, DELETER1);
                const Obj Y(OBJECT2, FACTORY2, DELETER2);

                if (veryVerbose) { T_ T_ T_ P_(EXP) P_(X) P(Y) }

                // Verify value, and commutativity.

                LOOP4_ASSERT(LINE1, LINE2, X, Y,  EXP == (X == Y));
                LOOP4_ASSERT(LINE1, LINE2, Y, X,  EXP == (Y == X));

                LOOP4_ASSERT(LINE1, LINE2, X, Y, !EXP == (X != Y));
                LOOP4_ASSERT(LINE1, LINE2, Y, X, !EXP == (Y != X));
            }
        }

        // confirm that global state has not been altered, implying the
        // deleters have not been run.
        LOOP2_ASSERT(L_, g_i1, 0 == g_i1);
        LOOP2_ASSERT(L_, g_i2, 0 == g_i2);
        LOOP2_ASSERT(L_, g_i3, 0 == g_i3);

     } break;
      case 5: {
        // --------------------------------------------------------------------
        // PRINT AND OUTPUT OPERATOR
        //   Ensure that the value of the object can be formatted appropriately
        //   on an 'ostream' in some standard, human-readable form.
        //
        // Concerns:
        //: 1 The 'print' method writes the value to the specified 'ostream'.
        //:
        //: 2 The 'print' method writes the value in the intended format.
        //:
        //: 3 The output using 's << obj' is the same as 'obj.print(s, 0, -1)',
        //:   but with each "attributeName = " elided.
        //:
        //: 4 The 'print' method signature and return type are standard.
        //:
        //: 5 The 'print' method returns the supplied 'ostream'.
        //:
        //: 6 The output 'operator<<' signature and return type are standard.
        //:
        //: 7 The output 'operator<<' returns the supplied 'ostream'.
        //
        // Plan:
        //   In order to produce predictable pointer values to test against
        //   predefined string literals (specified at compile-time) we will
        //   cast specific integral values to pointers.  While it would be
        //   undefined behavior to use the result of dereferencing any of
        //   these pointers, it will be perfectly well defined to simply
        //   print their values.
        //
        //: 1 Use the addresses of the 'print' member function and 'operator<<'
        //:   free function defined in this component to initialize,
        //:   respectively, member-function and free-function pointers having
        //:   the appropriate signatures and return types.  (C-4, 6)
        //:
        //: 2 Using the table-driven technique:  (C-1..3, 5, 7)
        //:
        //:   1 Define twelve carefully selected combinations of (two) object
        //:     values ('A' and 'B'), having distinct values for each
        //:     corresponding salient attribute, and various values for the
        //:     two formatting parameters, along with the expected output
        //:     ( 'value' x  'level'   x 'spacesPerLevel' ):
        //:     1 { A   } x {  0     } x {  0, 1, -1 }  -->  3 expected outputs
        //:     2 { A   } x {  3, -3 } x {  0, 2, -2 }  -->  6 expected outputs
        //:     3 { B   } x {  2     } x {  3        }  -->  1 expected output
        //:     4 { A B } x { -9     } x { -9        }  -->  2 expected output
        //:
        //:   2 For each row in the table defined in P-2.1:  (C-1..3, 5, 7)
        //:
        //:     1 Using a 'const' 'Obj', supply each object value and pair of
        //:       formatting parameters to 'print', unless the parameters are,
        //:       arbitrarily, (-9, -9), in which case 'operator<<' will be
        //:       invoked instead.
        //:
        //:     2 Use a standard 'ostringstream' to capture the actual output.
        //:
        //:     3 Verify the address of what is returned is that of the
        //:       supplied stream.  (C-5, 7)
        //:
        //:     4 Compare the contents captured in P-2.2.2 with what is
        //:       expected.  (C-1..3)
        //
        // Testing:
        //   ostream& print(ostream& s, int level = 0, int sPL = 4) const;
        //   operator<<(ostream& s, const bdema_ManagedPtrDeleter& d);
        // --------------------------------------------------------------------

        if (verbose) cout << endl
                          << "PRINT AND OUTPUT OPERATOR" << endl
                          << "=========================" << endl;

        if (verbose) cout << "\nAssign the addresses of 'print' and "
                             "the output 'operator<<' to variables." << endl;
        {
            typedef ostream& (Obj::*funcPtr)(ostream&, int, int) const;
            typedef ostream& (*operatorPtr)(ostream&, const Obj&);

            // Verify that the signatures and return types are standard.

            funcPtr     printMember = &Obj::print;
            operatorPtr operatorOp  = operator<<;

            (void)printMember;  // quash potential compiler warnings
            (void)operatorOp;
        }

        if (verbose) cout <<
             "\nCreate a table of distinct value/format combinations." << endl;

        static const struct {
            int           d_line;           // source line number
            int           d_level;
            int           d_spacesPerLevel;

            uintptr_t     d_object;        // enter unsigned numbers into the
            uintptr_t     d_factory;       // table, as we cannot enter pointer
            uintptr_t     d_deleter;       // constants.  Convert later.

            const char   *d_expected_p;
        } DATA[] = {

#define NL "\n"
#define SP " "

        // ------------------------------------------------------------------
        // P-2.1.1: { A } x { 0 }     x { 0, 1, -1 }  -->  3 expected outputs
        // ------------------------------------------------------------------

        //LINE L SPL  OBJECT      FACTORY     DELETER  EXP
        //---- - ---  ------      -------     -------  ---

        { L_,  0,  0, 0xdeadf00d, 0xbadb100d, 0x12345678,
                                                      "["                    NL
                                                      "object = 0xdeadf00d"  NL
                                                      "factory = 0xbadb100d" NL
                                                      "deleter = 0x12345678" NL
                                                      "]"                    NL
                                                                             },

        { L_,  0,  1, 0xdeadf00d, 0xbadb100d, 0x12345678,
                                                     "["                     NL
                                                     " object = 0xdeadf00d"  NL
                                                     " factory = 0xbadb100d" NL
                                                     " deleter = 0x12345678" NL
                                                     "]"                     NL
                                                                             },

        { L_,  0, -1, 0xdeadf00d, 0xbadb100d, 0x12345678,
                                                      "["                    SP
                                                      "object = 0xdeadf00d"  SP
                                                      "factory = 0xbadb100d" SP
                                                      "deleter = 0x12345678" SP
                                                      "]"
                                                                             },

        // ------------------------------------------------------------------
        // P-2.1.2: { A } x { 3, -3 } x { 0, 2, -2 }  -->  6 expected outputs
        // ------------------------------------------------------------------

        //LINE L SPL  OBJECT      FACTORY     DELETER  EXP
        //---- - ---  ------      -------     -------  ---

        { L_,  3,  0,  0xdeadf00d, 0xbadb100d, 0x12345678,
                                                      "["                    NL
                                                      "object = 0xdeadf00d"  NL
                                                      "factory = 0xbadb100d" NL
                                                      "deleter = 0x12345678" NL
                                                      "]"                    NL
                                                                             },

        { L_,  3,  2,  0xdeadf00d, 0xbadb100d, 0x12345678,
                                              "      ["                      NL
                                              "        object = 0xdeadf00d"  NL
                                              "        factory = 0xbadb100d" NL
                                              "        deleter = 0x12345678" NL
                                              "      ]"                      NL
                                                                             },

        { L_,  3, -2,  0xdeadf00d, 0xbadb100d, 0x12345678,
                                                      "      ["              SP
                                                      "object = 0xdeadf00d"  SP
                                                      "factory = 0xbadb100d" SP
                                                      "deleter = 0x12345678" SP
                                                      "]"
                                                                             },

        { L_, -3,  0,  0xdeadf00d, 0xbadb100d, 0x12345678,
                                                      "["                    NL
                                                      "object = 0xdeadf00d"  NL
                                                      "factory = 0xbadb100d" NL
                                                      "deleter = 0x12345678" NL
                                                      "]"                    NL
                                                                             },

        { L_, -3,  2,  0xdeadf00d, 0xbadb100d, 0x12345678,
                                              "["                            NL
                                              "        object = 0xdeadf00d"  NL
                                              "        factory = 0xbadb100d" NL
                                              "        deleter = 0x12345678" NL
                                              "      ]"                      NL
                                                                             },

        { L_, -3, -2,  0xdeadf00d, 0xbadb100d, 0x12345678,
                                                      "["                    SP
                                                      "object = 0xdeadf00d"  SP
                                                      "factory = 0xbadb100d" SP
                                                      "deleter = 0x12345678" SP
                                                      "]"
                                                                             },
        // -----------------------------------------------------------------
        // P-2.1.3: { B } x { 2 }     x { 3 }         -->  1 expected output
        // -----------------------------------------------------------------

        //LINE L SPL  OBJECT      FACTORY     DELETER  EXP
        //---- - ---  ------      -------     -------  ---

        { L_,  2,  3, 0xd155ea5e, 0xf1a5c0e5, 0xbadd15c0,
                                             "      ["                       NL
                                             "         object = 0xd155ea5e"  NL
                                             "         factory = 0xf1a5c0e5" NL
                                             "         deleter = 0xbadd15c0" NL
                                             "      ]"                       NL
                                                                             },

        //// -----------------------------------------------------------------
        //// P-2.1.4: { A B } x { -9 }   x { -9 }      -->  2 expected outputs
        //// -----------------------------------------------------------------

        //LINE L SPL  OBJECT      FACTORY     DELETER  EXP
        //---- - ---  ------      -------     -------  ---

        { L_, -9, -9, 0xdeadf00d, 0xbadb100d, 0x12345678,
                                      "[ 0xdeadf00d 0xbadb100d 0x12345678 ]" },

        { L_, -9, -9, 0xd155ea5e, 0xf1a5c0e5, 0xbadd15c0,
                                      "[ 0xd155ea5e 0xf1a5c0e5 0xbadd15c0 ]" },

#undef NL
#undef SP

        };
        const int NUM_DATA = sizeof DATA / sizeof *DATA;

        if (verbose) cout << "\nTesting with various print specifications."
                          << endl;
        {
            for (int ti = 0; ti < NUM_DATA; ++ti) {
                const int          LINE    = DATA[ti].d_line;
                const int          L       = DATA[ti].d_level;
                const int          SPL     = DATA[ti].d_spacesPerLevel;
                void        *const OBJECT  = (void*)DATA[ti].d_object;
                void        *const FACTORY = (void*)DATA[ti].d_factory;
                const Obj::Deleter DELETER = (Obj::Deleter)(void*)
                                                            DATA[ti].d_deleter;
                const char *const  EXP     = DATA[ti].d_expected_p;

                if (veryVerbose) {
                    T_ P_(L) P_(SPL) P_(OBJECT) P_(FACTORY) P(DELETER)
                }

                if (veryVeryVerbose) { T_ T_ Q(EXPECTED) cout << EXP; }

                const Obj X(OBJECT, FACTORY, DELETER);

                ostringstream os;

                if (-9 == L && -9 == SPL) {

                    // Verify supplied stream is returned by reference.

                    LOOP_ASSERT(LINE, &os == &(os << X));

                    if (veryVeryVerbose) { T_ T_ Q(operator<<) }
                }
                else {

                    // Verify supplied stream is returned by reference.

                    LOOP_ASSERT(LINE, &os == &X.print(os, L, SPL));

                    if (veryVeryVerbose) { T_ T_ Q(print) }
                }

                // Verify output is formatted as expected.

                if (veryVeryVerbose) { P(os.str()) }

                LOOP3_ASSERT(LINE, EXP, os.str(), EXP == os.str());
            }
        }

        // confirm that global state has not been altered, implying the
        // deleters have not been run.
        LOOP2_ASSERT(L_, g_i1, 0 == g_i1);
        LOOP2_ASSERT(L_, g_i2, 0 == g_i2);
        LOOP2_ASSERT(L_, g_i3, 0 == g_i3);

      } break;
      case 4: {
        // --------------------------------------------------------------------
        // BASIC ACCESSORS
        //   Ensure each basic accessor properly interprets object state.
        //
        // Concerns:
        //: 1 Each accessor returns the value of the corresponding attribute
        //:   of the object.
        //:
        //: 2 Each accessor method is declared 'const'.
        //
        // Plan:
        //   In case 3 we demonstrated that all basic accessors work properly
        //   with respect to attributes initialized by the value constructor.
        //   Here we use the default constructor and primary manipulators,
        //   which were fully tested in case 2, to further corroborate that
        //   these accessors are properly interpreting object state.
        //
        //: 1 Use the default constructor to create an object (having default
        //:   attribute values).
        //:
        //: 2 Verify that each basic accessor, invoked on a reference providing
        //:   non-modifiable access to the object created in P2, returns the
        //:   expected value.  (C-2)
        //:
        //: 3 For each salient attribute (contributing to value):  (C-1)
        //:   1 Use the corresponding primary manipulator to set the attribute
        //:     to a unique value.
        //:
        //:   2 Use the corresponding basic accessor to verify the new
        //:     expected value.  (C-1)
        //
        // Testing:
        //   bool factory() const;
        //   int object() const;
        // --------------------------------------------------------------------

        if (verbose) cout << endl
                          << "BASIC ACCESSORS" << endl
                          << "===============" << endl;

        //// Attribute Types

        //typedef int  T1;     // 'timeout'
        //typedef bool T2;     // 'useLingeringFlag'

        //if (verbose) cout << "\nEstablish suitable attribute values." << endl;

        //// -----------------------------------------------------
        //// 'D' values: These are the default-constructed values.
        //// -----------------------------------------------------

        //const T1 D1   = 0;        // 'timeout'
        //const T2 D2   = false;    // 'useLingeringFlag'

        //// -------------------------------------------------------
        //// 'A' values: Boundary values.
        //// -------------------------------------------------------

        //const T1 A1   = INT_MIN;
        //const T2 A2   = true;

        //if (verbose) cout << "\nCreate an object." << endl;

        //Obj mX;  const Obj& X = mX;

        //if (verbose) cout <<
        //        "\nVerify all basic accessors report expected values." << endl;
        //{
        //    const T1& timeout = X.object();
        //    LOOP2_ASSERT(D1, timeout, D1 == timeout);

        //    const T2& useLingeringFlag = X.factory();
        //    LOOP2_ASSERT(D2, useLingeringFlag, D2 == useLingeringFlag);
        //}

        //if (verbose) cout <<
        //    "\nApply primary manipulators and verify expected values." << endl;

        //if (veryVerbose) { T_ Q(timeout) }
        //{
        //    mX.setTimeout(A1);

        //    const T1& timeout = X.object();
        //    LOOP2_ASSERT(A1, timeout, A1 == timeout);
        //}

        //if (veryVerbose) { T_ Q(useLingeringFlag) }
        //{
        //    mX.setUseLingeringFlag(A2);

        //    const T2& useLingeringFlag = X.factory();
        //    LOOP2_ASSERT(A2, useLingeringFlag, A2 == useLingeringFlag);
        //}

        // confirm that global state has not been altered, implying the
        // deleters have not been run.
        LOOP2_ASSERT(L_, g_i1, 0 == g_i1);
        LOOP2_ASSERT(L_, g_i2, 0 == g_i2);
        LOOP2_ASSERT(L_, g_i3, 0 == g_i3);

      } break;
      case 3: {
        // --------------------------------------------------------------------
        // VALUE CTOR
        //   Ensure that we can put an object into any initial state relevant
        //   for thorough testing.
        //
        // Concerns:
        //: 1 The value constructor can create an object having any value that
        //:   does not violate the constructor's documented preconditions.
        //:
        //: 2 Any argument can be 'const'.
        //:
        //: 3 QoI: Asserted precondition violations are detected when enabled.
        //
        // Plan:
        //: 1 Using the table-driven technique:
        //:   1 Specify a set of (unique) valid object values (one per row) in
        //:     terms of their individual attributes, including (a) first, the
        //:     default value, and (b) boundary values corresponding to every
        //:     range of values that each individual attribute can
        //:     independently attain.
        //:
        //: 2 For each row (representing a distinct object value, 'V') in the
        //:   table described in P-1: (C-1..2)
        //:
        //:   1 Use the value constructor to create an object having the value
        //:     'V' supplying all the arguments as 'const'. (C-2)
        //:
        //:   2 Use the (as yet unproven) salient attribute accessors to verify
        //:     that all of the attributes of each object have their expected
        //:     values.  (C-1)
        //:
        //: 3 Verify that, in appropriate build modes, defensive checks are
        //:   triggered for invalid attribute values, but not triggered for
        //:   adjacent valid ones (using the 'BSLS_ASSERTTEST_*' macros).
        //:   (C-3)
        //
        // Testing:
        //   bdema_ManagedPtrDeleter(int o, bool f);
        // --------------------------------------------------------------------

        if (verbose) cout << endl
                          << "VALUE CTOR" << endl
                          << "==========" << endl;

        if (verbose) cout <<
                            "\nUse a table of distinct object values." << endl;

        for (int ti = 0; ti < DEFAULT_NUM_DATA; ++ti) {
            const int          LINE    = DEFAULT_DATA[ti].d_line;
            void        *const OBJECT  = DEFAULT_DATA[ti].d_object;
            void        *const FACTORY = DEFAULT_DATA[ti].d_factory;
            const Obj::Deleter DELETER = DEFAULT_DATA[ti].d_deleter;

            if (veryVerbose) { T_ P_(OBJECT) P_(FACTORY) P_(DELETER) }

            Obj mX(OBJECT, FACTORY, DELETER);  const Obj& X = mX;

            if (veryVerbose) { T_ T_ P(X) }

            // Use untested functionality to help ensure the first row
            // of the table contains the default-constructed value.
            if (0 == ti) {
                LOOP3_ASSERT(LINE, Obj(), X, Obj() == X)
            }

            // -------------------------------------
            // Verify the object's attribute values.
            // -------------------------------------

            LOOP3_ASSERT(LINE,  OBJECT, X. object(), OBJECT  == X. object());
            LOOP3_ASSERT(LINE, FACTORY, X.factory(), FACTORY == X.factory());
            LOOP3_ASSERT(LINE, DELETER, X.deleter(), DELETER == X.deleter());
        }

        // confirm that global state has not been altered, implying the
        // deleters have not been run.
        LOOP2_ASSERT(L_, g_i1, 0 == g_i1);
        LOOP2_ASSERT(L_, g_i2, 0 == g_i2);
        LOOP2_ASSERT(L_, g_i3, 0 == g_i3);

        if (verbose) cout << "\nNegative Testing." << endl;
        {
            bsls_AssertFailureHandlerGuard hG(bsls_AssertTest::failTestDriver);

            //if (veryVerbose) cout << "\t'timeout'" << endl;
            //{
            //    ASSERT_SAFE_PASS(Obj( 0, false));
            //    ASSERT_SAFE_FAIL(Obj(-1, false));
            //}
        }
      } break;
      case 2: {
        // --------------------------------------------------------------------
        // DEFAULT CTOR, PRIMARY MANIPULATORS, & DTOR
        //   Ensure that we can use the default constructor to create an
        //   object (having the default-constructed value), use the primary
        //   manipulators to put that object into any state relevant for
        //   thorough testing, and use the destructor to destroy it safely.
        //
        // Concerns:
        //: 1 An object created with the default constructor has the
        //:   contractually specified default value.
        //:
        //: 2 Any argument can be 'const'.
        //:
        //: 3 Each attribute is modifiable independently.
        //:
        //: 4 Any argument can be 'const'.
        //:
        //: 4 Any supplied deleter should not be run during this test, notably
        //:   the destructor does not run the deleter.
        //:
        //: 5 QoI: Asserted precondition violations are detected when enabled.
        //
        // Plan:
        //: 1 Create three sets of attribute values for the object: 'D', 'A',
        //:   and 'B'.  'D' values corresponding to the default-constructed
        //:   object, 'A' and 'B' values are chosen to be distinct boundary
        //:   values where possible.
        //:
        //: 2 Use the default constructor to create an object 'X'.
        //:
        //: 3 Use the individual (as yet unproven) salient attribute
        //:   accessors to verify the default-constructed value.  (C-1)
        //:
        //: 4 For each attribute 'i', in turn, create a local block.  Then
        //:   inside the block, using brute force, set that attribute's
        //:   value, passing a 'const' argument representing each of the
        //:   three test values, in turn (see P-1), first to 'Ai', then to
        //:   'Bi', and finally back to 'Di'.  After each transition, use the
        //:   (as yet unproven) basic accessors to verify that only the
        //:   intended attribute value changed.  (C-4)
        //:
        //: 5 Corroborate that attributes are modifiable independently by
        //:   first setting all of the attributes to their 'A' values, then
        //:   setting all of the attributes to their 'B' values.  (C-3)
        //:
        //: 6 Verify that, in appropriate build modes, defensive checks are
        //:   triggered for invalid attribute values, but not triggered for
        //:   adjacent valid ones (using the 'BSLS_ASSERTTEST_*' macros).
        //:   (C-5)
        //
        // Testing:
        //   bdema_ManagedPtrDeleter();
        //   ~bdema_ManagedPtrDeleter();
        //   set(int value);
        // --------------------------------------------------------------------

        if (verbose) cout << endl
                       << "DEFAULT CTOR, PRIMARY MANIPULATORS, & DTOR" << endl
                       << "==========================================" << endl;

        if (verbose) cout << "\nEstablish suitable attribute values." << endl;

        // 'D' values: These are the default-constructed values.

        // Attribute 1 Values: 'object'

        const void        *D1 = 0;      // 'object'
        const void        *D2 = 0;      // 'factory'
        const Obj::Deleter D3 = 0;      // 'deleter'

        {
            Obj mX;  const Obj& X = mX;

            ASSERT(D1 == X.object());
            ASSERT(D2 == X.factory());
            ASSERT(D3 == X.deleter());

            for (int ti = 0; ti < DEFAULT_NUM_DATA; ++ti) {
                const int          LINE    = DEFAULT_DATA[ti].d_line;
                void        *const OBJECT  = DEFAULT_DATA[ti].d_object;
                void        *const FACTORY = DEFAULT_DATA[ti].d_factory;
                const Obj::Deleter DELETER = DEFAULT_DATA[ti].d_deleter;

                if (veryVerbose) { T_ P_(OBJECT) P_(FACTORY) P_(DELETER) }

                mX.set(OBJECT, FACTORY, DELETER);

                if (veryVerbose) { T_ T_ P(X) }

                // Use untested functionality to help ensure the first row
                // of the table contains the default-constructed value.
                if (0 == ti) {
                    LOOP3_ASSERT(LINE, Obj(), X, Obj() == X)
                }

                // -------------------------------------
                // Verify the object's attribute values.
                // -------------------------------------

                LOOP3_ASSERT(LINE, OBJECT, X.object(), OBJECT == X.object());
                LOOP3_ASSERT(LINE, FACTORY, X.factory(),
                             FACTORY == X.factory());
                LOOP3_ASSERT(LINE, DELETER, X.deleter(),
                             DELETER == X.deleter());
            }
        }

        // confirm that global state has not been altered, implying the
        // deleters have not been run.
        LOOP2_ASSERT(L_, g_i1, 0 == g_i1);
        LOOP2_ASSERT(L_, g_i2, 0 == g_i2);
        LOOP2_ASSERT(L_, g_i3, 0 == g_i3);

        if (verbose) cout << "\nNegative Testing." << endl;
        {
            bsls_AssertFailureHandlerGuard hG(bsls_AssertTest::failTestDriver);

            Obj obj;

            if (veryVerbose) cout << "\ttimeout" << endl;
            {
                //ASSERT_SAFE_PASS(obj.setTimeout( 0));
                //ASSERT_SAFE_FAIL(obj.setTimeout(-1));
            }
        }
      } break;
      case 1: {
        // --------------------------------------------------------------------
        // BREATHING TEST
        //   This case exercises (but does not fully test) basic functionality.
        //
        // Concerns:
        //: 1 The class is sufficiently functional to enable comprehensive
        //:   testing in subsequent test cases.
        //
        // Plan:
        //: 1 Create an object 'w' (default ctor).       { w:D             }
        //: 2 Create an object 'x' (copy from 'w').      { w:D x:D         }
        //: 3 Set 'x' to 'A' (value distinct from 'D').  { w:D x:A         }
        //: 4 Create an object 'y' (init. to 'A').       { w:D x:A y:A     }
        //: 5 Create an object 'z' (copy from 'y').      { w:D x:A y:A z:A }
        //: 6 Set 'z' to 'D' (the default value).        { w:D x:A y:A z:D }
        //: 7 Assign 'w' from 'x'.                       { w:A x:A y:A z:D }
        //: 8 Assign 'w' from 'z'.                       { w:D x:A y:A z:D }
        //: 9 Assign 'x' from 'x' (aliasing).            { w:D x:A y:A z:D }
        //
        // Testing:
        //   BREATHING TEST
        // --------------------------------------------------------------------

        if (verbose) cout << endl
                          << "BREATHING TEST" << endl
                          << "==============" << endl;

        // Attribute Types
//        int x = 13;
//        double y = 3.14;
//
//        typedef void        *T1;        // 'object'
//        typedef void        *T2;        // 'factory'
//        typedef Obj::Deleter T3;        // 'deleter'
//
//        // Attribute 1 Values: 'object'
//
//        const T1 D1 = 0;               // default value
//        const T1 A1 = &x;
//
//        // Attribute 2 Values: 'factory'
//
//        const T2 D2 = 0;               // default value
//        const T2 A2 = &y;
//
//        // Attribute 3 Values: 'deleter'
//
//        const T2 D3 = 0;               // default value
////        const T2 A3 = true;
//
//        // - - - - - - - - - - - - - - - - - - - - - - - - - - - - - - - - - -
//
//        if (verbose) cout << "\n 1. Create an object 'w' (default ctor)."
//                             "\t\t{ w:D             }" << endl;
//
//        Obj mW;  const Obj& W = mW;
//
//        if (veryVerbose) cout << "\ta. Check initial value of 'w'." << endl;
//        if (veryVeryVerbose) { T_ T_ P(W) }
//
//        ASSERT(D1 == W.object());
//        ASSERT(D2 == W.factory());
//        ASSERT(D3 == W.deleter());
//
//        if (veryVerbose) cout <<
//                  "\tb. Try equality operators: 'w' <op> 'w'." << endl;
//
//        ASSERT(1 == (W == W));        ASSERT(0 == (W != W));
//
//        // - - - - - - - - - - - - - - - - - - - - - - - - - - - - - - - - - -
//
//        if (verbose) cout << "\n 2. Create an object 'x' (copy from 'w')."
//                             "\t\t{ w:D x:D         }" << endl;
//
//        Obj mX(W);  const Obj& X = mX;
//
//        if (veryVerbose) cout << "\ta. Check initial value of 'x'." << endl;
//        if (veryVeryVerbose) { T_ T_ P(X) }
//
//        ASSERT(D1 == X.object());
//        ASSERT(D2 == X.factory());
//        ASSERT(D3 == X.deleter());
//
//        if (veryVerbose) cout <<
//                     "\tb. Try equality operators: 'x' <op> 'w', 'x'." << endl;
//
//        ASSERT(1 == (X == W));        ASSERT(0 == (X != W));
//        ASSERT(1 == (X == X));        ASSERT(0 == (X != X));
//
        //// - - - - - - - - - - - - - - - - - - - - - - - - - - - - - - - - - -

        //if (verbose) cout << "\n 3. Set 'x' to 'A' (value distinct from 'D')."
        //                     "\t\t{ w:D x:A         }" << endl;

        //mX.setTimeout(A1);
        //mX.setUseLingeringFlag(A2);

        //if (veryVerbose) cout << "\ta. Check new value of 'x'." << endl;
        //if (veryVeryVerbose) { T_ T_ P(X) }

        //ASSERT(A1 == X.object());
        //ASSERT(A2 == X.factory());

        //if (veryVerbose) cout <<
        //     "\tb. Try equality operators: 'x' <op> 'w', 'x'." << endl;

        //ASSERT(0 == (X == W));        ASSERT(1 == (X != W));
        //ASSERT(1 == (X == X));        ASSERT(0 == (X != X));

        // - - - - - - - - - - - - - - - - - - - - - - - - - - - - - - - - - -

        //if (verbose) cout << "\n 4. Create an object 'y' (init. to 'A')."
        //                     "\t\t{ w:D x:A y:A     }" << endl;

        //Obj mY(A1, A2);  const Obj& Y = mY;

        //if (veryVerbose) cout << "\ta. Check initial value of 'y'." << endl;
        //if (veryVeryVerbose) { T_ T_ P(Y) }

        //ASSERT(A1 == Y.object());
        //ASSERT(A2 == Y.factory());

        //if (veryVerbose) cout <<
        //     "\tb. Try equality operators: 'y' <op> 'w', 'x', 'y'" << endl;

        //ASSERT(0 == (Y == W));        ASSERT(1 == (Y != W));
        //ASSERT(1 == (Y == X));        ASSERT(0 == (Y != X));
        //ASSERT(1 == (Y == Y));        ASSERT(0 == (Y != Y));

        //// - - - - - - - - - - - - - - - - - - - - - - - - - - - - - - - - - -

        //if (verbose) cout << "\n 5. Create an object 'z' (copy from 'y')."
        //                     "\t\t{ w:D x:A y:A z:A }" << endl;

        //Obj mZ(Y);  const Obj& Z = mZ;

        //if (veryVerbose) cout << "\ta. Check initial value of 'z'." << endl;
        //if (veryVeryVerbose) { T_ T_ P(Z) }

        //ASSERT(A1 == Z.object());
        //ASSERT(A2 == Z.factory());

        //if (veryVerbose) cout <<
        //   "\tb. Try equality operators: 'z' <op> 'w', 'x', 'y', 'z'." << endl;

        //ASSERT(0 == (Z == W));        ASSERT(1 == (Z != W));
        //ASSERT(1 == (Z == X));        ASSERT(0 == (Z != X));
        //ASSERT(1 == (Z == Y));        ASSERT(0 == (Z != Y));
        //ASSERT(1 == (Z == Z));        ASSERT(0 == (Z != Z));

        //// - - - - - - - - - - - - - - - - - - - - - - - - - - - - - - - - - -

        //if (verbose) cout << "\n 6. Set 'z' to 'D' (the default value)."
        //                     "\t\t\t{ w:D x:A y:A z:D }" << endl;

        //mZ.setTimeout(D1);
        //mZ.setUseLingeringFlag(D2);

        //if (veryVerbose) cout << "\ta. Check new value of 'z'." << endl;
        //if (veryVeryVerbose) { T_ T_ P(Z) }

        //ASSERT(D1 == Z.object());
        //ASSERT(D2 == Z.factory());

        //if (veryVerbose) cout <<
        //   "\tb. Try equality operators: 'z' <op> 'w', 'x', 'y', 'z'." << endl;

        //ASSERT(1 == (Z == W));        ASSERT(0 == (Z != W));
        //ASSERT(0 == (Z == X));        ASSERT(1 == (Z != X));
        //ASSERT(0 == (Z == Y));        ASSERT(1 == (Z != Y));
        //ASSERT(1 == (Z == Z));        ASSERT(0 == (Z != Z));

        //// - - - - - - - - - - - - - - - - - - - - - - - - - - - - - - - - - -

        //if (verbose) cout << "\n 7. Assign 'w' from 'x'."
        //                     "\t\t\t\t{ w:A x:A y:A z:D }" << endl;
        //mW = X;

        //if (veryVerbose) cout << "\ta. Check new value of 'w'." << endl;
        //if (veryVeryVerbose) { T_ T_ P(W) }

        //ASSERT(A1 == W.object());
        //ASSERT(A2 == W.factory());

        //if (veryVerbose) cout <<
        //   "\tb. Try equality operators: 'w' <op> 'w', 'x', 'y', 'z'." << endl;

        //ASSERT(1 == (W == W));        ASSERT(0 == (W != W));
        //ASSERT(1 == (W == X));        ASSERT(0 == (W != X));
        //ASSERT(1 == (W == Y));        ASSERT(0 == (W != Y));
        //ASSERT(0 == (W == Z));        ASSERT(1 == (W != Z));

        //// - - - - - - - - - - - - - - - - - - - - - - - - - - - - - - - - - -

        //if (verbose) cout << "\n 8. Assign 'w' from 'z'."
        //                     "\t\t\t\t{ w:D x:A y:A z:D }" << endl;
        //mW = Z;

        //if (veryVerbose) cout << "\ta. Check new value of 'w'." << endl;
        //if (veryVeryVerbose) { T_ T_ P(W) }

        //ASSERT(D1 == W.object());
        //ASSERT(D2 == W.factory());

        //if (veryVerbose) cout <<
        //   "\tb. Try equality operators: 'x' <op> 'w', 'x', 'y', 'z'." << endl;

        //ASSERT(1 == (W == W));        ASSERT(0 == (W != W));
        //ASSERT(0 == (W == X));        ASSERT(1 == (W != X));
        //ASSERT(0 == (W == Y));        ASSERT(1 == (W != Y));
        //ASSERT(1 == (W == Z));        ASSERT(0 == (W != Z));

        //// - - - - - - - - - - - - - - - - - - - - - - - - - - - - - - - - - -

        //if (verbose) cout << "\n 9. Assign 'x' from 'x' (aliasing)."
        //                     "\t\t\t{ w:D x:A y:A z:D }" << endl;
        //mX = X;

        //if (veryVerbose) cout << "\ta. Check (same) value of 'x'." << endl;
        //if (veryVeryVerbose) { T_ T_ P(X) }

        //ASSERT(A1 == X.object());
        //ASSERT(A2 == X.factory());

        //if (veryVerbose) cout <<
        //   "\tb. Try equality operators: 'x' <op> 'w', 'x', 'y', 'z'." << endl;

        //ASSERT(0 == (X == W));        ASSERT(1 == (X != W));
        //ASSERT(1 == (X == X));        ASSERT(0 == (X != X));
        //ASSERT(1 == (X == Y));        ASSERT(0 == (X != Y));
        //ASSERT(0 == (X == Z));        ASSERT(1 == (X != Z));

      } break;
      default: {
        cerr << "WARNING: CASE `" << test << "' NOT FOUND." << endl;
        testStatus = -1;
      }
    }

    if (testStatus > 0) {
        cerr << "Error, non-zero test status = " << testStatus << "." << endl;
    }

    return testStatus;
}

// ----------------------------------------------------------------------------
// NOTICE:
//      Copyright (C) Bloomberg L.P., 2011
//      All Rights Reserved.
//      Property of Bloomberg L.P. (BLP)
//      This software is made available solely pursuant to the
//      terms of a BLP license agreement which governs its use.
// ----------------------------- END-OF-FILE ----------------------------------<|MERGE_RESOLUTION|>--- conflicted
+++ resolved
@@ -89,14 +89,10 @@
 
 namespace {
 
-<<<<<<< HEAD
-static void aSsErT(int c, const char *s, int i)
+int testStatus = 0;
+
+void aSsErT(int c, const char *s, int i)
 {
-=======
-int testStatus = 0;
-
-void aSsErT(int c, const char *s, int i) {
->>>>>>> f22e3adf
     if (c) {
         cout << "Error " << __FILE__ << "(" << i << "): " << s
              << "    (failed)" << endl;
