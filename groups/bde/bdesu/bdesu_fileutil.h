// bdesu_fileutil.h                                                   -*-C++-*-
#ifndef INCLUDED_BDESU_FILEUTIL
#define INCLUDED_BDESU_FILEUTIL

#ifndef INCLUDED_BDES_IDENT
#include <bdes_ident.h>
#endif
BDES_IDENT("$Id: $")

//@PURPOSE: Provide a set of portable utilities for file system access.
//
//@CLASSES:
//  bdesu_FileUtil: struct that scopes file system utilities
//
//@SEE_ALSO: bdesu_pathutil
//
//@AUTHOR: Andrei Basov (abasov), Oleg Semenov (osemenov)
//
//@DESCRIPTION: This component provides a platform-independent interface to
// filesystem utility methods.
//
///Platform-Specific File Locking Caveats
///--------------------------------------
// Locking has the following caveats for the following operating systems:
//:
//: o On Posix:
//:
//:   o Closing a file releases all locks on all file descriptors referring to
//:     that file within the current process.
//:
//:   o The child of a 'fork' does not inherit the locks of the parent process.
//:
//:   o References:
//:     o 'http://pubs.opengroup.org/onlinepubs/009695399/functions/fcntl.html'
//:     o 'http://www.manpagez.com/man/2/fcntl'
//:
//: o On at least some flavors of Unix, a file descriptor opened in read-only
//:   mode cannot be locked for writing.
//
///Platform-Specific Atomicity Caveats
///-----------------------------------
// The 'bdesu_FileUtil::read' and 'bdesu_FileUtil::write' methods add no
// atomicity guarantees for reading and writing to those provided (if any) by
// the underlying platform's methods for reading and writing (see
// 'http://lwn.net/Articles/180387/').
//
///Usage
///-----
///Example 1: General Usage
///- - - - - - - - - - - - -
// In this example, we start with a (relative) native path to a directory
// containing log files:
//..
//  #ifdef BSLS_PLATFORM_OS_WINDOWS
//    bsl::string logPath = "temp\\logs";
//  #else
//    bsl::string logPath = "tmp/logs";
//  #endif
//..
// Suppose that we want to separate files into "old" and "new" subdirectories
// on the basis of modification time.  We will provide paths representing these
// locations, and create the directories if they do not exist:
//..
//  bsl::string oldPath(logPath), newPath(logPath);
//  bdesu_PathUtil::appendRaw(&oldPath, "old");
//  bdesu_PathUtil::appendRaw(&newPath, "new");
//  int rc = bdesu_FileUtil::createDirectories(oldPath.c_str(), true);
//  assert(0 == rc);
//  rc = bdesu_FileUtil::createDirectories(newPath.c_str(), true);
//  assert(0 == rc);
//..
// We know that all of our log files match the pattern "*.log", so let's search
// for all such files in the log directory:
//..
//  bdesu_PathUtil::appendRaw(&logPath, "*.log");
//  bsl::vector<bsl::string> logFiles;
//  bdesu_FileUtil::findMatchingPaths(&logFiles, logPath.c_str());
//..
// Now for each of these files, we will get the modification time.  Files that
// are older than 2 days will be moved to "old", and the rest will be moved to
// "new":
//..
//  bdet_Datetime modTime;
//  bsl::string   fileName;
//  for (bsl::vector<bdesu_Path>::iterator it = logFiles.begin();
//                                               it != logFiles.end(); ++it) {
//    assert(0 == bdesu_FileUtil::getLastModificationTime(&modTime, *it));
//    assert(0 == bdesu_PathUtil::getLeaf(&fileName, *it));
//    bsl::string *whichDirectory =
//               2 < (bdetu_SystemTime::nowAsDatetime() - modTime).totalDays()
//                ? &oldPath
//                : &newPath;
//    bdesu_PathUtil::appendRaw(whichDirectory, fileName.c_str());
//    assert(0 == bdesu_FileUtil::move(it->c_str(), whichDirectory->c_str()));
//    bdesu_PathUtil::popLeaf(whichDirectory);
//  }
//..
///Example 2: Using 'bdesu_FileUtil::visitPaths'
///- - - - - - - - - - - - - - - - - - - - - - -
// 'bdesu_FileUtil::visitPaths' enables clients to define a functor to operate
// on file paths that match a specified pattern.  In this example, we create a
// function that can be used to filter out files that have a last modified time
// within a particular time frame.
//
// First we define our filtering function:
//..
//  void getFilesWithinTimeframe(bsl::vector<bsl::string> *vector,
//                               const char               *item,
//                               const bdet_Datetime&      start,
//                               const bdet_Datetime&      end)
//  {
//      bdet_Datetime datetime;
//      int ret = bdesu_FileUtil::getLastModificationTime(&datetime, item);
//
//      if (ret) {
//          return;                                                   // RETURN
//      }
//
//      if (datetime < start || datetime > end) {
//          return;                                                   // RETURN
//      }
//
//      vector->push_back(item);
//  }
//..
// Then, with the help of 'bdesu_FileUtil::visitPaths' and
// 'bdef_BindUtil::bind', we create a function for finding all file paths that
// match a specified pattern and have a last modified time within a specified
// start and end time (both specified as a 'bdet_Datetime'):
//..
//  void findMatchingFilesInTimeframe(bsl::vector<bsl::string> *result,
//                                    const char               *pattern,
//                                    const bdet_Datetime&      start,
//                                    const bdet_Datetime&      end)
//  {
//      result->clear();
//      bdesu_FileUtil::visitPaths(
//                                pattern,
//                                bdef_BindUtil::bind(&getFilesWithinTimeframe,
//                                                    result,
//                                                    bdef_PlaceHolders::_1,
//                                                    start,
//                                                    end));
//  }
//..

#ifndef INCLUDED_BDESCM_VERSION
#include <bdescm_version.h>
#endif

#ifndef INCLUDED_BDESU_MEMORYUTIL
#include <bdesu_memoryutil.h>
#endif

#ifndef INCLUDED_BDEF_FUNCTION
#include <bdef_function.h>
#endif

#ifndef INCLUDED_BSLS_ASSERT
#include <bsls_assert.h>
#endif

#ifndef INCLUDED_BSLS_PLATFORM
#include <bsls_platform.h>
#endif

#ifndef INCLUDED_BSL_STRING
#include <bsl_string.h>
#endif

#ifndef INCLUDED_BSL_VECTOR
#include <bsl_vector.h>
#endif

#ifndef INCLUDED_BSL_CSTDDEF
#include <bsl_cstddef.h>
#endif

#ifndef BSLS_PLATFORM_OS_WINDOWS
#ifndef INCLUDED_SYS_TYPES
#include <sys/types.h>
#define INCLUDED_SYS_TYPES
#endif
#endif

namespace BloombergLP {

class bdet_Datetime;

                       // =====================
                       // struct bdesu_FileUtil
                       // =====================

struct bdesu_FileUtil {
    // The static methods of this structure provide platform-independent
    // mechanisms for file system access.

    // TYPES
#ifdef BSLS_PLATFORM_OS_WINDOWS
    typedef void *HANDLE;
    typedef HANDLE FileDescriptor;
    typedef __int64 Offset;
    static const Offset OFFSET_MAX = _I64_MAX;
    static const Offset OFFSET_MIN = _I64_MIN;
#else
    typedef int     FileDescriptor;
#if defined(BSLS_PLATFORM_OS_FREEBSD) \
<<<<<<< HEAD
 || defined(BSLS_PLATFORM_OS_DARWIN)
    // 'off_t' is 64-bit on Darwin/FreeBSD (even when running 32-bit) so they
    // do not have a 'off64_t' type.
=======
 || defined(BSLS_PLATFORM_OS_DARWIN)  \
 || defined(BSLS_PLATFORM_OS_CYGWIN)
    // 'off_t' is 64-bit on Darwin/FreeBSD/cygwin (even when running 32-bit),
    // so they do not have an 'off64_t' type.
>>>>>>> 87ece594

    typedef off_t Offset;
#else
    typedef off64_t Offset;
#endif
#ifdef BSLS_PLATFORM_CPU_64_BIT
    static const Offset OFFSET_MAX =  (9223372036854775807L);
    static const Offset OFFSET_MIN = (-9223372036854775807L-1);
#else
    static const Offset OFFSET_MAX =  (9223372036854775807LL);
    static const Offset OFFSET_MIN = (-9223372036854775807LL-1);
#endif
#endif

    enum Whence {
        BDESU_SEEK_FROM_BEGINNING = 0,
        BDESU_SEEK_FROM_CURRENT   = 1,
        BDESU_SEEK_FROM_END       = 2

#ifndef BDE_OMIT_INTERNAL_DEPRECATED
      , SEEK_FROM_BEGINNING = BDESU_SEEK_FROM_BEGINNING
      , SEEK_FROM_CURRENT   = BDESU_SEEK_FROM_CURRENT
      , SEEK_FROM_END       = BDESU_SEEK_FROM_END
#endif // BDE_OMIT_INTERNAL_DEPRECATED
    };

    enum {
        BDESU_DEFAULT_GROW_BUFFER_SIZE = 65536
#ifndef BDE_OMIT_INTERNAL_DEPRECATED
      , DEFAULT_GROW_BUFFER_SIZE       = BDESU_DEFAULT_GROW_BUFFER_SIZE
#endif // BDE_OMIT_INTERNAL_DEPRECATED
    };

    enum {
        BDESU_ERROR_LOCKING_CONFLICT = 1
    };

    // CLASS DATA
    static const FileDescriptor INVALID_FD;

    // CLASS METHODS
    static FileDescriptor open(const char         *path,
                               bool                writableFlag,
                               bool                existFlag,
                               bool                appendFlag = false);
    static FileDescriptor open(const bsl::string&  path,
                               bool                writableFlag,
                               bool                existFlag,
                               bool                appendFlag = false);
        // Open the file at the specified 'path' for writing if the specified
        // 'writableFlag' is 'true', and for reading otherwise.  If the
        // specified 'existFlag' is 'true', succeed only if the file exists;
        // otherwise, succeed only if it does not exist (in which case create
        // it).  Optionally, if 'writableFlag' is 'true', specify 'appendFlag'
        // to indicate whether the file should be opened in append mode.
        // 'appendFlag' has no effect if 'writableFlag' is false.  Return a
        // valid 'FileDescriptor' for the file on success, or 'INVALID_FD'
        // otherwise.  Note that two calls are necessary to open a file which
        // may or may not exist.  Also note that if 'writableFlag' and
        // 'existFlag' are both 'false', this function will necessarily fail.
        // Also note that when a file is opened in 'append' mode, all writes
        // will go to the end of the file, even if there has been seeking on
        // the file descriptor or another process has changed the length of
        // the file, though append-mode writes are not guaranteed to be atomic.

    static int close(FileDescriptor descriptor);
        // Close the specified 'descriptor'.  Return 0 on success and a
        // non-zero value otherwise.

    static int getWorkingDirectory(bsl::string *path);
        // Load into the specified 'path' the absolute pathname of the current
        // working directory.  Return 0 on success and a non-zero value
        // otherwise.

    static int setWorkingDirectory(const bsl::string&  path);
    static int setWorkingDirectory(const char         *path);
        // Set the working directory of the current process to the specified
        // 'path'.  Return 0 on success and a non-zero value otherwise.

    static bool exists(const bsl::string&  path);
    static bool exists(const char         *path);
        // Return 'true' if there currently exists a file or directory at the
        // specified 'path', and 'false' otherwise.

    static bool isRegularFile(const bsl::string&  path,
                              bool                followLinks = false);
    static bool isRegularFile(const char         *path,
                              bool                followLinks = false);
        // Return 'true' if there currently exists a regular file at the
        // specified 'path', and 'false' otherwise.  If there is a symbolic
        // link at 'path', follow it only if the optionally-specified
        // 'followLinks' flag is 'true' (otherwise, return 'false' as the
        // symbolic link itself is not a regular file irrespective of the file
        // to which it points).  Platform-specific note: On POSIX, this is a
        // positive test on the "regular file" mode; on Windows, this is a
        // negative test on the "directory" attribute, i.e., on Windows,
        // everything that exists and is not a directory is a regular file.

    static bool isDirectory(const bsl::string&  path,
                            bool                followLinks = false);
    static bool isDirectory(const char         *path,
                            bool                followLinks = false);
        // Return 'true' if there currently exists a directory at the specified
        // 'path', and 'false' otherwise.  If there is a symbolic link at
        // 'path', follow it only if the optionally specified 'followLinks'
        // flag is 'true' (otherwise return 'false').  Platform-specific note:
        // On Windows, a "shortcut" is not a symbolic link.

    static int getLastModificationTime(bdet_Datetime      *time,
                                       const bsl::string&  path);
    static int getLastModificationTime(bdet_Datetime      *time,
                                       const char         *path);
        // Load into the specified 'time' the last modification time of the
        // file at the specified 'path', as reported by the filesystem.  Return
        // 0 on success, and a non-zero value otherwise.

    // TBD: write setModificationTime() when SetFileInformationByHandle()
    // becomes available on our standard Windows platforms.

    static int createDirectories(
            const bsl::string&  path,
            bool                leafIsDirectory = false);
    static int createDirectories(
            const char         *path,
            bool                leafIsDirectory = false);
        // Create any directories in 'path' which do not exist.  If the
        // optionally specified 'leafIsDirectory' is 'true', then treat the
        // last filename in the path as a directory and attempt to create it.
        // Otherwise, treat the last filename as a regular file and ignore it.
        // Return 0 on success, and a non-zero value if any needed directories
        // in the path could not be created.

    static void visitPaths(
            const bsl::string&                               pattern,
            const bdef_Function<void(*)(const char *path)>&  visitor);
    static void visitPaths(
            const char                                      *pattern,
            const bdef_Function<void(*)(const char *path)>&  visitor);
        // Call the specified 'visitor' functor for each path in the filesystem
        // matching the specified 'pattern'.  If 'visitor' deletes files or
        // directories during the search, the behavior is
        // implementation-dependent: 'visitor' may subsequently be called with
        // paths which have already been deleted, or it may not.  Note that
        // there is no stability risk in that case.  See 'findMatchingPaths'
        // for a discussion of how 'pattern' is interpreted.

    static void findMatchingPaths(bsl::vector<bsl::string> *result,
                                  const char               *pattern);
        // Load into the specified 'result' vector all paths in the filesystem
        // matching the specified 'pattern'.  The '*' character will match any
        // number of characters in a filename; however, this matching will not
        // span a directory separator (e.g., "logs/m*.txt" will not match
        // "logs/march/001.txt").  '?' will match any one character.  '*' and
        // '?' may be used any number of times in the pattern.  The special
        // directories "." and ".." will not be matched against any pattern.
        // Note that any initial contents of 'result' will be erased, and that
        // the paths in 'result' will not be in any particular guaranteed
        // order.
        //
        // WINDOWS-SPECIFIC NOTE: To support DOS idioms, the OS-provided search
        // function has behavior that we have chosen not to work around: an
        // extension consisting of wild-card characters ('?', '*') can match
        // an extension or *no* extension.  E.g., "file.?" matches "file.z",
        // but not "file.txt"; however, it also matches "file" (without any
        // extension).  Likewise, "*.*" matches any filename, including
        // filenames having no extension.

    static Offset getAvailableSpace(const bsl::string&  path);
    static Offset getAvailableSpace(const char         *path);
        // Return the number of bytes available for allocation in the file
        // system where the file or directory with the specified 'path'
        // resides, or a negative value if an error occurs.

    static Offset getAvailableSpace(FileDescriptor fd);
        // Return the number of bytes available for allocation in the file
        // system where the file with the specified descriptor 'fd' resides,
        // or a negative value if an error occurs.

    static Offset getFileSize(const bsl::string&  path);
    static Offset getFileSize(const char         *path);
        // Return the size, in bytes, of the file or directory at the specified
        // 'path', or a negative value if an error occurs.  Note that the size
        // of a symbolic link is the size of the file or directory to which it
        // points.

    static Offset getFileSizeLimit();
        // Return the file size limit for this process, 'OFFSET_MAX' if no
        // limit is set, or a negative value if an error occurs.  Note that
        // if you are doing any calculations involving the returned value, it
        // is recommended to check for 'OFFSET_MAX' specifically to avoid
        // integer overflow in your calculations.

    static int lock(FileDescriptor fd, bool lockWrite);
        // Acquire a lock for the file with the specified 'fd'.  If 'lockWrite'
        // is true, acquire an exclusive write lock; otherwise acquire a
        // (possibly) shared read lock.  The calling thread will block until
        // the lock is acquired.  Return 0 on success, and a non-zero value
        // otherwise.  Note that this operation locks the indicated file for
        // use by the current *process*, but the behavior is unspecified (and
        // platform-dependent) when either attempting to lock 'fd' multiple
        // times, or attempting to lock another descriptor referring to the
        // same file, within a single process.

    static int tryLock(FileDescriptor fd, bool lockWrite);
        // Acquire a lock for the file with the specified 'fd' if it is
        // currently available.  If 'lockWrite' is true, acquire an exclusive
        // write lock unless another process has any type of lock on the file.
        // If 'lockWrite' is false, acquire a shared read lock unless a process
        // has a write lock.  This method will not block.  Return 0 on success,
        // 'BDESU_ERROR_LOCKING_CONFLICT' if the platform reports the lock
        // could not be acquired because another process holds a conflicting
        // lock, and a negative value for any other kind of error.  Note that
        // this operation locks the indicated file for the current *process*,
        // but the behavior is unspecified (and platform-dependent) when either
        // attempting to lock 'fd' multiple times, or attempting to lock
        // another descriptor referring to the same file, within a single
        // process.

    static int unlock(FileDescriptor fd);
        // Release any lock this process holds on the file with the specified
        // 'fd'.  Return 0 on success, and a non-zero value otherwise.

    static int map(FileDescriptor   fd,
                   void           **addr,
                   Offset           offset,
                   int              size,
                   int              mode);
        // Map the region of the specified 'size' bytes, starting at the
        // specified 'offset' bytes into the file with the specified 'fd'
        // descriptor to memory, and load into the specified 'addr' the address
        // of the mapped area.  Return 0 on success, and a non-zero value
        // otherwise.  The access permissions for mapping memory are defined by
        // the specified 'mode', which may be a combination of
        // 'bdesu_MemoryUtil::BDESU_ACCESS_READ',
        // 'bdesu_MemoryUtil::BDESU_ACCESS_WRITE' and
        // 'bdesu_MemoryUtil::BDESU_ACCESS_EXECUTE'.  Note that on failure, the
        // value of 'addr' is undefined.  Also note that mapping will succeed
        // even if there are fewer than 'offset + size' bytes in the specified
        // file, and an attempt to access the mapped memory beyond the end of
        // the file will result in undefined behavior (i.e., this function does
        // not grow the file to guarantee it can accommodate the mapped
        // region).

    static int unmap(void *addr, int size);
        // Unmap the memory mapping with the specified base address 'addr' and
        // specified 'size'.  Return 0 on success, and a non-zero value
        // otherwise.  The behavior is undefined unless the area with the
        // specified 'address' and 'size' was previously mapped with a 'map'
        // call.

    static int sync(char *addr, int numBytes, bool sync);
        // Synchronize the contents of the specified 'numBytes' of mapped
        // memory beginning at the specified 'addr' with the underlying file
        // on disk.  If 'sync' is true, block until all writes to
        // nonvolatile media have actually completed; otherwise, return once
        // they have been scheduled.  Return 0 on success, and a nonzero
        // value otherwise.  The behavior is undefined if 'addr' is not
        // aligned on a page boundary, if 'numBytes' is not a multiple of
        // 'pageSize()', or if 'numBytes' is 0.

    static Offset seek(FileDescriptor fd, Offset offset, int whence);
        // Set the file pointer associated with the specified 'fd' file
        // descriptor (used by calls to the 'read' and 'write' system calls)
        // according to the specified 'whence' behavior:
        //..
        //   * If 'whence' is BDESU_SEEK_FROM_BEGINNING, set the pointer to
        //     'offset' bytes from the beginning of the file.
        //   * If 'whence' is BDESU_SEEK_FROM_CURRENT, advance the pointer by
        //     'offset' bytes
        //   * If 'whence' is BDESU_SEEK_FROM_END, set the pointer to 'offset'
        //     bytes beyond the end of the file.
        //..
        // Return the new location of the file pointer, in bytes from the
        // beginning of the file, on success; and -1 otherwise.  The effect on
        // the file pointer is undefined unless the file is on a device capable
        // of seeking.  Note that 'seek' does not change the size of the file
        // if the pointer advances beyond the end of the file; instead, the
        // next write at the pointer will increase the file size.

    static int read(FileDescriptor fd, void *buf, int numBytes);
        // Read 'numBytes' bytes beginning at the file pointer of the file with
        // the specified 'fd' into the specified 'buf' buffer.  Return
        // 'numBytes' on success; the number of bytes read if there were not
        // enough available; or a negative number on some other error.

    static int remove(const bsl::string&  path, bool recursive = false);
    static int remove(const char         *path, bool recursive = false);
        // Remove the file or directory at the specified 'path'.  If the 'path'
        // refers to a directory and the optionally specified 'recursive' flag
        // is 'true', recursively remove all files and directories within the
        // specified directory before removing the directory itself.  Return 0
        // on success and a non-zero value otherwise.  Note that if 'path' is a
        // directory, and the directory is not empty, and recursive is 'false',
        // this method will fail.  Also note that if the function fails when
        // 'recursive' is 'true', it may or may not have removed *some* files
        // or directories before failing.

    static int rollFileChain(const bsl::string& path, int maxSuffix);
    static int rollFileChain(const char        *path, int maxSuffix);
        // Remove the file at the specified 'path' appended with the specified
        // 'maxSuffix' using a '.' as a separator.  Then move the files with
        // the suffixes '.1' to '.maxSuffix-1' so they have new suffixes from
        // '.2' to '.maxSuffix'.  Finally, move 'path' to 'path' with a '.1'
        // suffix.  Return 0 on success, and non-zero otherwise.

    static int move(const bsl::string&  oldPath, const bsl::string&  newPath);
    static int move(const char         *oldPath, const char         *newPath);
        // Move the file or directory at the specified 'oldPath' to the
        // specified 'newPath'.  If there is a file or directory at 'newPath',
        // it will be removed and replaced.  In that case, 'newPath' must refer
        // to the same type of filesystem item as 'oldPath' - that is, they
        // must both be directories or both be files.  Return 0 on success, and
        // a non-zero value otherwise.

    static int write(FileDescriptor fd, const void *buf, int numBytes);
        // Write 'numBytes' beginning at the specified 'buf' address to the
        // file with the specified 'fd'.  Return 'numBytes' on success; the
        // number of bytes written if space was exhausted; or a negative value
        // on some other error.

    static int grow(FileDescriptor fd,
                    Offset         size,
                    bool           reserve = false,
                    bsl::size_t    bufferSize =BDESU_DEFAULT_GROW_BUFFER_SIZE);
        // Grow the file with the specified 'fd' to the size of at least 'size'
        // bytes.  Return 0 on success, and a non-zero value otherwise.  If the
        // optionally specified 'reserve' flag is true, make sure the space on
        // disk is preallocated and not allocated on demand, preventing a
        // possible out-of-disk-space error when accessing the data on file
        // systems with sparse file support.  Preallocation is done by writing
        // unspecified data to file in blocks of the specified 'bufferSize'.
        // Note that if the size of the file is greater than or equal to
        // 'size', this function has no effect.  Also note that the contents of
        // the newly grown portion of the file is undefined.
};

// ============================================================================
//                          INLINE FUNCTION DEFINITIONS
// ============================================================================

                              // ---------------------
                              // struct bdesu_FileUtil
                              // ---------------------

// CLASS METHODS
inline
int bdesu_FileUtil::createDirectories(const bsl::string& path,
                                      bool               isLeafDirectory)
{
    return createDirectories(path.c_str(), isLeafDirectory);
}

inline
void bdesu_FileUtil::visitPaths(
                       const bsl::string&                              pattern,
                       const bdef_Function<void(*)(const char *path)>& visitor)
{
    return visitPaths(pattern.c_str(), visitor);
}

inline
bdesu_FileUtil::FileDescriptor bdesu_FileUtil::open(
                                               const bsl::string& path,
                                               bool               writableFlag,
                                               bool               existFlag,
                                               bool               appendFlag)
{
    return open(path.c_str(), writableFlag, existFlag, appendFlag);
}

inline
bool bdesu_FileUtil::exists(const bsl::string& path)
{
    return exists(path.c_str());
}

inline
bool bdesu_FileUtil::isRegularFile(const bsl::string& path, bool followLinks)
{
    return isRegularFile(path.c_str(), followLinks);
}

inline
bool bdesu_FileUtil::isDirectory(const bsl::string& path, bool followLinks)
{
    return isDirectory(path.c_str(), followLinks);
}

inline
int bdesu_FileUtil::getLastModificationTime(bdet_Datetime      *time,
                                            const bsl::string&  path)
{
    BSLS_ASSERT_SAFE(time);

    return getLastModificationTime(time, path.c_str());
}

inline
int bdesu_FileUtil::remove(const bsl::string& path, bool recursive)
{
    return remove(path.c_str(), recursive);
}

inline
int bdesu_FileUtil::rollFileChain(const bsl::string& path, int maxSuffix)
{
    return rollFileChain(path.c_str(), maxSuffix);
}

inline
int bdesu_FileUtil::move(const bsl::string& oldPath,
                         const bsl::string& newPath)
{
    return move(oldPath.c_str(), newPath.c_str());
}

inline
int bdesu_FileUtil::setWorkingDirectory(const bsl::string& path)
{
    return setWorkingDirectory(path.c_str());
}

inline
bdesu_FileUtil::Offset bdesu_FileUtil::getFileSize(const bsl::string& path)
{
    return getFileSize(path.c_str());
}

inline
bdesu_FileUtil::Offset getAvailableSpace(const bsl::string& path)
{
    return getAvailableSpace(path.c_str());
}

}  // close namespace BloombergLP

#endif

// ----------------------------------------------------------------------------
// NOTICE:
//      Copyright (C) Bloomberg L.P., 2008
//      All Rights Reserved.
//      Property of Bloomberg L.P. (BLP)
//      This software is made available solely pursuant to the
//      terms of a BLP license agreement which governs its use.
// ------------------------------ END-OF-FILE ---------------------------------<|MERGE_RESOLUTION|>--- conflicted
+++ resolved
@@ -10,7 +10,7 @@
 //@PURPOSE: Provide a set of portable utilities for file system access.
 //
 //@CLASSES:
-//  bdesu_FileUtil: struct that scopes file system utilities
+//  bdesu_FileUtil: struct which scopes file system utilities
 //
 //@SEE_ALSO: bdesu_pathutil
 //
@@ -23,19 +23,14 @@
 ///--------------------------------------
 // Locking has the following caveats for the following operating systems:
 //:
-//: o On Posix:
+//: o On Posix, closing a file releases all locks on all file descriptors
+//:   referring to that file within the current process.  [Doc 1] [Doc 2]
 //:
-//:   o Closing a file releases all locks on all file descriptors referring to
-//:     that file within the current process.
+//: o On Posix, the child of a fork does not inherit the locks of the parent
+//:   process.  [Doc 1] [Doc 2]
 //:
-//:   o The child of a 'fork' does not inherit the locks of the parent process.
-//:
-//:   o References:
-//:     o 'http://pubs.opengroup.org/onlinepubs/009695399/functions/fcntl.html'
-//:     o 'http://www.manpagez.com/man/2/fcntl'
-//:
-//: o On at least some flavors of Unix, a file descriptor opened in read-only
-//:   mode cannot be locked for writing.
+//: o On at least some flavors of Unix, you can't lock a file for writing using
+//:   file descriptor opened in read-only mode.
 //
 ///Platform-Specific Atomicity Caveats
 ///-----------------------------------
@@ -205,16 +200,10 @@
 #else
     typedef int     FileDescriptor;
 #if defined(BSLS_PLATFORM_OS_FREEBSD) \
-<<<<<<< HEAD
- || defined(BSLS_PLATFORM_OS_DARWIN)
-    // 'off_t' is 64-bit on Darwin/FreeBSD (even when running 32-bit) so they
-    // do not have a 'off64_t' type.
-=======
  || defined(BSLS_PLATFORM_OS_DARWIN)  \
  || defined(BSLS_PLATFORM_OS_CYGWIN)
     // 'off_t' is 64-bit on Darwin/FreeBSD/cygwin (even when running 32-bit),
     // so they do not have an 'off64_t' type.
->>>>>>> 87ece594
 
     typedef off_t Offset;
 #else
