--- conflicted
+++ resolved
@@ -631,11 +631,7 @@
                           int                        numBytes,
                           const bsls::TimeInterval&  timeout,
                           const ReadCallback&        readCallback,
-<<<<<<< HEAD
-                          int                        flags = 0)            = 0;
-=======
                           int                        flags = 0) = 0;
->>>>>>> bb8acc10
         // Initiate a non-blocking operation to read the specified 'numBytes'
         // from this channel into the specified 'buffer' or interrupt after the
         // specified absolute 'timeout' time is reached; execute the specified
