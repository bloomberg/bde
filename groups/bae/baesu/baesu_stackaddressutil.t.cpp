// baesu_stackaddressutil.t.cpp                                       -*-C++-*-
#include <baesu_stackaddressutil.h>

#include <bsls_asserttest.h>
#include <bsls_platform.h>
#include <bsls_stopwatch.h>

#include <bsl_algorithm.h>
#include <bsl_cmath.h>
#include <bsl_cstdlib.h>
#include <bsl_cstring.h>
#include <bsl_iostream.h>
#include <bsl_sstream.h>
#include <bsl_vector.h>

<<<<<<< HEAD
=======
#ifndef BSLS_PLATFORM_OS_CYGWIN

>>>>>>> 87ece594
#ifdef BSLS_PLATFORM_OS_WINDOWS
// 'getStackAddresses' will not be able to trace through our stack frames if
// we're optimized on Windows

# pragma optimize("", off)

#endif

using namespace BloombergLP;
using bsl::cin;
using bsl::cout;
using bsl::cerr;
using bsl::endl;
using bsl::flush;

//=============================================================================
// TEST PLAN
//-----------------------------------------------------------------------------
// [ 3]  int getStackAddresses(void **buffer, int maxFrames);
//-----------------------------------------------------------------------------
// [ 1] BREATHING TEST
// [ 4] USAGE EXAMPLE
// [ 2] getStackAddresses(0, 0)
// [-1] Speed benchmark of getStackAddresses

//=============================================================================
// STANDARD BDE ASSERT TEST MACRO
//-----------------------------------------------------------------------------

static int testStatus = 0;

static void aSsErT(int c, const char *s, int i)
{
    if (c) {
        cout << "Error " << __FILE__ << "(" << i << "): " << s
             << "    (failed)" << endl;
        if (0 <= testStatus && testStatus <= 100) ++testStatus;
    }
}

#define ASSERT(X) { aSsErT(!(X), #X, __LINE__); }

//=============================================================================
// STANDARD BDE LOOP-ASSERT TEST MACROS
//-----------------------------------------------------------------------------

#define LOOP_ASSERT(I,X) { \
   if (!(X)) { cout << #I << ": " << I << "\n"; aSsErT(1, #X, __LINE__); }}

#define LOOP2_ASSERT(I,J,X) { \
   if (!(X)) { cout << #I << ": " << I << "\t" << #J << ": " \
              << J << "\n"; aSsErT(1, #X, __LINE__); } }

#define LOOP3_ASSERT(I,J,K,X) { \
   if (!(X)) { cout << #I << ": " << I << "\t" << #J << ": " \
                    << J << "\t" \
                    << #K << ": " << K <<  "\n"; aSsErT(1, #X, __LINE__); } }

//=============================================================================
// SEMI-STANDARD TEST OUTPUT MACROS
//-----------------------------------------------------------------------------

#define P(X) cout << #X " = " << (X) << endl; // Print identifier and value.
#define Q(X) cout << "<| " #X " |>" << endl;  // Quote identifier literally.
#define P_(X) cout << #X " = " << (X) << ", "<< flush; // P(X) without '\n'
#define L_ __LINE__                           // current Line number
#define T_()  cout << "\t" << flush;          // Print tab w/o newline

//=============================================================================
//                  NEGATIVE-TEST MACRO ABBREVIATIONS
//-----------------------------------------------------------------------------

#define ASSERT_FAIL(expr) BSLS_ASSERTTEST_ASSERT_FAIL(expr)
#define ASSERT_PASS(expr) BSLS_ASSERTTEST_ASSERT_PASS(expr)
#define ASSERT_SAFE_FAIL(expr) BSLS_ASSERTTEST_ASSERT_SAFE_FAIL(expr)
#define ASSERT_SAFE_PASS(expr) BSLS_ASSERTTEST_ASSERT_SAFE_PASS(expr)

//=============================================================================
// GLOBAL HELPER VARIABLES AND TYPES FOR TESTING
//-----------------------------------------------------------------------------

typedef bsls_Types::UintPtr UintPtr;
int verbose;
int veryVerbose;

// 'lamePlatform' -- on lame platforms where StackAddressUtil doesn't work or
// executables are stripped, disable some of the tests.
#if defined(BDE_BUILD_TARGET_OPT) && defined(BSLS_PLATFORM_OS_WINDOWS)
const bool lamePlatform = true;
#else
const bool lamePlatform = false;
#endif

//=============================================================================
// GLOBAL HELPER FUNCTIONS FOR TESTING
//-----------------------------------------------------------------------------

static bsl::string myHex(UintPtr up)
{
    bsl::stringstream ss;
    ss.setf(bsl::ios_base::hex, bsl::ios_base::basefield);
    ss.setf(bsl::ios_base::showbase);
    ss << up;
    return ss.str();
}

                                // ------
                                // CASE 4
                                // ------

namespace CASE_FOUR {

// First, we define 'AddressEntry', which will contain a pointer to the
// beginning of a function and an index corresponding to the function.  The '<'
// operator is defined so that a vector of address entries can be sorted in the
// order of the function addresses.  The address entries will be populated so
// that the entry containing '&funcN' when 'N' is an integer will have an index
// of 'N'.

struct AddressEntry {
    void *d_funcAddress;
    int   d_index;

    // CREATORS
    AddressEntry(void *funcAddress, int index)
    : d_funcAddress(funcAddress)
    , d_index(index)
    {}

    bool operator<(const AddressEntry rhs) const
    {
        return d_funcAddress < rhs.d_funcAddress;
    }
};

// Then, we define 'entries', a vector of address entries.  This will be
// populated such that a given entry will contain function address '&funcN' and
// index 'N'.  The elements will be sorted according to function address.

bsl::vector<AddressEntry> entries;

// Next, we define 'findIndex':

static int findIndex(const void *retAddress)
    // Given the specfied 'retAddress' which should point to code within one of
    // the functions described by the sorted vector 'entries', identify the
    // index of the function containing that return address.
{
    unsigned u = 0;
    while (u < entries.size()-1 && retAddress >= entries[u+1].d_funcAddress) {
        ++u;
    }
    ASSERT(u < entries.size());
    ASSERT(retAddress >= entries[u].d_funcAddress);

    int ret = entries[u].d_index;

    if (veryVerbose) {
        P_(retAddress) P_(entries[u].d_funcAddress) P(ret);
    }

    return ret;
}

// Have a volatile global in calculations to discourange optimizers from
// inlining.

volatile int volatileGlobal = 2;

// Then, we define a chain of functions that will call each other and do some
// random calculation to generate some code, and eventually call 'func1' which
// will call 'getAddresses' and verify that the addresses returned correspond
// to the functions we expect them to.

static int func1();
static int func2()
{
    return volatileGlobal * 2 * func1();
}
static int func3()
{
    return volatileGlobal * 3 * func2();
}
static int func4()
{
    return volatileGlobal * 4 * func3();
}
static int func5()
{
    return volatileGlobal * 5 * func4();
}
static int func6()
{
    return volatileGlobal * 6 * func5();
}

// Next, we define the macro FUNC_ADDRESS, which will take as an arg a
// '&<function name>' and return a pointer to the actual beginning of the
// function's code, which is a non-trivial and platform-dependent exercise.
// (Note: this doesn't work on Windows for global routines).

#if   defined(BSLS_PLATFORM_OS_HPUX)
# define FUNC_ADDRESS(p) (((void **) (void *) (p))[sizeof(void *) == 4])
#elif defined(BSLS_PLATFORM_OS_AIX)
# define FUNC_ADDRESS(p) (((void **) (void *) (p))[0])
#else
# define FUNC_ADDRESS(p) ((void *) (p))
#endif

// Then, we define 'func1', which is the last of the chain of our functions
// that is called, which will do most of our work.

int func1()
    // Call 'getAddresses' and verify that the returned set of addresses
    // matches our expectations.
{
    // Next, we populate and sort the 'entries' table, a sorted array of
    // 'AddressEntry' objects that will allow 'findIndex' to look up within
    // which function a given return address can be found.

    entries.clear();
    entries.push_back(AddressEntry(0, 0));
    entries.push_back(AddressEntry(FUNC_ADDRESS(&func1), 1));
    entries.push_back(AddressEntry(FUNC_ADDRESS(&func2), 2));
    entries.push_back(AddressEntry(FUNC_ADDRESS(&func3), 3));
    entries.push_back(AddressEntry(FUNC_ADDRESS(&func4), 4));
    entries.push_back(AddressEntry(FUNC_ADDRESS(&func5), 5));
    entries.push_back(AddressEntry(FUNC_ADDRESS(&func6), 6));
    bsl::sort(entries.begin(), entries.end());

    // Then, we obtain the stack addresses with 'getStackAddresses'.

    enum { BUFFER_LENGTH = 100 };
    void *buffer[BUFFER_LENGTH];
    bsl::memset(buffer, 0, sizeof(buffer));
    int numAddresses = baesu_StackAddressUtil::getStackAddresses(
                                                                buffer,
                                                                BUFFER_LENGTH);
    ASSERT(numAddresses >= (int) entries.size());
    ASSERT(numAddresses < BUFFER_LENGTH);
    ASSERT(0 != buffer[numAddresses-1]);
    ASSERT(0 == buffer[numAddresses]);

    // Finally, we go through several of the first addresses returned in
    // 'buffer' and verify that each address corresponds to the routine we
    // expect it to.

    // Note that on some, but not all, platforms there is an extra 'narcissic'
    // frame describing 'getStackAddresses' itself at the beginning of
    // 'buffer'.  By starting our iteration through 'buffer' at
    // 'BAESU_IGNORE_FRAMES', we guarantee that the first address we examine
    // will be in 'func1' on all platforms.

    int funcIdx  = 1;
    int stackIdx = baesu_StackAddressUtil::BAESU_IGNORE_FRAMES;
    for (; funcIdx < (int) entries.size(); ++funcIdx, ++stackIdx) {
        ASSERT(stackIdx < numAddresses);
        ASSERT(funcIdx == findIndex(buffer[stackIdx]));
    }

    if (testStatus || veryVerbose) {
        Q(Entries:);
        for (unsigned u = 0; u < entries.size(); ++u) {
            P_(u); P_((void *) entries[u].d_funcAddress);
            P(entries[u].d_index);
        }

        Q(Stack:);
        for (int i = 0; i < numAddresses; ++i) {
            P_(i); P(buffer[i]);
        }
    }

    return 3;    // random value
}

#undef FUNC_ADDRESS

}  // close namespace CASE_FOUR

                                // ------
                                // CASE 3
                                // ------

namespace CASE_THREE {

struct AddressEntry {
    UintPtr d_returnAddress;
    int     d_traceIndex;
};

bool operator<(const AddressEntry lhs, const AddressEntry rhs)
{
    return lhs.d_returnAddress < rhs.d_returnAddress;
}

static int findIndex(AddressEntry *entries, int numAddresses, UintPtr funcP)
    // 'buffer' is a sorted list of 'numAddresses' addresses, whose highest
    // entry is the max possible value for a pointer.  Search the buffer and
    // return the index of the first entry at or before 'p'.
{
    int i = 0;
    while (i < numAddresses && funcP > entries[i].d_returnAddress) {
        ++i;
    }
    ASSERT(i < numAddresses);
    UintPtr retP = entries[i].d_returnAddress;

    ASSERT(retP > funcP);
    int ret = entries[i].d_traceIndex;

    if (veryVerbose) {
        P_(myHex(funcP)) P_(myHex(retP)) P(ret);
    }

    return ret;
}

#define CASE3_FUNC(nMinus1, n)                       \
    int func ## n()                                  \
    {                                                \
        int i = (n);                                 \
                                                     \
        i += func ## nMinus1();                      \
                                                     \
        return i * (n) + i / bsl::max(1, (nMinus1)); \
    }

int func0();
CASE3_FUNC(0, 1)
CASE3_FUNC(1, 2)
CASE3_FUNC(2, 3)
CASE3_FUNC(3, 4)
CASE3_FUNC(4, 5)

#if    defined(BSLS_PLATFORM_OS_HPUX) && defined(BSLS_PLATFORM_CPU_32_BIT)
# define FUNC_ADDRESS(p) (((UintPtr *) (UintPtr) (p))[1])
#elif (defined(BSLS_PLATFORM_OS_HPUX) && defined(BSLS_PLATFORM_CPU_64_BIT)) \
    || defined(BSLS_PLATFORM_OS_AIX)
# define FUNC_ADDRESS(p) (((UintPtr *) (UintPtr) (p))[0])
#else
# define FUNC_ADDRESS(p) ((UintPtr) (p))
#endif

int func0()
{
    enum { BUFFER_LENGTH = 100,
           IGNORE_FRAMES = baesu_StackAddressUtil::BAESU_IGNORE_FRAMES
     };

    void *buffer[BUFFER_LENGTH];
    AddressEntry entries[BUFFER_LENGTH];

    UintPtr funcAddrs[] = { FUNC_ADDRESS(&func0),
                            FUNC_ADDRESS(&func1),
                            FUNC_ADDRESS(&func2),
                            FUNC_ADDRESS(&func3),
                            FUNC_ADDRESS(&func4),
                            FUNC_ADDRESS(&func5) };
    enum { NUM_FUNC_ADDRS = sizeof funcAddrs / sizeof *funcAddrs };

    bsl::memset(buffer, 0, sizeof(buffer));
    int numAddresses = baesu_StackAddressUtil::getStackAddresses(
                                                                buffer,
                                                                BUFFER_LENGTH);

    for (int toIndex = 0, fromIndex = IGNORE_FRAMES;
                            fromIndex < numAddresses; ++toIndex, ++fromIndex) {
        entries[toIndex].d_returnAddress = (UintPtr) buffer[fromIndex];
        entries[toIndex].d_traceIndex    = toIndex;
    }
    numAddresses -= IGNORE_FRAMES;

    bsl::sort(entries, entries + numAddresses);

    for (int i = 0; i < numAddresses - 1; ++i) {
        const AddressEntry *e = &entries[i];

        UintPtr lhs = e[0].d_returnAddress;
        UintPtr rhs = e[1].d_returnAddress;
        LOOP3_ASSERT(i, lhs, rhs, lhs < rhs);
    }

    bool problem = false;
    for (int i = 0; i < NUM_FUNC_ADDRS; ++i) {
        int index = findIndex(entries, numAddresses, funcAddrs[i]);
        if (i != index) {
            problem = true;
        }
        LOOP3_ASSERT(i, index, myHex(funcAddrs[i]), i == index);
    }

    if (problem || veryVerbose) {
        for (int i = 0; i < NUM_FUNC_ADDRS; ++i) {
            P_(i);    P(myHex(funcAddrs[i]));
        }

        for (int i = 0; i < numAddresses; ++i) {
            const AddressEntry *e = &entries[i];

            cout << "(" << i << "): addr = " <<
             myHex(e->d_returnAddress) << ", ti = " << e->d_traceIndex << endl;
        }
    }

    return 0;
}

}  // close namespace CASE_THREE

                                // ------
                                // Case 1
                                // ------

namespace CASE_ONE {

volatile int recurseDepth = 50;

enum {
    BUFFER_LENGTH = 1000
};

void recurser(volatile int *depth)
{

    if (--*depth > 0) {
        recurser(depth);
    }
    else {
        void *buffer[BUFFER_LENGTH];
        int numAddresses;

        bsl::memset(buffer, 0, sizeof(buffer));
        numAddresses = baesu_StackAddressUtil::getStackAddresses(
                                                                buffer,
                                                                BUFFER_LENGTH);
        LOOP_ASSERT(numAddresses, lamePlatform || numAddresses > recurseDepth);
        for (int i = 0; i < numAddresses; ++i) {
            ASSERT(0 != buffer[i]);
        }
        for (int i = numAddresses; i < BUFFER_LENGTH; ++i) {
            ASSERT(0 == buffer[i]);
        }

        bsl::memset(buffer, 0, sizeof(buffer));
        numAddresses = baesu_StackAddressUtil::getStackAddresses(buffer, 10);
        LOOP_ASSERT(numAddresses, lamePlatform || 10 == numAddresses);
        for (int i = 0; i < numAddresses; ++i) {
            ASSERT(0 != buffer[i]);
        }
        for (int i = numAddresses; i < BUFFER_LENGTH; ++i) {
            ASSERT(0 == buffer[i]);
        }
    }

    ++*depth;           // Prevent compilers from optimizing tail recursion as
                        // a loop.
}

}  // close namespace CASE_ONE

                            // ------------------
                            // case -1: benchmark
                            // ------------------

namespace CASE_MINUS_ONE {

typedef int (*GetStackPointersFunc)(void **buffer,
                                    int    maxFrames);
GetStackPointersFunc funcPtr;

enum {
    RECURSION_DEPTH = 40,
    MAX_FRAMES = 100
};

void recurser(int  iterations,
              int *depth)
{
    if (--*depth <= 0) {
        void *addresses[MAX_FRAMES];
        for (int i = iterations; i > 0; --i) {
            int frames = (*funcPtr)(addresses, MAX_FRAMES);
            LOOP2_ASSERT(RECURSION_DEPTH, frames, RECURSION_DEPTH < frames);
            LOOP2_ASSERT(RECURSION_DEPTH + 10, frames,
                                                RECURSION_DEPTH + 10 > frames);
        }
    }
    else {
        recurser(iterations, depth);
    }

    ++*depth;         // prevent tail recursion optimization
}

}  // close namespace CASE_MINUS_ONE

//=============================================================================
//                                   MAIN PROGRAM
//-----------------------------------------------------------------------------

int main(int argc, char *argv[])
{
    int test = argc > 1 ? bsl::atoi(argv[1]) : 0;
    verbose  = argc > 2;
    veryVerbose = argc > 3 ? (bsl::atoi(argv[3]) ? bsl::atoi(argv[3]) : 1) : 0;

    cout << "TEST " << __FILE__ << " CASE " << test << endl;

    switch (test) { case 0:
      case 4: {
        // --------------------------------------------------------------------
        // USAGE EXAMPLE
        //
        // Concerns:
        //: 1 The usage example provided in the component header file compiles,
        //:   links, and runs as shown.
        //
        // Plan:
        //: 1 Have a sequence of records, each of which contains the address of
        //:   the beginning of a function's code and an index corresponding to
        //:   that function.
        //:
        //: 2 These functions are arranged in a chain to call each other and
        //:   the final one of the chain calls 'getStackAddresses' and looks up
        //:   the return addresses obtain in the sequence of records to verify
        //:   that the addresses are within the functions we expect them to be
        //:   in.
        //
        // Testing:
        //   USAGE EXAMPLE
        // --------------------------------------------------------------------

        if (verbose) cout << "Finding Right Functions Test\n"
                             "============================\n";

// #ifndef BSLS_PLATFORM_OS_WINDOWS
        // This test case just seems to fail on Windows, something to do with
        // '&' not working correctly, possibly because the compiler is creating
        // 'thunk' functions which just call the actual routine.  I wish they
        // wouldn't do that.

        ASSERT(CASE_FOUR::func6() != 0);
// #endif
      }  break;
      case 3: {
        // --------------------------------------------------------------------
        // CLASS METHOD 'getStackAddresses'
        //
        // Note: this was the original test that 'getStackAddresses' was
        // finding the proper functions.  This test was later simplified into
        // case 4 for use as a usage example.
        //
        // Concerns:
        //: 1 The method finds the functions we expect it to.
        //:
        //: 2 The returned addresses are in the right order.
        //:
        //: 3 The method returns non-zero on error.
        //:
        //: 4 QoI: Asserted precondition violations are detected when enabled.
        //
        // Plan:
        //: 1 Have a sequence of functions on the stack, and take pointers to
        //:   those functions using '&<function name>', put those pointers into
        //:   an array.
        //:
        //: 2 Collect the return addresses from the stack and put those
        //:   addresses into an array of records, also storing an int in each
        //:   record to identify which routine we expect the address to be in.
        //:   Sort the array of records.  It then becomes possible to verify
        //:   which return address is within which routine.
        //
        // Testing:
        //   int getStackAddresses(void **buffer, int maxFrames);
        // --------------------------------------------------------------------

        if (verbose) cout << "Finding Right Functions Test\n"
                             "============================\n";

#ifndef BSLS_PLATFORM_OS_WINDOWS
        // This test case just seems to fail on Windows, something to do with
        // '&' not working correctly, possibly because the compiler is creating
        // 'thunk' functions which just call the actual routine.  I wish they
        // wouldn't do that.

        ASSERT(CASE_THREE::func5() > 0);
#endif

        if (verbose) cout << "\nNegative Testing." << endl;
        {
            bsls_AssertFailureHandlerGuard hG(bsls_AssertTest::failTestDriver);

            if (veryVerbose) cout << "\tgetStackAddresses" << endl;
            {
                void *buf[1];
                ASSERT_PASS(baesu_StackAddressUtil::getStackAddresses(buf, 0));
                ASSERT_FAIL(
                           baesu_StackAddressUtil::getStackAddresses(buf, -1));
            }
        }
      }  break;
      case 2: {
        // --------------------------------------------------------------------
        // ZEROES TEST CASE
        //
        // Concerns:
        //: 1 'getStackAddresses(0, 0)' doesn't segFault.
        //
        // Plan:
        //: 1 Call 'getStackAddresses(0, 0)'.  In the debugger, verify that on
        //:   Linux, the first call calls 'backtrace' and the second call calls
        //:   neither 'dlopen' nor 'malloc'.
        //
        // Testing:
        //   CONCERN: 'getStackAddresses(0, 0)' doesn't segFault.
        // --------------------------------------------------------------------

        if (verbose) cout << "getStackAddresses(0, 0) TEST\n"
                             "============================\n";

        baesu_StackAddressUtil::getStackAddresses(0, 0);
        baesu_StackAddressUtil::getStackAddresses(0, 0);
      }  break;
      case 1: {
        // --------------------------------------------------------------------
        // BREATHING TEST
        //   This case exercises (but does not fully test) basic functionality.
        //
        // Concerns:
        //: 1 The class is sufficiently functional to enable comprehensive
        //:   testing in subsequent test cases.
        //:
        //: 2 The method won't write past the end of the array it is passed.
        //
        // Plan:
        //: 1 Recurse many times, call 'getStackAddresses', and check that the
        //:   elements are either null or non-null as expected.
        //:
        //: 2 Do this twice, once in the case where the array is more than long
        //:   enough to accomodate the entire stack depth, and once in the case
        //:   where the array length passed is too short to hold the entire
        //:   stack, and verify that elements past the specified length of the
        //:   array are unaffected.
        //
        // Testing:
        //   BREATHING TEST
        // --------------------------------------------------------------------

        if (verbose) cout << "BREATHING TEST\n"
                             "==============\n";

        namespace TC = CASE_ONE;

        // Call 'recurseAndPrintExample3' with will recurse 'depth' times, then
        // print a stack trace.

        veryVerbose = bsl::max(0, veryVerbose);
        TC::recurseDepth += veryVerbose;
        int depth = TC::recurseDepth;
        TC::recurser(&depth);
        ASSERT(TC::recurseDepth == depth);
      }  break;
      case -1: {
        // --------------------------------------------------------------------
        // BENCHMARK OF getStackAddresses
        // --------------------------------------------------------------------

        namespace TD = CASE_MINUS_ONE;

        int depth = TD::RECURSION_DEPTH;

#if   defined(BSLS_PLATFORM_OS_WINDOWS)
        const int iterations = 100;
#elif defined(BSLS_PLATFORM_OS_SOLARIS)
        const int iterations = 1000;
#else
        const int iterations = 100 * 1000;
#endif

        bsls_Stopwatch sw;
        TD::funcPtr = &baesu_StackAddressUtil::getStackAddresses;

        sw.start(true);
        TD::recurser(iterations, &depth);
        sw.stop();

        ASSERT(TD::RECURSION_DEPTH == depth);

        cout << "getStackAddresses: user: " <<
                                 sw.accumulatedUserTime() / iterations <<
                   ", wall: " << sw.accumulatedWallTime() / iterations << endl;
      } break;
      default: {
        cerr << "WARNING: CASE `" << test << "' NOT FOUND.\n";
        testStatus = -1;
      }
    }

    if (testStatus > 0) {
        cerr << "Error, non-zero test status = " << testStatus << ".\n";
    }

    return testStatus;
}

#else

int main()
{
    return -1;
}

#endif

// ---------------------------------------------------------------------------
// NOTICE:
//      Copyright (C) Bloomberg L.P., 2010
//      All Rights Reserved.
//      Property of Bloomberg L.P. (BLP)
//      This software is made available solely pursuant to the
//      terms of a BLP license agreement which governs its use.
// ----------------------------- END-OF-FILE ---------------------------------<|MERGE_RESOLUTION|>--- conflicted
+++ resolved
@@ -13,11 +13,8 @@
 #include <bsl_sstream.h>
 #include <bsl_vector.h>
 
-<<<<<<< HEAD
-=======
 #ifndef BSLS_PLATFORM_OS_CYGWIN
 
->>>>>>> 87ece594
 #ifdef BSLS_PLATFORM_OS_WINDOWS
 // 'getStackAddresses' will not be able to trace through our stack frames if
 // we're optimized on Windows
