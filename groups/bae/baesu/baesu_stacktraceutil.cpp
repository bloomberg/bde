// baesu_stacktraceutil.cpp                                           -*-C++-*-
#include <baesu_stacktraceutil.h>

#include <bdes_ident.h>
BDES_IDENT_RCSID(baesu_stacktraceutil_cpp,"$Id$ $CSID$")

#include <baesu_objectfileformat.h>
#include <baesu_stackaddressutil.h>
#include <baesu_stacktraceframe.h>
#include <baesu_stacktraceresolverimpl_dladdr.h>
#include <baesu_stacktraceresolverimpl_elf.h>
#include <baesu_stacktraceresolverimpl_xcoff.h>
#include <baesu_stacktraceresolverimpl_windows.h>

#include <bslma_allocator.h>
#include <bslma_deallocatorguard.h>
#include <bsls_assert.h>
#include <bsls_platform.h>
#include <bsls_types.h>

#include <bsl_ostream.h>

#if defined(BSLS_PLATFORM_OS_WINDOWS) && defined(BDE_BUILD_TARGET_OPT)
// 'getStackAddresses' will not be able to trace through our stack frames if
// we're optimized on Windows

#pragma optimize("", off)
#endif

static
const char *findBasename(const char *pathName)
    // Find in the specified 'pathName' the first character following the last
    // pathName separator character (i.e., '/' or '\\') and return its address.
    // If there are no separator characters, return the address of the first
    // character of 'pathName'.  If the last character of 'pathName' is a
    // separator charactor, return the address of the terminating '\0'.
{
    const char *ptr = pathName + bsl::strlen(pathName);

#ifdef BSLS_PLATFORM_OS_WINDOWS
    const char separator = '\\';
#else
    const char separator = '/';
#endif

    while (pathName < ptr && separator != ptr[-1]) {
        --ptr;
    }

    return ptr;
}

namespace BloombergLP {

template <typename RESOLVER_POLICY>
class baesu_StackTraceResolverImpl;

template <>
class baesu_StackTraceResolverImpl<baesu_ObjectFileFormat::Dummy>
{
  public:
    // PUBLIC CLASS METHODS
    static
<<<<<<< HEAD
    int resolve(baesu_StackTrace *,
                bool              )
=======
    int resolve(baesu_StackTrace *,    // 'stackTrace'
                bool              )    // 'demangle'
>>>>>>> 884eca79
        // Populate information for the specified 'stackFrames', a vector of
        // stack trace frames in a stack trace object.  Specify 'demangle', to
        // determine whether demangling is to occur, and 'basicAllocator',
        // which is to be used for memory allocation.  The behavior is
        // undefined unless all the 'address' field in 'stackFrames' are valid
        // and other fields are invalid, and 'basicAllocator != 0'.
    {
        return -1;
    }

    static inline
    int testFunc()
        // For testing only.  Do some random garbage and return a line number
        // from within the routine.
    {
        return -1;
    }
};

int baesu_StackTraceUtil::loadStackTraceFromAddressArray(
                                   baesu_StackTrace   *result,
                                   const void * const  addresses[],
                                   int                 numAddresses,
                                   bool                demanglingPreferredFlag)
{
    BSLS_ASSERT(numAddresses >= 0);
    BSLS_ASSERT(0 == numAddresses || 0 != addresses);

    typedef baesu_ObjectFileFormat::Policy Policy;
    typedef baesu_StackTraceResolverImpl<Policy> Resolver;

    result->removeAll();
    result->resize(numAddresses);

    for (int i = 0; i < numAddresses; ++i) {
        (*result)[i].setAddress(addresses[i]);
    }

    return Resolver::resolve(result,
                             demanglingPreferredFlag);
}

int baesu_StackTraceUtil::loadStackTraceFromStack(
                                     baesu_StackTrace *result,
                                     int               maxFrames,
                                     bool              demanglingPreferredFlag)
{
    enum {
        DEFAULT_MAX_FRAMES = 1024,
        IGNORE_FRAMES      = baesu_StackAddressUtil::BAESU_IGNORE_FRAMES + 1
    };

    if (maxFrames < 0) {
        maxFrames = DEFAULT_MAX_FRAMES;
    }

    // The value 'IGNORE_FRAMES' indicates the number of additional frames to
    // be ignored because they contained function calls within the stack trace
    // facility.

    maxFrames += IGNORE_FRAMES;

    void **addresses = (void **)
                     result->allocator()->allocate(maxFrames * sizeof(void *));
    bslma::DeallocatorGuard<bslma::Allocator> guard(addresses,
                                                   result->allocator());

#if !defined(BSLS_PLATFORM_OS_CYGWIN)
    int numAddresses = baesu_StackAddressUtil::getStackAddresses(addresses,
                                                                 maxFrames);
#else
    int numAddresses = 0;
#endif
    if (numAddresses <= 0 || numAddresses > maxFrames) {
        return -1;                                                    // RETURN
    }

    return loadStackTraceFromAddressArray(result,
                                          addresses    + IGNORE_FRAMES,
                                          numAddresses - IGNORE_FRAMES,
                                          demanglingPreferredFlag);
}

bsl::ostream& baesu_StackTraceUtil::printFormatted(
                                            bsl::ostream&           stream,
                                            const baesu_StackTrace& stackTrace)
{
    for (int i = 0; i < stackTrace.length(); ++i) {
        stream << '(' << i << "): ";
        printFormatted(stream, stackTrace[i]);
        stream << bsl::endl;
    }

    return stream;
}

bsl::ostream& baesu_StackTraceUtil::printFormatted(
                                  bsl::ostream&                stream,
                                  const baesu_StackTraceFrame& stackTraceFrame)
{
    enum { LIBRARY_NAME_LIMIT = 40 };   // Library file names longer than
                                        // this are just printed as the
                                        // basename, otherwise the full path is
                                        // printed.

    // Choose from 'symbolName', 'mangledSymbolName', and "--unknown--",
    // in that order, according to availablity.

    const bool isnk  = stackTraceFrame.isSymbolNameKnown();
    const bool imsnk = stackTraceFrame.isMangledSymbolNameKnown();

    stream << (isnk ? stackTraceFrame.symbolName().c_str()
                    : imsnk ? stackTraceFrame.mangledSymbolName().c_str()
                            :  "--unknown--");

    bsl::ios_base::fmtflags save = stream.flags();
    stream << bsl::hex;
    if (stackTraceFrame.isOffsetFromSymbolKnown()) {
        stream << "+0x" << stackTraceFrame.offsetFromSymbol();
    }
    if (stackTraceFrame.isAddressKnown()) {
        stream << " at 0x" << (bsls::Types::UintPtr) stackTraceFrame.address();
    }
    stream.flags(save);

    if (stackTraceFrame.isSourceFileNameKnown()) {
        //  #if defined(BAESU_OBJECTFILEFORMAT_RESOLVER_ELF)
        //      // source file info is only available for statics on Elf
        //
        //      stream << " static";
        //  #endif

        const char *basename =
                        findBasename(stackTraceFrame.sourceFileName().c_str());
        stream << " source:" << (*basename ? basename : "--unknown--");

        if (stackTraceFrame.isLineNumberKnown()) {
            stream << ":" << stackTraceFrame.lineNumber();
        }
    }

    if (stackTraceFrame.isLibraryFileNameKnown()) {
        stream << " in " <<
               (LIBRARY_NAME_LIMIT > stackTraceFrame.libraryFileName().length()
                    ? stackTraceFrame.libraryFileName().c_str()
                    : findBasename(stackTraceFrame.libraryFileName().c_str()));
    }

    return stream;
}

}  // close namespace BloombergLP

// ----------------------------------------------------------------------------
// NOTICE:
//      Copyright (C) Bloomberg L.P., 2011
//      All Rights Reserved.
//      Property of Bloomberg L.P. (BLP)
//      This software is made available solely pursuant to the
//      terms of a BLP license agreement which governs its use.
// ------------------------------ END-OF-FILE ---------------------------------<|MERGE_RESOLUTION|>--- conflicted
+++ resolved
@@ -61,13 +61,8 @@
   public:
     // PUBLIC CLASS METHODS
     static
-<<<<<<< HEAD
-    int resolve(baesu_StackTrace *,
-                bool              )
-=======
     int resolve(baesu_StackTrace *,    // 'stackTrace'
                 bool              )    // 'demangle'
->>>>>>> 884eca79
         // Populate information for the specified 'stackFrames', a vector of
         // stack trace frames in a stack trace object.  Specify 'demangle', to
         // determine whether demangling is to occur, and 'basicAllocator',
