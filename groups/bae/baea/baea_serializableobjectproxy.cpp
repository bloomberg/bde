// baea_serializableobjectproxy.cpp                                   -*-C++-*-
#include <baea_serializableobjectproxy.h>

#include <bdeat_formattingmode.h>

#include <bdes_ident.h>
BDES_IDENT_RCSID(baea_serializableobjectproxy_cpp,"$Id$ $CSID$")

#include <bsl_cstring.h>         // for 'bsl::memcmp'

namespace BloombergLP {

namespace {

bool areEqual(const char* string1, int length1,
              const char* string2, int length2)
    // Return 'true' if the specified 'string1' and 'string2' contain the same
    // characters and have the same lengths as indicated by the specified
    // 'length1' and 'length2', and 'false' otherwise.
{
    if (length1 != length2) {
        return false;                                                 // RETURN
    }
    return 0 == length1 || 0 == bsl::memcmp(string1, string2, length1);
}

}  // close unnamed namespace

// IMPLEMENTATION NOTE: Overloads for non-templatized Visitors
//
// Some decoders, in some situations, use instantiations of
// bdef_Function<int(*)(TYPE*)> where TYPE is the ElementType of
// 'baea_SerializableObjectProxy', which is 'baea_SerializableObjectProxy'.
// This is in contrast to the usual approach of using a functor.  In these
// situations, it is unnecessary to pass in a
// 'baea_SerializableObjectProxy_NullableAdapter', but the
// 'manipulateContainedElement' methods that takes in a functor
// will still pass in a 'baea_SerializableObjectProxy_NullableAdapter'.  This
// will break compilation, which is why an overload for 'bdef_Function' is
// necessary.

                     // ----------------------------------
                     // class baea_SerializableObjectProxy
                     // ----------------------------------

// PRIVATE CLASS METHODS
int baea_SerializableObjectProxy::manipulateContainedElement(
            baea_SerializableObjectProxy                          *proxy,
            bdef_Function<int(*)(baea_SerializableObjectProxy*)>&  manipulator)
{
    return manipulator(proxy);
}

int baea_SerializableObjectProxy::manipulateContainedElement(
              baea_SerializableObjectProxy                       *proxy,
              bdef_Function<int(*)(baea_SerializableObjectProxy*,
                                   const bdeat_SelectionInfo&)>&  manipulator,
              const bdeat_SelectionInfo&                          info)
{
    return manipulator(proxy, info);
}

int baea_SerializableObjectProxy::manipulateContainedElement(
              baea_SerializableObjectProxy                       *proxy,
              bdef_Function<int(*)(baea_SerializableObjectProxy*,
                                   const bdeat_AttributeInfo&)>&  manipulator,
              const bdeat_AttributeInfo&                          info)
{
    return manipulator(proxy, info);
}

// PRIVATE ACCESSORS
void baea_SerializableObjectProxy::loadArrayElementEncodeProxy(
                                    baea_SerializableObjectProxy *elementProxy,
                                    int                           index) const
{
    BSLS_ASSERT(d_objectInfo.is<ArrayEncodeInfo>());

    const ArrayEncodeInfo& info = d_objectInfo.the<ArrayEncodeInfo>();
    void *address = (char*)d_object_p + info.d_elementSize * index;
    info.d_loader(elementProxy, address);
}

void baea_SerializableObjectProxy::loadArrayElementDecodeProxy(
                                    baea_SerializableObjectProxy *elementProxy,
                                    int                           index) const
{
    BSLS_ASSERT(d_objectInfo.is<ArrayDecodeInfo>());

    const ArrayDecodeInfo& info = d_objectInfo.the<ArrayDecodeInfo>();

    BSLS_ASSERT_SAFE(0 <= index && index <= info.d_length);

    void* address = (char*)info.d_begin + info.d_elementSize * index;
    info.d_loader(elementProxy, address);
}

int baea_SerializableObjectProxy::loadSequenceElementProxy(
                                baea_SerializableObjectProxy  *proxy,
                                const bdeat_AttributeInfo    **attrInfo,
                                int                            elementId) const
{
    BSLS_ASSERT(d_objectInfo.is<SequenceInfo>());

    const SequenceInfo& info = d_objectInfo.the<SequenceInfo>();
    for(int i = 0; i < info.d_numAttributes; ++i) {
        if (info.d_attributeInfo_p[i].id() == elementId) {
            info.d_elementLoader(proxy, *this, elementId);
            *attrInfo = info.d_attributeInfo_p + i;
            return 0;                                                 // RETURN
        }
    }
    return -1;
}

int baea_SerializableObjectProxy::loadSequenceElementProxy(
                        baea_SerializableObjectProxy  *proxy,
                        const bdeat_AttributeInfo    **attrInfo,
                        const char                    *elementName,
                        int                            elementNameLength) const
{
    BSLS_ASSERT(d_objectInfo.is<SequenceInfo>());

    const SequenceInfo& info = d_objectInfo.the<SequenceInfo>();

    const bdeat_AttributeInfo *untaggedAttrInfo = 0;
    for(int i = 0; i < info.d_numAttributes; ++i) {
        *attrInfo = info.d_attributeInfo_p + i;

        if (areEqual(elementName,
                     elementNameLength,
                     (*attrInfo)->name(),
                     (*attrInfo)->nameLength())) {
            info.d_elementLoader(proxy, *this, (*attrInfo)->id());
            return 0;                                                 // RETURN
        }
        if ((*attrInfo)->formattingMode()
            & bdeat_FormattingMode::BDEAT_UNTAGGED) {
            untaggedAttrInfo = *attrInfo;

            // If this UNTAGGED element is a Choice, it may contain 
            // a selection having 'elementName' (this is called an 
            // "anonymous Choice").  Testing whether this is the case
            // requires populating 'proxy' to represent this element.  

            info.d_loader(proxy, *this, untaggedAttrInfo->id());
            if (proxy->d_objectInfo.is<ChoiceDecodeInfo>() &&
                proxy->choiceHasSelection(elementName, elementNameLength)) {
                // This is indeed an anonymous Choice having a selection 
                // with 'elementName', and 'proxy' is already populated to 
                // represent it.  
                *attrInfo = untaggedAttrInfo;
                return 0;                                             // RETURN
            }
        }
    }

    if (untaggedAttrInfo) {
<<<<<<< HEAD
        // The preceding loop finds any UNTAGGED ("anonymous") Choice element
        // having a selection named 'elementName'.  If there is no such Choice,
        // and no ordinary element having the name, but there is an UNTAGGED
        // Nullable element, it might hold an anonymous Choice with the 
        // necessary selection.  It's not possible to test this, so 
        // optimistically give the UNTAGGED Nullable element back to the 
        // decoder to attempt to decode into it.  

        info.d_loader(proxy, *this, untaggedAttrInfo->id());

        if (proxy->d_objectInfo.is<NullableDecodeInfo>()) {
=======
        // maybe an anonymous choice having a selection with this name?
        
        info.d_elementLoader(proxy, *this, untaggedAttrInfo->id());
        if (proxy->d_objectInfo.is<ChoiceDecodeInfo>() &&
            proxy->choiceHasSelection(elementName, elementNameLength)) {
            // We don't need to "make" the selection here
>>>>>>> 92e27598
            *attrInfo = untaggedAttrInfo;
            return 0;                                                // RETURN
        }
    }
    return -1;

}

// MANIPULATORS
void baea_SerializableObjectProxy::resize(bsl::size_t newSize)
{
    BSLS_ASSERT(d_objectInfo.is<ArrayDecodeInfo>());

    ArrayDecodeInfo& info = d_objectInfo.the<ArrayDecodeInfo>();

    info.d_resizer(d_object_p, &info.d_begin, newSize);
    info.d_length = newSize;
}

int baea_SerializableObjectProxy::choiceMakeSelection(int selectionId)
{
    BSLS_ASSERT(d_objectInfo.is<ChoiceDecodeInfo>());

    ChoiceDecodeInfo& info = d_objectInfo.the<ChoiceDecodeInfo>();

    // Save the selectionId in d_objectInfo.  At this writing, this is only
    // necessary in SAFE mode builds -- after invoking this function, some
    // decoders will then assert (in SAFE mode) that the selection ID matches
    // what they just set.  But it might be queried in this way in other
    // modes in the future and there's no good reason not to save it.
    //
    // Note that if the chooser fails, this value will be wrong.  We
    // could use an 'if' condition to prevent that, but it's not worth the
    // expense.

    info.d_currentSelection = selectionId;

    return info.d_chooser(d_object_p, selectionId);
}

int baea_SerializableObjectProxy::choiceMakeSelection(
                                               const char *selectionName,
                                               int         selectionNameLength)
{
    BSLS_ASSERT(d_objectInfo.is<ChoiceDecodeInfo>());

    const ChoiceDecodeInfo& info = d_objectInfo.the<ChoiceDecodeInfo>();
    const bdeat_SelectionInfo* end =
        info.d_selectionInfoArray_p + info.d_numSelections;
    for (const bdeat_SelectionInfo *selectionInfo =
                                                   info.d_selectionInfoArray_p;
         selectionInfo < end;
         ++selectionInfo) {
        if (areEqual(selectionName, selectionNameLength,
                     selectionInfo->name(), selectionInfo->nameLength())) {
            return choiceMakeSelection(selectionInfo->id());          // RETURN
        }
    }
    return -1;
}

int baea_SerializableObjectProxy::enumFromInt(int value)
{
    BSLS_ASSERT(d_objectInfo.is<EnumDecodeInfo>());

    return d_objectInfo.the<EnumDecodeInfo>().d_intSetter(d_object_p, value);
}

int baea_SerializableObjectProxy::enumFromString(const char *value, int length)
{
    BSLS_ASSERT(d_objectInfo.is<EnumDecodeInfo>());

    return d_objectInfo.the<EnumDecodeInfo>().d_stringSetter(d_object_p,
                                                             value,
                                                             length);
}

void baea_SerializableObjectProxy::makeNull()
{
    BSLS_ASSERT(d_objectInfo.is<NullableDecodeInfo>());
    const NullableDecodeInfo& info = d_objectInfo.the<NullableDecodeInfo>();
    if (0 != info.d_fetcher(d_object_p)) {
        info.d_nullToggler(d_object_p);
    }
    // Otherwise, the value is already null; do nothing.
}

void baea_SerializableObjectProxy::makeValue()
{
    BSLS_ASSERT(d_objectInfo.is<NullableDecodeInfo>());
    const NullableDecodeInfo& info = d_objectInfo.the<NullableDecodeInfo>();
    if (0 == info.d_fetcher(d_object_p)) {
        info.d_nullToggler(d_object_p);
    }
    // Otherwise, the value is already non-null, and this function doesn't
    // need to do anything.
}

// 'load' implementations

void baea_SerializableObjectProxy::loadSimple(char* value)
{
    d_object_p = value;
    d_category = bdeat_TypeCategory::BDEAT_SIMPLE_CATEGORY;
    SimplePointer pointer = { SimplePointer::TYPE_CHAR };
    new (d_objectInfoArena.buffer()) ObjectInfo(pointer);
}

void baea_SerializableObjectProxy::loadSimple(unsigned char* value)
{
    d_object_p = value;
    d_category = bdeat_TypeCategory::BDEAT_SIMPLE_CATEGORY;
    SimplePointer pointer = { SimplePointer::TYPE_UCHAR };
    new (d_objectInfoArena.buffer()) ObjectInfo(pointer);
}

void baea_SerializableObjectProxy::loadSimple(short* value)
{
    d_object_p = value;
    d_category = bdeat_TypeCategory::BDEAT_SIMPLE_CATEGORY;
    SimplePointer pointer = { SimplePointer::TYPE_SHORT };
    new (d_objectInfoArena.buffer()) ObjectInfo(pointer);
}

void baea_SerializableObjectProxy::loadSimple(int* value)
{
    d_object_p = value;
    d_category = bdeat_TypeCategory::BDEAT_SIMPLE_CATEGORY;
    SimplePointer pointer = { SimplePointer::TYPE_INT };
    new (d_objectInfoArena.buffer()) ObjectInfo(pointer);
}

void baea_SerializableObjectProxy::loadSimple(bsls_Types::Int64* value)
{
    d_object_p = value;
    d_category = bdeat_TypeCategory::BDEAT_SIMPLE_CATEGORY;
    SimplePointer pointer = { SimplePointer::TYPE_INT64 };
    new (d_objectInfoArena.buffer()) ObjectInfo(pointer);
}

void baea_SerializableObjectProxy::loadSimple(unsigned short* value)
{
    d_object_p = value;
    d_category = bdeat_TypeCategory::BDEAT_SIMPLE_CATEGORY;
    SimplePointer pointer = { SimplePointer::TYPE_USHORT };
    new (d_objectInfoArena.buffer()) ObjectInfo(pointer);
}

void baea_SerializableObjectProxy::loadSimple(unsigned int* value)
{
    d_object_p = value;
    d_category = bdeat_TypeCategory::BDEAT_SIMPLE_CATEGORY;
    SimplePointer pointer = { SimplePointer::TYPE_UINT };
    new (d_objectInfoArena.buffer()) ObjectInfo(pointer);
}

void baea_SerializableObjectProxy::loadSimple(bsls_Types::Uint64* value)
{
    d_object_p = value;
    d_category = bdeat_TypeCategory::BDEAT_SIMPLE_CATEGORY;
    SimplePointer pointer = { SimplePointer::TYPE_UINT64 };
    new (d_objectInfoArena.buffer()) ObjectInfo(pointer);
}

void baea_SerializableObjectProxy::loadSimple(float* value)
{
    d_object_p = value;
    d_category = bdeat_TypeCategory::BDEAT_SIMPLE_CATEGORY;
    SimplePointer pointer = { SimplePointer::TYPE_FLOAT };
    new (d_objectInfoArena.buffer()) ObjectInfo(pointer);
}

void baea_SerializableObjectProxy::loadSimple(double* value)
{
    d_object_p = value;
    d_category = bdeat_TypeCategory::BDEAT_SIMPLE_CATEGORY;
    SimplePointer pointer = { SimplePointer::TYPE_DOUBLE };
    new (d_objectInfoArena.buffer()) ObjectInfo(pointer);
}

void baea_SerializableObjectProxy::loadSimple(bsl::string* value)
{
    d_object_p = value;
    d_category = bdeat_TypeCategory::BDEAT_SIMPLE_CATEGORY;
    SimplePointer pointer = { SimplePointer::TYPE_STRING };
    new (d_objectInfoArena.buffer()) ObjectInfo(pointer);
}

void baea_SerializableObjectProxy::loadSimple(bdet_Datetime* value)
{
    d_object_p = value;
    d_category = bdeat_TypeCategory::BDEAT_SIMPLE_CATEGORY;
    SimplePointer pointer = { SimplePointer::TYPE_DATETIME };
    new (d_objectInfoArena.buffer()) ObjectInfo(pointer);
}

void baea_SerializableObjectProxy::loadSimple(bdet_Date* value)
{
    d_object_p = value;
    d_category = bdeat_TypeCategory::BDEAT_SIMPLE_CATEGORY;
    SimplePointer pointer = { SimplePointer::TYPE_DATE };
    new (d_objectInfoArena.buffer()) ObjectInfo(pointer);
}

void baea_SerializableObjectProxy::loadSimple(bdet_Time* value)
{
    d_object_p = value;
    d_category = bdeat_TypeCategory::BDEAT_SIMPLE_CATEGORY;
    SimplePointer pointer = { SimplePointer::TYPE_TIME };
    new (d_objectInfoArena.buffer()) ObjectInfo(pointer);
}

void baea_SerializableObjectProxy::loadSimple(bool* value)
{
    d_object_p = value;
    d_category = bdeat_TypeCategory::BDEAT_SIMPLE_CATEGORY;
    SimplePointer pointer = { SimplePointer::TYPE_BOOL };
    new (d_objectInfoArena.buffer()) ObjectInfo(pointer);
}

void baea_SerializableObjectProxy::loadSimple(bdet_DatetimeTz* value)
{
    d_object_p = value;
    d_category = bdeat_TypeCategory::BDEAT_SIMPLE_CATEGORY;
    SimplePointer pointer = { SimplePointer::TYPE_DATETIMETZ };
    new (d_objectInfoArena.buffer()) ObjectInfo(pointer);
}

void baea_SerializableObjectProxy::loadSimple(bdet_DateTz* value)
{
    d_object_p = value;
    d_category = bdeat_TypeCategory::BDEAT_SIMPLE_CATEGORY;
    SimplePointer pointer = { SimplePointer::TYPE_DATETZ };
    new (d_objectInfoArena.buffer()) ObjectInfo(pointer);
}

void baea_SerializableObjectProxy::loadSimple(bdet_TimeTz* value)
{
    d_object_p = value;
    d_category = bdeat_TypeCategory::BDEAT_SIMPLE_CATEGORY;
    SimplePointer pointer = { SimplePointer::TYPE_TIMETZ };
    new (d_objectInfoArena.buffer()) ObjectInfo(pointer);
}

void baea_SerializableObjectProxy::loadChoiceForEncoding(
                      void                                          *object,
                      const bdeat_SelectionInfo                     *info,
                      const char                                    *className,
                      baea_SerializableObjectProxyFunctions::Loader  loader)
{
    d_object_p = object;
    d_category = bdeat_TypeCategory::BDEAT_CHOICE_CATEGORY;
    new (d_objectInfoArena.buffer()) ObjectInfo(ChoiceEncodeInfo(info,
                                                                 loader,
                                                                 className));
}

void baea_SerializableObjectProxy::loadChoiceForDecoding(
    int                                                     numSelections,
    void                                                   *object,
    const bdeat_SelectionInfo                              *selectionInfoArray,
    baea_SerializableObjectProxyFunctions::SelectionLoader  loader,
    baea_SerializableObjectProxyFunctions::Chooser          chooser)
{
    d_object_p = object;
    d_category = bdeat_TypeCategory::BDEAT_CHOICE_CATEGORY;
    new (d_objectInfoArena.buffer()) ObjectInfo(
                                           ChoiceDecodeInfo(numSelections,
                                                            selectionInfoArray,
                                                            loader,
                                                            chooser));
}

void baea_SerializableObjectProxy::loadSequence(
           int                                                   numAttributes,
           void                                                 *object,
           const bdeat_AttributeInfo                            *info,
           const char                                           *className,
           baea_SerializableObjectProxyFunctions::ElementLoader  loader)
{
    d_object_p = object;
    d_category = bdeat_TypeCategory::BDEAT_SEQUENCE_CATEGORY;
    new (d_objectInfoArena.buffer()) ObjectInfo(SequenceInfo(numAttributes,
                                                             info,
                                                             className,
                                                             loader));
}

void baea_SerializableObjectProxy::loadByteArray(bsl::vector<char> *object)
{
    loadArrayForEncoding(object->size(), sizeof(char), object, 0);
}

void baea_SerializableObjectProxy::loadArrayForEncoding(
                     int                                           length,
                     int                                           elementSize,
                     void                                         *begin,
                     baea_SerializableObjectProxyFunctions::Loader loader)
{
    d_object_p = begin;
    d_category = bdeat_TypeCategory::BDEAT_ARRAY_CATEGORY;
    new (d_objectInfoArena.buffer()) ObjectInfo(ArrayEncodeInfo(length,
                                                                elementSize,
                                                                loader));
}

void baea_SerializableObjectProxy::loadArrayForDecoding(
                    void                                          *object,
                    int                                            length,
                    int                                            elementSize,
                    void                                          *begin,
                    baea_SerializableObjectProxyFunctions::Resizer resizer,
                    baea_SerializableObjectProxyFunctions::Loader  loader)
{
    d_object_p = object;
    d_category = bdeat_TypeCategory::BDEAT_ARRAY_CATEGORY;
    new (d_objectInfoArena.buffer()) ObjectInfo(ArrayDecodeInfo(length,
                                                                elementSize,
                                                                begin,
                                                                resizer,
                                                                loader));
}

void baea_SerializableObjectProxy::loadNullableForEncoding(
                         void                                          *object,
                         baea_SerializableObjectProxyFunctions::Loader  loader)
{
    d_object_p = object; // 0 if null value
    d_category = bdeat_TypeCategory::BDEAT_NULLABLE_VALUE_CATEGORY;
    new (d_objectInfoArena.buffer()) ObjectInfo(loader);
}

void baea_SerializableObjectProxy::loadNullableForDecoding(
            void                                                 *object,
            baea_SerializableObjectProxyFunctions::Loader         loader,
            baea_SerializableObjectProxyFunctions::NullToggler    nullToggler,
            baea_SerializableObjectProxyFunctions::ObjectFetcher  valueFetcher)
{
    d_object_p = object;
    d_category = bdeat_TypeCategory::BDEAT_NULLABLE_VALUE_CATEGORY;
    NullableDecodeInfo info = { nullToggler, valueFetcher, loader };
    new (d_objectInfoArena.buffer()) ObjectInfo(info);
}

void baea_SerializableObjectProxy::loadEnumerationForEncoding(
                                    int                         value,
                                    const bdeat_EnumeratorInfo *infoArray,
                                    int                         numEnumerators)
{
    d_object_p = 0;
    EnumEncodeInfo info = { value, infoArray, numEnumerators};
    d_category = bdeat_TypeCategory::BDEAT_ENUMERATION_CATEGORY;
    new (d_objectInfoArena.buffer()) ObjectInfo(info);
}

void baea_SerializableObjectProxy::loadEnumerationForDecoding(
           void                                                *object,
           baea_SerializableObjectProxyFunctions::IntSetter     intSetter,
           baea_SerializableObjectProxyFunctions::StringSetter  stringSetter,
           const bdeat_EnumeratorInfo                          *infoArray,
           int                                                  numEnumerators)
{
    d_object_p = object;
    EnumDecodeInfo info = { intSetter, stringSetter,
                            infoArray, numEnumerators };
    d_category = bdeat_TypeCategory::BDEAT_ENUMERATION_CATEGORY;
    new (d_objectInfoArena.buffer()) ObjectInfo(info);
}

// ACCESSORS
const char *baea_SerializableObjectProxy::className() const
{
    if (d_objectInfo.is<ChoiceEncodeInfo>()) {
        return d_objectInfo.the<ChoiceEncodeInfo>().d_className_p;    // RETURN
    }
    if (d_objectInfo.is<SequenceInfo>()) {
        return d_objectInfo.the<SequenceInfo>().d_className_p;        // RETURN
    }

    // 'className' should only be required when encoding top-level elements,
    // which should in turn only be sequences/choices for BAS.  We don't bother
    // storing className otherwise.
    //
    // bdeat_TypeName documents that we're allowed to return 0.

    return 0;
}

int baea_SerializableObjectProxy::selectionId() const
{
    if (d_objectInfo.is<ChoiceEncodeInfo>()) {
        return d_objectInfo.the<ChoiceEncodeInfo>().d_selectionInfo_p->id();
                                                                      // RETURN
    }
    else if (d_objectInfo.is<ChoiceDecodeInfo>()) {
        return d_objectInfo.the<ChoiceDecodeInfo>().d_currentSelection;
                                                                      // RETURN
    }
    else {
        return bdeat_ChoiceFunctions::BDEAT_UNDEFINED_SELECTION_ID;   // RETURN
    }
}

bsl::size_t baea_SerializableObjectProxy::size() const
{
    bool isEncode = d_objectInfo.is<ArrayEncodeInfo>();

    BSLS_ASSERT(isEncode || d_objectInfo.is<ArrayDecodeInfo>());

    if (isEncode) {
        return d_objectInfo.the<ArrayEncodeInfo>().d_length;          // RETURN
    }
    else {
        return d_objectInfo.the<ArrayDecodeInfo>().d_length;          // RETURN
    }
}

bool baea_SerializableObjectProxy::isNull() const
{
    BSLS_ASSERT_SAFE(d_objectInfo.is<NullableEncodeInfo>() ||
                     d_objectInfo.is<NullableDecodeInfo>());

    return d_object_p == 0 ||
        (d_objectInfo.is<NullableDecodeInfo>() &&
         d_objectInfo.the<NullableDecodeInfo>().d_fetcher(d_object_p) == 0);
}

bool baea_SerializableObjectProxy::choiceHasSelection(int selectionId) const
{
    BSLS_ASSERT(d_objectInfo.is<ChoiceDecodeInfo>());

    const ChoiceDecodeInfo& info = d_objectInfo.the<ChoiceDecodeInfo>();
    const bdeat_SelectionInfo* end =
        info.d_selectionInfoArray_p + info.d_numSelections;
    for (const bdeat_SelectionInfo* selectionInfo =
                                                   info.d_selectionInfoArray_p;
         selectionInfo < end;
         ++selectionInfo) {
        if (selectionInfo->id() == selectionId) {
            return true;                                              // RETURN
        }
    }
    return false;
}

bool baea_SerializableObjectProxy::choiceHasSelection(
                                     const char *selectionName,
                                     int         selectionNameLength) const
{
    BSLS_ASSERT(d_objectInfo.is<ChoiceDecodeInfo>());

    const ChoiceDecodeInfo& info = d_objectInfo.the<ChoiceDecodeInfo>();
    const bdeat_SelectionInfo* end =
        info.d_selectionInfoArray_p + info.d_numSelections;
    for (const bdeat_SelectionInfo* selectionInfo =
                                                   info.d_selectionInfoArray_p;
         selectionInfo < end;
         ++selectionInfo) {
        if (areEqual(selectionName, selectionNameLength,
                     selectionInfo->name(), selectionInfo->nameLength())) {
            return true;                                              // RETURN
        }
    }
    return false;
}

bool baea_SerializableObjectProxy::sequenceHasAttribute(int attributeId) const
{
    BSLS_ASSERT(d_objectInfo.is<SequenceInfo>());

    const SequenceInfo& info = d_objectInfo.the<SequenceInfo>();

    const bdeat_AttributeInfo *ptr = info.d_attributeInfo_p;
    const bdeat_AttributeInfo *end = ptr + info.d_numAttributes;

    for (; ptr < end; ++ptr) {
        if (ptr->id() == attributeId) {
            return true;                                              // RETURN
        }
    }
    return false;
}

bool baea_SerializableObjectProxy::sequenceHasAttribute(
                                                  const char* name,
                                                  int         nameLength) const
{
    BSLS_ASSERT(d_objectInfo.is<SequenceInfo>());

    const SequenceInfo& info = d_objectInfo.the<SequenceInfo>();
    int untaggedAttributeId = -1;
    for(int i = 0; i < info.d_numAttributes; ++i) {
        if (areEqual(name, nameLength,
                     info.d_attributeInfo_p[i].name(),
                     info.d_attributeInfo_p[i].nameLength()))
        {
            return true;                                              // RETURN
        }
        if (info.d_attributeInfo_p[i].formattingMode()
            & bdeat_FormattingMode::BDEAT_UNTAGGED) {

            untaggedAttributeId = info.d_attributeInfo_p[i].id();

            baea_SerializableObjectProxy untaggedInfo;

            // If this UNTAGGED element is a Choice, it may contain 
            // a selection having 'elementName' (this is called an 
            // "anonymous Choice").  Testing whether this is the case
            // requires populating a temporary proxy object to represent 
            // this element.  

            info.d_loader(&untaggedInfo, *this, untaggedAttributeId);
            if (untaggedInfo.d_objectInfo.is<ChoiceDecodeInfo>() &&
                untaggedInfo.choiceHasSelection(name, nameLength)) {
                return true; // RETURN
            }
        }
    }

    if (0 <= untaggedAttributeId) {

        // The preceding loop finds any UNTAGGED ("anonymous") Choice element
        // having a selection named 'elementName'.  If there is no such Choice,
        // and no ordinary element having the name, but there is an UNTAGGED
        // Nullable element, it might hold an anonymous Choice with the 
        // necessary selection.  It's not possible to test this, so 
        // optimistically answer that this Sequence contains the element 
        // because the element might be inside a Choice in this Nullable.  

        baea_SerializableObjectProxy untaggedInfo;
<<<<<<< HEAD
        info.d_loader(&untaggedInfo, *this, untaggedAttributeId);

        if (untaggedInfo.d_objectInfo.is<NullableDecodeInfo>()) {
            return true;                                             // RETURN
=======
        info.d_elementLoader(&untaggedInfo, *this, untaggedAttributeId);
        if (untaggedInfo.d_objectInfo.is<ChoiceDecodeInfo>()) {
            return untaggedInfo.choiceHasSelection(name, nameLength); // RETURN
>>>>>>> 92e27598
        }
    }
    return false;
}

int baea_SerializableObjectProxy::enumToInt() const
{
    BSLS_ASSERT(d_objectInfo.is<EnumEncodeInfo>());

    return d_objectInfo.the<EnumEncodeInfo>().d_intVal;
}

const char* baea_SerializableObjectProxy::enumToString() const
{
    BSLS_ASSERT(d_objectInfo.is<EnumEncodeInfo>());

    const EnumEncodeInfo& info = d_objectInfo.the<EnumEncodeInfo>();
    const bdeat_EnumeratorInfo* end = info.d_infoArray_p +
                                      info.d_infoArraySize;
    for (const bdeat_EnumeratorInfo *enumInfo = info.d_infoArray_p;
         enumInfo < end; ++enumInfo) {
        if (enumInfo->d_value == info.d_intVal) {
            return enumInfo->d_name_p;                                // RETURN
        }
    }

    BSLS_ASSERT(!"invalid enumerator");
    return 0;
}

}  // close namespace BloombergLP

// ----------------------------------------------------------------------------
// NOTICE:
//      Copyright (C) Bloomberg L.P., 2011
//      All Rights Reserved.
//      Property of Bloomberg L.P. (BLP)
//      This software is made available solely pursuant to the
//      terms of a BLP license agreement which governs its use.
// ------------------------------ END-OF-FILE ---------------------------------<|MERGE_RESOLUTION|>--- conflicted
+++ resolved
@@ -143,7 +143,7 @@
             // "anonymous Choice").  Testing whether this is the case
             // requires populating 'proxy' to represent this element.  
 
-            info.d_loader(proxy, *this, untaggedAttrInfo->id());
+            info.d_elementLoader(proxy, *this, untaggedAttrInfo->id());
             if (proxy->d_objectInfo.is<ChoiceDecodeInfo>() &&
                 proxy->choiceHasSelection(elementName, elementNameLength)) {
                 // This is indeed an anonymous Choice having a selection 
@@ -156,7 +156,6 @@
     }
 
     if (untaggedAttrInfo) {
-<<<<<<< HEAD
         // The preceding loop finds any UNTAGGED ("anonymous") Choice element
         // having a selection named 'elementName'.  If there is no such Choice,
         // and no ordinary element having the name, but there is an UNTAGGED
@@ -165,17 +164,9 @@
         // optimistically give the UNTAGGED Nullable element back to the 
         // decoder to attempt to decode into it.  
 
-        info.d_loader(proxy, *this, untaggedAttrInfo->id());
+        info.d_elementLoader(proxy, *this, untaggedAttrInfo->id());
 
         if (proxy->d_objectInfo.is<NullableDecodeInfo>()) {
-=======
-        // maybe an anonymous choice having a selection with this name?
-        
-        info.d_elementLoader(proxy, *this, untaggedAttrInfo->id());
-        if (proxy->d_objectInfo.is<ChoiceDecodeInfo>() &&
-            proxy->choiceHasSelection(elementName, elementNameLength)) {
-            // We don't need to "make" the selection here
->>>>>>> 92e27598
             *attrInfo = untaggedAttrInfo;
             return 0;                                                // RETURN
         }
@@ -687,7 +678,7 @@
             // requires populating a temporary proxy object to represent 
             // this element.  
 
-            info.d_loader(&untaggedInfo, *this, untaggedAttributeId);
+            info.d_elementLoader(&untaggedInfo, *this, untaggedAttributeId);
             if (untaggedInfo.d_objectInfo.is<ChoiceDecodeInfo>() &&
                 untaggedInfo.choiceHasSelection(name, nameLength)) {
                 return true; // RETURN
@@ -706,16 +697,10 @@
         // because the element might be inside a Choice in this Nullable.  
 
         baea_SerializableObjectProxy untaggedInfo;
-<<<<<<< HEAD
-        info.d_loader(&untaggedInfo, *this, untaggedAttributeId);
+        info.d_elementLoader(&untaggedInfo, *this, untaggedAttributeId);
 
         if (untaggedInfo.d_objectInfo.is<NullableDecodeInfo>()) {
             return true;                                             // RETURN
-=======
-        info.d_elementLoader(&untaggedInfo, *this, untaggedAttributeId);
-        if (untaggedInfo.d_objectInfo.is<ChoiceDecodeInfo>()) {
-            return untaggedInfo.choiceHasSelection(name, nameLength); // RETURN
->>>>>>> 92e27598
         }
     }
     return false;
