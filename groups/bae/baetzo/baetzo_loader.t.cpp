--- conflicted
+++ resolved
@@ -279,21 +279,6 @@
       case 1: {
         // --------------------------------------------------------------------
         // PROTOCOL TEST:
-<<<<<<< HEAD
-        //   We need to make sure that 'baetzo_Loader' satisfies the protocol
-        //   class requirements.
-        //
-        // Concerns:
-        //: 1 'baetzo_Loader' is an abstract class, i.e., no objects of the
-        //:   'baetzo_Loader' class can be created.
-        //: 2 It has no data members.
-        //: 3 All of its members are pure virtual.
-        //: 4 It has a pure virtual destructor.
-        //: 5 All of its methods are publicly accessible.
-        //
-        // Plan:
-        //   Use 'bslsl_protocoltest' component to test this protocol class.
-=======
         //   Test the conformance of baetzo_Loader to the protocol concerns.
         //
         // Concerns:
@@ -314,7 +299,6 @@
         //: 4 baetzo_Loader has a virtual destructor
         //: 5 each of the known and tested methods of baetzo_Loader is publicly
         //    accessible
->>>>>>> 1074c9c7
         //
         // Testing:
         //   virtual int loadTimeZone(Zoneinfo *tz, const char *tzId) = 0;
@@ -330,11 +314,8 @@
         ASSERT(t.testVirtualDestructor());
 
         BSLS_PROTOCOLTEST_ASSERT(t, loadTimeZone(0, 0));
-<<<<<<< HEAD
 
         LOOP_ASSERT(t.failures(), !t.failures());
-=======
->>>>>>> 1074c9c7
       } break;
       default: {
         cerr << "WARNING: CASE `" << test << "' NOT FOUND." << endl;
