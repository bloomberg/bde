--- conflicted
+++ resolved
@@ -23,37 +23,7 @@
 , d_messageDataCallback(basicAllocator)
 , d_transferEncoding(baenet_HttpTransferEncoding::BAENET_IDENTITY)
 {
-<<<<<<< HEAD
-    stream << baenet_HttpRequestMethod::toString(startLine.method())
-           << ' ' << startLine.requestUri()
-           << " HTTP/" << startLine.majorVersion()
-           << '.' << startLine.minorVersion() << "\r\n";
-}
-
-void baenet_HttpMessageGenerator::generateStartLine(
-                                        bsl::ostream&                stream,
-                                        const baenet_HttpStatusLine& startLine)
-{
-    stream << "HTTP/" << startLine.majorVersion()
-           << '.' << startLine.minorVersion()
-           << ' ' << startLine.statusCode()
-           << ' ' << startLine.reasonPhrase() << "\r\n";
-}
-
-// MANIPULATORS
-
-int baenet_HttpMessageGenerator::addEntityData(const bcema_Blob& data)
-{
-    enum { BAENET_SUCCESS = 0 };
-
-    // TBD: assert if data length does not match Content-Length (if specified)
-
-    d_messageDataCallback(data);
-
-    return BAENET_SUCCESS;
-=======
     BSLS_ASSERT(d_blobBufferFactory_p);
->>>>>>> eb660c89
 }
 
 baenet_HttpMessageGenerator::~baenet_HttpMessageGenerator()
