// baltzo_dstpolicy.h                                                 -*-C++-*-
#ifndef INCLUDED_BALTZO_DSTPOLICY
#define INCLUDED_BALTZO_DSTPOLICY

#ifndef INCLUDED_BSLS_IDENT
#include <bsls_ident.h>
#endif
BSLS_IDENT("$Id: $")

//@PURPOSE: Enumerate the set of daylight-saving time (DST) policy values.
//
//@CLASSES:
//  baltzo::DstPolicy: namespace for a daylight-saving time policy 'enum'
//
//@SEE_ALSO: baltzo_localtimevalidity, baltzo_timezoneutil
//
//@AUTHOR: Stefano Pacifico (spacifico1), Henry Verschell (hverschell)
//
//@DESCRIPTION: This component provides a namespace for the 'enum' type
// 'baltzo::DstPolicy::Enum', which enumerates the set of policies for
// interpreting whether an associated local time is a daylight-saving time
// value.  A 'baltzo::DstPolicy' is particularly important when interpreting a
// local time that is not associated with a UTC offset (e.g., a
// 'bdlt::Datetime' object), as such a representation may be ambiguous or
// invalid (see 'baltzo_localtimevalidity').
//
///Enumerators
///-----------
//..
//  Name            Description
//  -------------   ---------------------------------------------------
//  e_DST           Local time is interpreted as daylight-saving time.
//
//  e_STANDARD      Local time is interpreted as standard time.
//
//  e_UNSPECIFIED   Local time is interpreted as either daylight-saving time or
//                  standard time (as appropriate).
//..
//
///Usage
///-----
// This section illustrates intended use of this component.
//
///Example 1: Basic Syntax
///- - - - - - - - - - - -
// The following snippets of code provide a simple illustration of using
// 'baltzo::DstPolicy'.
//
// First, we create a variable 'value' of type 'baltzo::DstPolicy::Enum' and
// initialize it with the enumerator value
// 'baltzo::DstPolicy::e_STANDARD':
//..
//  baltzo::DstPolicy::Enum value = baltzo::DstPolicy::e_STANDARD;
//..
// Now, we store the address of its ASCII representation in a pointer variable,
// 'asciiValue', of type 'const char *':
//..
//  const char *asciiValue = baltzo::DstPolicy::toAscii(value);
//  assert(0 == bsl::strcmp(asciiValue, "STANDARD"));
//..
// Finally, we print 'value' to 'bsl::cout'.
//..
//  bsl::cout << value << bsl::endl;
//..
// This statement produces the following output on 'stdout':
//..
//  STANDARD
//..

#ifndef INCLUDED_BALSCM_VERSION
#include <balscm_version.h>
#endif

#ifndef INCLUDED_BSL_IOSFWD
#include <bsl_iosfwd.h>
#endif

namespace BloombergLP {
namespace baltzo {
                            // ================
                            // struct DstPolicy
                            // ================

struct DstPolicy {
    // This 'struct' provides a namespace for enumerating the set of policies
    // for interpreting whether a local time is a daylight-saving time.  See
    // 'Enum' in the TYPES sub-section for details.
    //
    // This class:
    //: o supports a complete set of *enumeration* operations
    //:   o except for 'bdex' serialization
    //: o is 'const' *thread-safe*
    // For terminology see 'bsldoc_glossary'.

  public:
    // TYPES
    enum Enum {
<<<<<<< HEAD
        e_DST,         // Local time is interpreted as daylight-saving
                            // time.

        e_STANDARD,    // Local time is interpreted as standard time.

        e_UNSPECIFIED  // Local time is interpreted as either
                            // daylight-saving time or standard time (as
                            // appropriate).

#ifndef BDE_OMIT_INTERNAL_DEPRECATED
      , BALTZO_DST = e_DST
      , BALTZO_STANDARD = e_STANDARD
      , BALTZO_UNSPECIFIED = e_UNSPECIFIED
      , BAETZO_DST         = BALTZO_DST
      , BAETZO_STANDARD    = BALTZO_STANDARD
      , BAETZO_UNSPECIFIED = BALTZO_UNSPECIFIED
=======
        e_DST,         // Local time is interpreted as daylight-saving time.

        e_STANDARD,    // Local time is interpreted as standard time.

        e_UNSPECIFIED  // Local time is interpreted as either daylight-saving
                       // time or standard time (as appropriate).

#ifndef BDE_OMIT_INTERNAL_DEPRECATED
      , e_DST         = e_DST
      , e_STANDARD    = e_STANDARD
      , e_UNSPECIFIED = e_UNSPECIFIED
>>>>>>> 914c9bdf
#endif  // BDE_OMIT_INTERNAL_DEPRECATED

    };

  public:
    // CLASS METHODS
    static bsl::ostream& print(bsl::ostream&   stream,
                               DstPolicy::Enum value,
                               int             level          = 0,
                               int             spacesPerLevel = 4);
        // Write the string representation of the specified enumeration 'value'
        // to the specified output 'stream', and return a reference to
        // 'stream'.  Optionally specify an initial indentation 'level', whose
        // absolute value is incremented recursively for nested objects.  If
        // 'level' is specified, optionally specify 'spacesPerLevel', whose
        // absolute value indicates the number of spaces per indentation level
        // for this and all of its nested objects.  If 'level' is negative,
        // suppress indentation of the first line.  If 'spacesPerLevel' is
        // negative, format the entire output on one line, suppressing all but
        // the initial indentation (as governed by 'level').  See 'toAscii' for
        // what constitutes the string representation of a 'DstPolicy::Enum'
        // value.

    static const char *toAscii(DstPolicy::Enum value);
        // Return the non-modifiable string representation corresponding to the
        // specified enumeration 'value', if it exists, and a unique (error)
        // string otherwise.  The string representation of 'value' matches its
        // corresponding enumerator name with the "e_" prefix elided.  For
        // example:
        //..
        //  bsl::cout << DstPolicy::toAscii(DstPolicy::e_STANDARD);
        //..
        // will print the following on standard output:
        //..
        //  STANDARD
        //..
        // Note that specifying a 'value' that does not match any of the
        // enumerators will result in a string representation that is distinct
        // from any of those corresponding to the enumerators, but is otherwise
        // unspecified.
};

// FREE OPERATORS
bsl::ostream& operator<<(bsl::ostream& stream, DstPolicy::Enum value);
    // Write the string representation of the specified enumeration 'value' to
    // the specified output 'stream' in a single-line format, and return a
    // reference to 'stream'.  See 'toAscii' for what constitutes the string
    // representation of a 'baltzo::DstPolicy::Enum' value.  Note that this
    // method has the same behavior as
    //..
    //  baltzo::DstPolicy::print(stream, value, 0, -1);
    //..

}  // close package namespace

// ============================================================================
//                            INLINE DEFINITIONS
// ============================================================================

                            // ----------------
                            // struct DstPolicy
                            // ----------------

// FREE OPERATORS
inline
bsl::ostream& baltzo::operator<<(bsl::ostream& stream, DstPolicy::Enum value)
{
    return DstPolicy::print(stream, value, 0, -1);
}

}  // close enterprise namespace

#endif

// ----------------------------------------------------------------------------
// Copyright 2015 Bloomberg Finance L.P.
//
// Licensed under the Apache License, Version 2.0 (the "License");
// you may not use this file except in compliance with the License.
// You may obtain a copy of the License at
//
//     http://www.apache.org/licenses/LICENSE-2.0
//
// Unless required by applicable law or agreed to in writing, software
// distributed under the License is distributed on an "AS IS" BASIS,
// WITHOUT WARRANTIES OR CONDITIONS OF ANY KIND, either express or implied.
// See the License for the specific language governing permissions and
// limitations under the License.
// ----------------------------- END-OF-FILE ----------------------------------<|MERGE_RESOLUTION|>--- conflicted
+++ resolved
@@ -95,7 +95,6 @@
   public:
     // TYPES
     enum Enum {
-<<<<<<< HEAD
         e_DST,         // Local time is interpreted as daylight-saving
                             // time.
 
@@ -112,19 +111,6 @@
       , BAETZO_DST         = BALTZO_DST
       , BAETZO_STANDARD    = BALTZO_STANDARD
       , BAETZO_UNSPECIFIED = BALTZO_UNSPECIFIED
-=======
-        e_DST,         // Local time is interpreted as daylight-saving time.
-
-        e_STANDARD,    // Local time is interpreted as standard time.
-
-        e_UNSPECIFIED  // Local time is interpreted as either daylight-saving
-                       // time or standard time (as appropriate).
-
-#ifndef BDE_OMIT_INTERNAL_DEPRECATED
-      , e_DST         = e_DST
-      , e_STANDARD    = e_STANDARD
-      , e_UNSPECIFIED = e_UNSPECIFIED
->>>>>>> 914c9bdf
 #endif  // BDE_OMIT_INTERNAL_DEPRECATED
 
     };
