// balber_beruniversaltagnumber.t.cpp                                 -*-C++-*-
#include <balber_beruniversaltagnumber.h>

#include <bdlat_arrayfunctions.h>

#include <bslma_allocator.h>

#include <bsls_types.h>

#include <bsl_iostream.h>
#include <bsl_sstream.h>
#include <bsl_string.h>
#include <bsl_strstream.h>

#include <bsl_cstdlib.h>     // atoi()
#include <bsl_cstring.h>     // strlen()

using namespace BloombergLP;
using namespace bsl;  // automatically added by script

// ============================================================================
//                                 TEST PLAN
// ----------------------------------------------------------------------------
//                                 Overview
//                                 --------
// ----------------------------------------------------------------------------
// ----------------------------------------------------------------------------
// ----------------------------------------------------------------------------

// ============================================================================
//                      STANDARD BDE ASSERT TEST MACRO
// ----------------------------------------------------------------------------

namespace {

int testStatus = 0;

void aSsErT(int c, const char *s, int i)
{
    if (c) {
        cout << "Error " << __FILE__ << "(" << i << "): " << s
             << "    (failed)" << endl;
        if (0 <= testStatus && testStatus <= 100) ++testStatus;
    }
}
}  // close unnamed namespace

#define ASSERT(X) { aSsErT(!(X), #X, __LINE__); }

// ============================================================================
//                  STANDARD BDE LOOP-ASSERT TEST MACROS
// ----------------------------------------------------------------------------
#define LOOP_ASSERT(I,X) { \
   if (!(X)) { cout << #I << ": " << I << "\n"; aSsErT(1, #X, __LINE__); }}

#define LOOP2_ASSERT(I,J,X) { \
   if (!(X)) { cout << #I << ": " << I << "\t" << #J << ": " \
              << J << "\n"; aSsErT(1, #X, __LINE__); } }

#define LOOP3_ASSERT(I,J,K,X) { \
   if (!(X)) { cout << #I << ": " << I << "\t" << #J << ": " << J << "\t" \
              << #K << ": " << K << "\n"; aSsErT(1, #X, __LINE__); } }

// ============================================================================
//                  SEMI-STANDARD TEST OUTPUT MACROS
// ----------------------------------------------------------------------------
#define P(X) cout << #X " = " << (X) << endl; // Print identifier and value.
#define Q(X) cout << "<| " #X " |>" << endl;  // Quote identifier literally.
#define P_(X) cout << #X " = " << (X) << ", "<< flush; // P(X) without '\n'
#define L_ __LINE__                           // current Line number
#define NL "\n"
#define T_ cout << "\t" << flush; // tab

// ============================================================================
//                  GLOBAL TYPEDEFS/CONSTANTS FOR TESTING
// ----------------------------------------------------------------------------

// test_customizedstring.h   -*-C++-*-
#ifndef INCLUDED_TEST_CUSTOMIZEDSTRING
#define INCLUDED_TEST_CUSTOMIZEDSTRING

//@PURPOSE:
//  todo: provide purpose
//
//@CLASSES: CustomizedString
//
//@AUTHOR: Author Unknown
//
//@DESCRIPTION:
//  todo: provide annotation

#ifndef INCLUDED_BSLS_ASSERT
#include <bsls_assert.h>
#endif

#ifndef INCLUDED_BSLALG_TYPETRAITS
#include <bslalg_typetraits.h>
#endif

#ifndef INCLUDED_BDLAT_TYPETRAITS
#include <bdlat_typetraits.h>
#endif

#ifndef INCLUDED_BDLAT_VALUETYPEFUNCTIONS
#include <bdlat_valuetypefunctions.h>
#endif

#ifndef INCLUDED_BDLB_PRINTMETHODS
#include <bdlb_printmethods.h>
#endif

#ifndef INCLUDED_BSL_IOSFWD
#include <bsl_iosfwd.h>
#endif

#ifndef INCLUDED_BSL_STRING
#include <bsl_string.h>
#endif

namespace BloombergLP {
namespace test {

class CustomizedString {

  private:
    // PRIVATE DATA MEMBERS
    bsl::string d_value;  // stored value

    // FRIENDS
    friend bool operator==(const CustomizedString& lhs,
                           const CustomizedString& rhs);
    friend bool operator!=(const CustomizedString& lhs,
                           const CustomizedString& rhs);

  public:
    // TYPES
    typedef bsl::string BaseType;

    // CONSTANTS
    static const char CLASS_NAME[];
        // the name of this class (i.e., "CustomizedString")

    // CREATORS
    explicit CustomizedString(bslma::Allocator *basicAllocator = 0);
        // Create an object of type 'CustomizedString' having the default
        // value.  Use the optionally specified 'basicAllocator' to supply
        // memory.  If 'basicAllocator' is 0, the currently installed default
        // allocator
        // is used.

    CustomizedString(const CustomizedString& original,
                     bslma::Allocator *basicAllocator = 0);
        // Create an object of type 'CustomizedString' having the value
        // of the specified 'original' object.  Use the optionally specified
        // 'basicAllocator' to supply memory.  If 'basicAllocator' is 0,
        // the currently installed default allocator is used.

    explicit CustomizedString(const bsl::string& value,
                              bslma::Allocator *basicAllocator = 0);
        // Create an object of type 'CustomizedString' having the specified
        // 'value'.  Use the optionally specified 'basicAllocator' to supply
        // memory.  If 'basicAllocator' is 0, the currently installed default
        // allocator is used.

    ~CustomizedString();
        // Destroy this object.

    // MANIPULATORS
    CustomizedString& operator=(const CustomizedString& rhs);
        // Assign to this object the value of the specified 'rhs' object.

    void reset();
        // Reset this object to the default value (i.e., its value upon
        // default construction).

    int fromString(const bsl::string& value);
        // Convert from the specified 'value' to this type.  Return 0 if
        // successful and non-zero otherwise.

    // ACCESSORS
    bsl::ostream& print(bsl::ostream& stream,
                        int           level = 0,
                        int           spacesPerLevel = 4) const;
        // Format this object to the specified output 'stream' at the
        // optionally specified indentation 'level' and return a reference to
        // the modifiable 'stream'.  If 'level' is specified, optionally
        // specify 'spacesPerLevel', the number of spaces per indentation level
        // for this and all of its nested objects.  Each line is indented by
        // the absolute value of 'level * spacesPerLevel'.  If 'level' is
        // negative, suppress indentation of the first line.  If
        // 'spacesPerLevel' is negative, suppress line breaks and format the
        // entire output on one line.  If 'stream' is initially invalid, this
        // operation has no effect.  Note that a trailing newline is provided
        // in multiline mode only.

    const bsl::string& toString() const;
        // Convert this value to 'bsl::string'.
};

// FREE OPERATORS
inline
bool operator==(const CustomizedString& lhs, const CustomizedString& rhs);
    // Return 'true' if the specified 'lhs' and 'rhs' attribute objects have
    // the same value, and 'false' otherwise.  Two attribute objects have the
    // same value if each respective attribute has the same value.

inline
bool operator!=(const CustomizedString& lhs, const CustomizedString& rhs);
    // Return 'true' if the specified 'lhs' and 'rhs' attribute objects do not
    // have the same value, and 'false' otherwise.  Two attribute objects do
    // not have the same value if one or more respective attributes differ in
    // values.

inline
bsl::ostream& operator<<(bsl::ostream& stream, const CustomizedString& rhs);
    // Format the specified 'rhs' to the specified output 'stream' and
    // return a reference to the modifiable 'stream'.

// ============================================================================
//                      INLINE FUNCTION DEFINITIONS
// ============================================================================

// CREATORS

inline
CustomizedString::CustomizedString(bslma::Allocator *basicAllocator)
: d_value(basicAllocator)
{
}

inline
CustomizedString::CustomizedString(const CustomizedString& original,
                                   bslma::Allocator *basicAllocator)
: d_value(original.d_value, basicAllocator)
{
}

inline
CustomizedString::CustomizedString(const bsl::string& value,
                                   bslma::Allocator *basicAllocator)
: d_value(value, basicAllocator)
{
}

inline
CustomizedString::~CustomizedString()
{
}

// MANIPULATORS

inline
CustomizedString& CustomizedString::operator=(const CustomizedString& rhs)
{
    d_value = rhs.d_value;
    return *this;
}

inline
void CustomizedString::reset()
{
    bdlat_ValueTypeFunctions::reset(&d_value);
}

inline
int CustomizedString::fromString(const bsl::string& value)
{
    enum { SUCCESS = 0, FAILURE = -1 };

    if (5 < value.size()) {
        return FAILURE;                                               // RETURN
    }

    d_value = value;

    return SUCCESS;
}

// ACCESSORS

inline
bsl::ostream& CustomizedString::print(bsl::ostream& stream,
                                 int           level,
                                 int           spacesPerLevel) const
{
    return bdlb::PrintMethods::print(stream, d_value, level, spacesPerLevel);
}

inline
const bsl::string& CustomizedString::toString() const
{
    return d_value;
}

}  // close namespace test

// TRAITS

BDLAT_DECL_CUSTOMIZEDTYPE_WITH_ALLOCATOR_TRAITS(test::CustomizedString)

// FREE OPERATORS

inline
bool test::operator==(const test::CustomizedString& lhs,
                                 const test::CustomizedString& rhs)
{
    return lhs.d_value == rhs.d_value;
}

inline
bool test::operator!=(const test::CustomizedString& lhs,
                                 const test::CustomizedString& rhs)
{
    return lhs.d_value != rhs.d_value;
}

inline
bsl::ostream& test::operator<<(bsl::ostream& stream,
                                          const test::CustomizedString& rhs)
{
    return rhs.print(stream, 0, -1);
}

}  // close enterprise namespace

#endif

// ----------------------------------------------------------------------------
// NOTICE:
//      Copyright (C) Bloomberg L.P., 2005
//      All Rights Reserved.
//      Property of Bloomberg L.P.  (BLP)
//      This software is made available solely pursuant to the
//      terms of a BLP license agreement which governs its use.
// ----------------------------- END-OF-FILE ----------------------------------

// test_customizedstring.cpp  -*-C++-*-

#include <bsl_string.h>

namespace BloombergLP {
namespace test {

                               // ---------
                               // CONSTANTS
                               // ---------

const char CustomizedString::CLASS_NAME[] = "CustomizedString";
    // the name of this class

                                // -------------
                                // CLASS METHODS
                                // -------------

                                // --------
                                // CREATORS
                                // --------

                                // ------------
                                // MANIPULATORS
                                // ------------

                                // ---------
                                // ACCESSORS
                                // ---------

}  // close namespace test
}  // close enterprise namespace

// ----------------------------------------------------------------------------
// NOTICE:
//      Copyright (C) Bloomberg L.P., 2005
//      All Rights Reserved.
//      Property of Bloomberg L.P.  (BLP)
//      This software is made available solely pursuant to the
//      terms of a BLP license agreement which governs its use.
// ----------------------------- END-OF-FILE ----------------------------------

// test_mychoice.h   -*-C++-*-
#ifndef INCLUDED_TEST_MYCHOICE
#define INCLUDED_TEST_MYCHOICE

//@PURPOSE:
//  todo: provide purpose
//
//@CLASSES: MyChoice
//
//@AUTHOR: Author Unknown
//
//@DESCRIPTION:
//  todo: provide annotation

#ifndef INCLUDED_BSLS_ASSERT
#include <bsls_assert.h>
#endif

#ifndef INCLUDED_BSLMA_DEFAULT
#include <bslma_default.h>
#endif

#ifndef INCLUDED_BSLALG_TYPETRAITS
#include <bslalg_typetraits.h>
#endif

#ifndef INCLUDED_BDLAT_SELECTIONINFO
#include <bdlat_selectioninfo.h>
#endif

#ifndef INCLUDED_BDLAT_TYPETRAITS
#include <bdlat_typetraits.h>
#endif

#ifndef INCLUDED_BDLAT_VALUETYPEFUNCTIONS
#include <bdlat_valuetypefunctions.h>
#endif

#ifndef INCLUDED_BSL_IOSFWD
#include <bsl_iosfwd.h>
#endif

#ifndef INCLUDED_BSLS_OBJECTBUFFER
#include <bsls_objectbuffer.h>
#endif

#ifndef INCLUDED_BDLB_PRINTMETHODS
#include <bdlb_printmethods.h>
#endif

#ifndef INCLUDED_BSL_STRING
#include <bsl_string.h>
#endif

namespace BloombergLP {
namespace test {

class MyChoice {

  private:
    union {
        bsls::ObjectBuffer< int > d_selection1;
            // todo: provide annotation
        bsls::ObjectBuffer< bsl::string > d_selection2;
            // todo: provide annotation
    };

    int                  d_selectionId;

    bslma::Allocator    *d_allocator_p;

  public:
    // TYPES
    enum {
        NUM_SELECTIONS = 2 // the number of selections in this class
    };

    enum {
        SELECTION_INDEX_SELECTION1 = 0,
            // index for "Selection1" selection
        SELECTION_INDEX_SELECTION2 = 1
            // index for "Selection2" selection
    };

    enum {
        SELECTION_ID_UNDEFINED = -1,

        SELECTION_ID_SELECTION1 = 0,
            // id for "Selection1" selection
        SELECTION_ID_SELECTION2 = 1
            // id for "Selection2" selection
    };

  public:
    // CONSTANTS
    static const char CLASS_NAME[];
        // the name of this class (i.e., "MyChoice")

    static const bdlat_SelectionInfo SELECTION_INFO_ARRAY[];
        // selection information for each selection

  public:
    // CLASS METHODS
    static const bdlat_SelectionInfo *lookupSelectionInfo(int id);
        // Return selection information for the selection indicated by the
        // specified 'id' if the selection exists, and 0 otherwise.

    static const bdlat_SelectionInfo *lookupSelectionInfo(
                                                    const char *name,
                                                    int         nameLength);
        // Return selection information for the selection indicated by the
        // specified 'name' of the specified 'nameLength' if the selection
        // exists, and 0 otherwise.

    // CREATORS
    explicit MyChoice(bslma::Allocator *basicAllocator = 0);
        // Create an object of type 'MyChoice' having the default value.
        // Use the optionally specified 'basicAllocator' to supply memory.
        // If 'basicAllocator' is 0, the currently installed default allocator
        // is used.

    MyChoice(const MyChoice& original, bslma::Allocator *basicAllocator = 0);
        // Create an object of type 'MyChoice' having the value
        // of the specified 'original' object.  Use the optionally specified
        // 'basicAllocator' to supply memory.  If 'basicAllocator' is 0,
        // the currently installed default allocator is used.

    ~MyChoice();
        // Destroy this object.

    // MANIPULATORS
    MyChoice& operator=(const MyChoice& rhs);
        // Assign to this object the value of the specified 'rhs' object.

    void reset();
        // Reset this object to the default value (i.e., its value upon
        // default construction).

    int makeSelection(int selectionId);
        // Set the value of this object to be the default for the selection
        // indicated by the specified 'selectionId'.  Return 0 on success, and
        // non-zero value otherwise (i.e., the selection is not found).

    int makeSelection(const char *name, int nameLength);
        // Set the value of this object to be the default for the selection
        // indicated by the specified 'name' of the specified 'nameLength'.
        // Return 0 on success, and non-zero value otherwise (i.e., the
        // selection is not found).

    void makeSelection1();
    void makeSelection1(int value);
        // Set the value of this object to be a "Selection1" value.
        // Optionally specify the 'value' of the "Selection1".  If
        // 'value' is not specified, the default "Selection1" value is
        // used.

    void makeSelection2();
    void makeSelection2(const bsl::string& value);
        // Set the value of this object to be a "Selection2" value.
        // Optionally specify the 'value' of the "Selection2".  If
        // 'value' is not specified, the default "Selection2" value is
        // used.

    template<class MANIPULATOR>
    int manipulateSelection(MANIPULATOR& manipulator);
        // Invoke the specified 'manipulator' on the address of the modifiable
        // selection, supplying 'manipulator' with the corresponding selection
        // information structure.  Return the value returned from the
        // invocation of 'manipulator' if this object has a defined selection,
        // and -1 otherwise.

    int& selection1();
        // Return a reference to the modifiable "Selection1" selection
        // of this object if "Selection1" is the current selection.
        // The behavior is undefined unless "Selection1" is the
        // selection of this object.

    bsl::string& selection2();
        // Return a reference to the modifiable "Selection2" selection
        // of this object if "Selection2" is the current selection.
        // The behavior is undefined unless "Selection2" is the
        // selection of this object.

    // ACCESSORS
    bsl::ostream& print(bsl::ostream& stream,
                        int           level = 0,
                        int           spacesPerLevel = 4) const;
        // Format this object to the specified output 'stream' at the
        // optionally specified indentation 'level' and return a reference to
        // the modifiable 'stream'.  If 'level' is specified, optionally
        // specify 'spacesPerLevel', the number of spaces per indentation level
        // for this and all of its nested objects.  Each line is indented by
        // the absolute value of 'level * spacesPerLevel'.  If 'level' is
        // negative, suppress indentation of the first line.  If
        // 'spacesPerLevel' is negative, suppress line breaks and format the
        // entire output on one line.  If 'stream' is initially invalid, this
        // operation has no effect.  Note that a trailing newline is provided
        // in multiline mode only.

    int selectionId() const;
        // Return the id of the current selection if the selection is defined,
        // and -1 otherwise.

    template<class ACCESSOR>
    int accessSelection(ACCESSOR& accessor) const;
        // Invoke the specified 'accessor' on the non-modifiable selection,
        // supplying 'accessor' with the corresponding selection information
        // structure.  Return the value returned from the invocation of
        // 'accessor' if this object has a defined selection, and -1 otherwise.

    const int& selection1() const;
        // Return a reference to the non-modifiable "Selection1"
        // selection of this object if "Selection1" is the current
        // selection.  The behavior is undefined unless "Selection1"
        // is the selection of this object.

    const bsl::string& selection2() const;
        // Return a reference to the non-modifiable "Selection2"
        // selection of this object if "Selection2" is the current
        // selection.  The behavior is undefined unless "Selection2"
        // is the selection of this object.

};

// FREE OPERATORS
inline
bool operator==(const MyChoice& lhs, const MyChoice& rhs);
    // Return 'true' if the specified 'lhs' and 'rhs' objects have the same
    // value, and 'false' otherwise.  Two 'MyChoice' objects have the same
    // value if either the selections in both objects have the same ids and
    // the same values, or both selections are undefined.

inline
bool operator!=(const MyChoice& lhs, const MyChoice& rhs);
    // Return 'true' if the specified 'lhs' and 'rhs' objects do not have the
    // same values, as determined by 'operator==', and 'false' otherwise.

inline
bsl::ostream& operator<<(bsl::ostream& stream, const MyChoice& rhs);
    // Format the specified 'rhs' to the specified output 'stream' and
    // return a reference to the modifiable 'stream'.

// ============================================================================
//                      INLINE FUNCTION DEFINITIONS
// ============================================================================

// The following inlined functions are invoked from other inline functions.

inline
void MyChoice::reset()
{
    switch (d_selectionId) {
      case SELECTION_ID_SELECTION1: {
        // no destruction required
      } break;
      case SELECTION_ID_SELECTION2: {
        typedef bsl::string Type;
        d_selection2.object().~Type();
      } break;
      default:
        BSLS_ASSERT_SAFE(SELECTION_ID_UNDEFINED == d_selectionId);
    }

    d_selectionId = SELECTION_ID_UNDEFINED;
}

inline
void MyChoice::makeSelection1()
{
    if (SELECTION_ID_SELECTION1 == d_selectionId) {
        bdlat_ValueTypeFunctions::reset(&d_selection1.object());
    }
    else {
        reset();
        new (d_selection1.buffer()) int;
        d_selectionId = SELECTION_ID_SELECTION1;
    }
}

inline
void MyChoice::makeSelection1(int value)
{
    if (SELECTION_ID_SELECTION1 == d_selectionId) {
        d_selection1.object() = value;
    }
    else {
        reset();
        new (d_selection1.buffer()) int(value);
        d_selectionId = SELECTION_ID_SELECTION1;
    }
}

inline
void MyChoice::makeSelection2()
{
    if (SELECTION_ID_SELECTION2 == d_selectionId) {
        bdlat_ValueTypeFunctions::reset(&d_selection2.object());
    }
    else {
        reset();
        new (d_selection2.buffer()) bsl::string(d_allocator_p);
        d_selectionId = SELECTION_ID_SELECTION2;
    }
}

inline
void MyChoice::makeSelection2(const bsl::string& value)
{
    if (SELECTION_ID_SELECTION2 == d_selectionId) {
        d_selection2.object() = value;
    }
    else {
        reset();
        new (d_selection2.buffer()) bsl::string(value, d_allocator_p);
        d_selectionId = SELECTION_ID_SELECTION2;
    }
}

// ----------------------------------------------------------------------------

// CREATORS
inline
MyChoice::MyChoice(bslma::Allocator *basicAllocator)
: d_selectionId(SELECTION_ID_UNDEFINED)
, d_allocator_p(bslma::Default::allocator(basicAllocator))
{
}

inline
MyChoice::MyChoice(
    const MyChoice& original,
    bslma::Allocator *basicAllocator)
: d_selectionId(original.d_selectionId)
, d_allocator_p(bslma::Default::allocator(basicAllocator))
{
    switch (d_selectionId) {
      case SELECTION_ID_SELECTION1: {
        new (d_selection1.buffer())
            int(original.d_selection1.object());
      } break;
      case SELECTION_ID_SELECTION2: {
        new (d_selection2.buffer())
            bsl::string(original.d_selection2.object(), d_allocator_p);
      } break;
      default:
        BSLS_ASSERT_SAFE(SELECTION_ID_UNDEFINED == d_selectionId);
    }
}

inline
MyChoice::~MyChoice()
{
    reset();
}

// MANIPULATORS
inline
MyChoice&
MyChoice::operator=(const MyChoice& rhs)
{
    if (this != &rhs) {
        switch (rhs.d_selectionId) {
          case SELECTION_ID_SELECTION1: {
            makeSelection1(rhs.d_selection1.object());
          } break;
          case SELECTION_ID_SELECTION2: {
            makeSelection2(rhs.d_selection2.object());
          } break;
          default:
            BSLS_ASSERT_SAFE(SELECTION_ID_UNDEFINED == rhs.d_selectionId);
            reset();
        }
    }
    return *this;
}

inline
int MyChoice::makeSelection(int selectionId)
{
    enum { NOT_FOUND = -1, SUCCESS = 0 };

    switch (selectionId) {
      case SELECTION_ID_SELECTION1: {
        makeSelection1();
      } break;
      case SELECTION_ID_SELECTION2: {
        makeSelection2();
      } break;
      case SELECTION_ID_UNDEFINED: {
        reset();
      } break;
      default:
        return NOT_FOUND;                                             // RETURN
    }
    return SUCCESS;
}

inline
int MyChoice::makeSelection(const char *name, int nameLength)
{
    enum { NOT_FOUND = -1 };

    const bdlat_SelectionInfo *selectionInfo =
           lookupSelectionInfo(name, nameLength);
    if (0 == selectionInfo) {
       return NOT_FOUND;                                              // RETURN
    }

    return makeSelection(selectionInfo->d_id);
}

template <class MANIPULATOR>
inline
int MyChoice::manipulateSelection(MANIPULATOR& manipulator)
{
    enum { FAILURE = -1, SUCCESS = 0 };

    switch (d_selectionId) {
      case MyChoice::SELECTION_ID_SELECTION1:
        return manipulator(&d_selection1.object(),
                           SELECTION_INFO_ARRAY[SELECTION_INDEX_SELECTION1]);
                                                                      // RETURN
      case MyChoice::SELECTION_ID_SELECTION2:
        return manipulator(&d_selection2.object(),
                           SELECTION_INFO_ARRAY[SELECTION_INDEX_SELECTION2]);
                                                                      // RETURN
      default:
        BSLS_ASSERT_SAFE(MyChoice::SELECTION_ID_UNDEFINED ==
                     d_selectionId);
        return FAILURE;                                               // RETURN
    }
}

inline
int& MyChoice::selection1()
{
    BSLS_ASSERT_SAFE(SELECTION_ID_SELECTION1 == d_selectionId);
    return d_selection1.object();
}

inline
bsl::string& MyChoice::selection2()
{
    BSLS_ASSERT_SAFE(SELECTION_ID_SELECTION2 == d_selectionId);
    return d_selection2.object();
}

// ACCESSORS
inline
int MyChoice::selectionId() const
{
    return d_selectionId;
}

template <class ACCESSOR>
inline
int MyChoice::accessSelection(ACCESSOR& accessor) const
{
    enum { FAILURE = -1, SUCCESS = 0 };

    switch (d_selectionId) {
      case SELECTION_ID_SELECTION1:
        return accessor(d_selection1.object(),
                        SELECTION_INFO_ARRAY[SELECTION_INDEX_SELECTION1]);
                                                                      // RETURN
      case SELECTION_ID_SELECTION2:
        return accessor(d_selection2.object(),
                        SELECTION_INFO_ARRAY[SELECTION_INDEX_SELECTION2]);
                                                                      // RETURN
      default:
        BSLS_ASSERT_SAFE(SELECTION_ID_UNDEFINED == d_selectionId);
        return FAILURE;                                               // RETURN
    }
}

inline
const int& MyChoice::selection1() const
{
    BSLS_ASSERT_SAFE(SELECTION_ID_SELECTION1 == d_selectionId);
    return d_selection1.object();
}

inline
const bsl::string& MyChoice::selection2() const
{
    BSLS_ASSERT_SAFE(SELECTION_ID_SELECTION2 == d_selectionId);
    return d_selection2.object();
}

}  // close namespace test

// TRAITS
BDLAT_DECL_CHOICE_WITH_ALLOCATOR_TRAITS(test::MyChoice)

// FREE OPERATORS
inline
bool test::operator==(const test::MyChoice& lhs, const test::MyChoice& rhs)
{
    if (lhs.selectionId() == rhs.selectionId()) {
        switch (rhs.selectionId()) {
          case test::MyChoice::SELECTION_ID_SELECTION1:
            return lhs.selection1() == rhs.selection1();
                                                                    // RETURN
          case test::MyChoice::SELECTION_ID_SELECTION2:
            return lhs.selection2() == rhs.selection2();
                                                                    // RETURN
          default:
            BSLS_ASSERT_SAFE(test::MyChoice::SELECTION_ID_UNDEFINED
                            == rhs.selectionId());
            return true;                                              // RETURN
        }
    }
    else {
        return false;                                                 // RETURN
   }
}

inline
bool test::operator!=(const test::MyChoice& lhs, const test::MyChoice& rhs)
{
    return !(lhs == rhs);
}

inline
bsl::ostream& test::operator<<(bsl::ostream& stream, const test::MyChoice& rhs)
{
    return rhs.print(stream, 0, -1);
}

}  // close enterprise namespace

#endif

// ----------------------------------------------------------------------------
// NOTICE:
//      Copyright (C) Bloomberg L.P., 2005
//      All Rights Reserved.
//      Property of Bloomberg L.P.  (BLP)
//      This software is made available solely pursuant to the
//      terms of a BLP license agreement which governs its use.
// ----------------------------- END-OF-FILE ----------------------------------

// test_mychoice.cpp  -*-C++-*-

#include <bsl_iostream.h>

#include <bdlb_print.h>
#include <bdlb_printmethods.h>
#include <bdlb_chartype.h>
#include <bdlat_formattingmode.h>

#include <bsl_string.h>

namespace BloombergLP {
namespace test {

                               // ---------
                               // CONSTANTS
                               // ---------

const char MyChoice::CLASS_NAME[] = "MyChoice";
    // the name of this class

const bdlat_SelectionInfo MyChoice::SELECTION_INFO_ARRAY[] = {
    {
        SELECTION_ID_SELECTION1,
        "Selection1",                         // name
        sizeof("Selection1") - 1,             // name length
        "todo: provide annotation",    // annotation
        bdlat_FormattingMode::e_DEC // formatting mode
    },
    {
        SELECTION_ID_SELECTION2,
        "Selection2",                         // name
        sizeof("Selection2") - 1,             // name length
        "todo: provide annotation",    // annotation
        bdlat_FormattingMode::e_TEXT // formatting mode
    }
};

                               // -------------
                               // CLASS METHODS
                               // -------------

const bdlat_SelectionInfo *MyChoice::lookupSelectionInfo(
        const char *name,
        int         nameLength)
{
    switch(nameLength) {
        case 10: {
            if (bdlb::CharType::toUpper(name[0])=='S'
             && bdlb::CharType::toUpper(name[1])=='E'
             && bdlb::CharType::toUpper(name[2])=='L'
             && bdlb::CharType::toUpper(name[3])=='E'
             && bdlb::CharType::toUpper(name[4])=='C'
             && bdlb::CharType::toUpper(name[5])=='T'
             && bdlb::CharType::toUpper(name[6])=='I'
             && bdlb::CharType::toUpper(name[7])=='O'
             && bdlb::CharType::toUpper(name[8])=='N') {
                switch(bdlb::CharType::toUpper(name[9])) {
                    case '1': {
                        return
                             &SELECTION_INFO_ARRAY[SELECTION_INDEX_SELECTION1];
                                                                      // RETURN
                    } break;
                    case '2': {
                        return
                             &SELECTION_INFO_ARRAY[SELECTION_INDEX_SELECTION2];
                                                                      // RETURN
                    } break;
                }
            }
        } break;
    }
    return 0;
}

const bdlat_SelectionInfo *MyChoice::lookupSelectionInfo(int id)
{
    switch (id) {
      case SELECTION_ID_SELECTION1:
        return &SELECTION_INFO_ARRAY[SELECTION_INDEX_SELECTION1];
      case SELECTION_ID_SELECTION2:
        return &SELECTION_INFO_ARRAY[SELECTION_INDEX_SELECTION2];
      default:
        return 0;
    }
}

                                // --------
                                // CREATORS
                                // --------

                                // ------------
                                // MANIPULATORS
                                // ------------

                                // ---------
                                // ACCESSORS
                                // ---------

bsl::ostream& MyChoice::print(
    bsl::ostream& stream,
    int           level,
    int           spacesPerLevel) const
{
    if (level < 0) {
        level = -level;
    }
    else {
        bdlb::Print::indent(stream, level, spacesPerLevel);
    }

    int levelPlus1 = level + 1;

    if (0 <= spacesPerLevel) {
        // multiline

        stream << "[\n";
        bdlb::Print::indent(stream, levelPlus1, spacesPerLevel);

        switch (d_selectionId) {
          case SELECTION_ID_SELECTION1: {
            stream << "Selection1 = ";
            bdlb::PrintMethods::print(stream, d_selection1.object(),
                                     -levelPlus1, spacesPerLevel);
          } break;
          case SELECTION_ID_SELECTION2: {
            stream << "Selection2 = ";
            bdlb::PrintMethods::print(stream, d_selection2.object(),
                                     -levelPlus1, spacesPerLevel);
          } break;
          default:
            stream << "SELECTION UNDEFINED\n";
        }
        bdlb::Print::indent(stream, level, spacesPerLevel);
        stream << "]\n";
    }
    else {
        // single line

        stream << "[ ";

        switch (d_selectionId) {
          case SELECTION_ID_SELECTION1: {
            stream << "Selection1 = ";
            bdlb::PrintMethods::print(stream, d_selection1.object(),
                                     -levelPlus1, spacesPerLevel);
          } break;
          case SELECTION_ID_SELECTION2: {
            stream << "Selection2 = ";
            bdlb::PrintMethods::print(stream, d_selection2.object(),
                                     -levelPlus1, spacesPerLevel);
          } break;
          default:
            stream << "SELECTION UNDEFINED";
        }

        stream << " ]";
    }

    return stream << bsl::flush;
}

}  // close namespace test
}  // close enterprise namespace

// ----------------------------------------------------------------------------
// NOTICE:
//      Copyright (C) Bloomberg L.P., 2005
//      All Rights Reserved.
//      Property of Bloomberg L.P.  (BLP)
//      This software is made available solely pursuant to the
//      terms of a BLP license agreement which governs its use.
// ----------------------------- END-OF-FILE ----------------------------------

// test_myenumeration.h   -*-C++-*-
#ifndef INCLUDED_TEST_MYENUMERATION
#define INCLUDED_TEST_MYENUMERATION

//@PURPOSE:
//  todo: provide purpose
//
//@CLASSES: MyEnumeration
//
//@AUTHOR: Author Unknown
//
//@DESCRIPTION:
//  todo: provide annotation

#ifndef INCLUDED_BSLS_ASSERT
#include <bsls_assert.h>
#endif

#ifndef INCLUDED_BSLALG_TYPETRAITS
#include <bslalg_typetraits.h>
#endif

#ifndef INCLUDED_BDLAT_ENUMERATORINFO
#include <bdlat_enumeratorinfo.h>
#endif

#ifndef INCLUDED_BDLAT_TYPETRAITS
#include <bdlat_typetraits.h>
#endif

#ifndef INCLUDED_BSL_OSTREAM
#include <bsl_ostream.h>
#endif

namespace BloombergLP {

namespace test {

struct MyEnumeration {

  public:
    // TYPES
    enum Value {
        VALUE1 = 1,
            // todo: provide annotation
        VALUE2 = 2
            // todo: provide annotation
    };

    enum {
        NUM_ENUMERATORS = 2 // the number of enumerators in the 'Value'
                            // enumeration
    };

    // CONSTANTS
    static const char CLASS_NAME[];
        // the name of this class (i.e., "MyEnumeration")

    static const bdlat_EnumeratorInfo ENUMERATOR_INFO_ARRAY[];
        // enumerator information for each enumerator

    // CLASS METHODS
    static const char *toString(Value value);
        // Return the string representation exactly matching the enumerator
        // name corresponding to the specified enumeration 'value'.

    static int fromString(Value        *result,
                          const char   *string,
                          int           stringLength);
        // Load into the specified 'result' the enumerator matching the
        // specified 'string' of the specified 'stringLength'.  Return 0 on
        // success, and a non-zero value with no effect on 'result' otherwise
        // (i.e., 'string' does not match any enumerator).

    static int fromInt(Value *result, int number);
        // Load into the specified 'result' the enumerator matching the
        // specified 'number'.  Return 0 on success, and a non-zero value with
        // no effect on 'result' otherwise (i.e., 'number' does not match any
        // enumerator).

    static bsl::ostream& print(bsl::ostream& stream, Value value);
        // Write to the specified 'stream' the string representation of
        // the specified enumeration 'value'.  Return a reference to
        // the modifiable 'stream'.
};

// FREE OPERATORS
inline
bsl::ostream& operator<<(bsl::ostream& stream, MyEnumeration::Value rhs);
    // Format the specified 'rhs' to the specified output 'stream' and
    // return a reference to the modifiable 'stream'.

// ============================================================================
//                      INLINE FUNCTION DEFINITIONS
// ============================================================================

// The following inlined functions are invoked from other inline functions.

inline
int MyEnumeration::fromInt(MyEnumeration::Value *result, int number)
{
    enum { SUCCESS = 0, NOT_FOUND = 1 };

    switch (number) {
      case MyEnumeration::VALUE1:
      case MyEnumeration::VALUE2:
        *result = (MyEnumeration::Value)number;
        return SUCCESS;                                               // RETURN
      default:
        return NOT_FOUND;                                             // RETURN
    }
}

inline
bsl::ostream& MyEnumeration::print(bsl::ostream&      stream,
                                 MyEnumeration::Value value)
{
    return stream << toString(value);
}

// ----------------------------------------------------------------------------

// CLASS METHODS
inline
const char *MyEnumeration::toString(MyEnumeration::Value value)
{
    switch (value) {
      case VALUE1: {
        return "VALUE1";                                              // RETURN
      } break;
      case VALUE2: {
        return "VALUE2";                                              // RETURN
      } break;
      default:
        BSLS_ASSERT_SAFE(!"encountered out-of-bound enumerated value");
    }

    return 0;
}

}  // close namespace test

// TRAITS
BDLAT_DECL_ENUMERATION_TRAITS(test::MyEnumeration)

// FREE OPERATORS
inline
bsl::ostream& test::operator<<(bsl::ostream& stream,
                               test::MyEnumeration::Value rhs)
{
    return test::MyEnumeration::print(stream, rhs);
}

}  // close enterprise namespace

#endif

// ----------------------------------------------------------------------------
// NOTICE:
//      Copyright (C) Bloomberg L.P., 2005
//      All Rights Reserved.
//      Property of Bloomberg L.P.  (BLP)
//      This software is made available solely pursuant to the
//      terms of a BLP license agreement which governs its use.
// ----------------------------- END-OF-FILE ----------------------------------

// test_myenumeration.cpp  -*-C++-*-

#include <bsl_iostream.h>

#include <bsls_assert.h>
#include <bdlb_print.h>
#include <bdlb_printmethods.h>
#include <bdlb_chartype.h>

namespace BloombergLP {
namespace test {

                               // ---------
                               // CONSTANTS
                               // ---------

const char MyEnumeration::CLASS_NAME[] = "MyEnumeration";
    // the name of this class

const bdlat_EnumeratorInfo MyEnumeration::ENUMERATOR_INFO_ARRAY[] = {
    {
        MyEnumeration::VALUE1,
        "VALUE1",                      // name
        sizeof("VALUE1") - 1,          // name length
        "todo: provide annotation"  // annotation
    },
    {
        MyEnumeration::VALUE2,
        "VALUE2",                      // name
        sizeof("VALUE2") - 1,          // name length
        "todo: provide annotation"  // annotation
    }
};

                               // -------------
                               // CLASS METHODS
                               // -------------

int MyEnumeration::fromString(MyEnumeration::Value *result,
                            const char         *string,
                            int                 stringLength)
{

    enum { SUCCESS = 0, NOT_FOUND = 1 };

    switch(stringLength) {
        case 6: {
            if (bdlb::CharType::toUpper(string[0])=='V'
             && bdlb::CharType::toUpper(string[1])=='A'
             && bdlb::CharType::toUpper(string[2])=='L'
             && bdlb::CharType::toUpper(string[3])=='U'
             && bdlb::CharType::toUpper(string[4])=='E') {
                switch(bdlb::CharType::toUpper(string[5])) {
                    case '1': {
                        *result = MyEnumeration::VALUE1;
                        return SUCCESS;                               // RETURN
                                                                      // RETURN
                    } break;
                    case '2': {
                        *result = MyEnumeration::VALUE2;
                        return SUCCESS;                               // RETURN
                                                                      // RETURN
                    } break;
                }
            }
        } break;
    }

    return NOT_FOUND;

}

                                // --------
                                // CREATORS
                                // --------

                                // ------------
                                // MANIPULATORS
                                // ------------

                                // ---------
                                // ACCESSORS
                                // ---------

}  // close namespace test
}  // close enterprise namespace

// ----------------------------------------------------------------------------
// NOTICE:
//      Copyright (C) Bloomberg L.P., 2005
//      All Rights Reserved.
//      Property of Bloomberg L.P.  (BLP)
//      This software is made available solely pursuant to the
//      terms of a BLP license agreement which governs its use.
// ----------------------------- END-OF-FILE ----------------------------------

// test_mysequence.h   -*-C++-*-
#ifndef INCLUDED_TEST_MYSEQUENCE
#define INCLUDED_TEST_MYSEQUENCE

//@PURPOSE:
//  todo: provide purpose
//
//@CLASSES: MySequence
//
//@AUTHOR: Author Unknown
//
//@DESCRIPTION:
//  todo: provide annotation

#ifndef INCLUDED_BSLMA_DEFAULT
#include <bslma_default.h>
#endif

#ifndef INCLUDED_BSLALG_TYPETRAITS
#include <bslalg_typetraits.h>
#endif

#ifndef INCLUDED_BDLAT_ATTRIBUTEINFO
#include <bdlat_attributeinfo.h>
#endif

#ifndef INCLUDED_BDLAT_TYPETRAITS
#include <bdlat_typetraits.h>
#endif

#ifndef INCLUDED_BDLAT_VALUETYPEFUNCTIONS
#include <bdlat_valuetypefunctions.h>
#endif

#ifndef INCLUDED_BSL_IOSFWD
#include <bsl_iosfwd.h>
#endif

#ifndef INCLUDED_BDLB_PRINTMETHODS
#include <bdlb_printmethods.h>
#endif

#ifndef INCLUDED_BSL_STRING
#include <bsl_string.h>
#endif

namespace BloombergLP {

namespace test {

class MySequence {

  private:
    int d_attribute1; // todo: provide annotation
    bsl::string d_attribute2; // todo: provide annotation

  public:
    // TYPES
    enum {
        NUM_ATTRIBUTES = 2 // the number of attributes in this class
    };

    enum {
        ATTRIBUTE_INDEX_ATTRIBUTE1 = 0,
            // index for "Attribute1" attribute
        ATTRIBUTE_INDEX_ATTRIBUTE2 = 1
            // index for "Attribute2" attribute
    };

    enum {
        ATTRIBUTE_ID_ATTRIBUTE1 = 0,
            // id for "Attribute1" attribute
        ATTRIBUTE_ID_ATTRIBUTE2 = 1
            // id for "Attribute2" attribute
    };

  public:
    // CONSTANTS
    static const char CLASS_NAME[];
        // the name of this class (i.e., "MySequence")

    static const bdlat_AttributeInfo ATTRIBUTE_INFO_ARRAY[];
        // attribute information for each attribute

  public:
    // CLASS METHODS
    static const bdlat_AttributeInfo *lookupAttributeInfo(int id);
        // Return attribute information for the attribute indicated by the
        // specified 'id' if the attribute exists, and 0 otherwise.

    static const bdlat_AttributeInfo *lookupAttributeInfo(
                                                    const char *name,
                                                    int         nameLength);
        // Return attribute information for the attribute indicated by the
        // specified 'name' of the specified 'nameLength' if the attribute
        // exists, and 0 otherwise.

    // CREATORS
    explicit MySequence(bslma::Allocator *basicAllocator = 0);
        // Create an object of type 'MySequence' having the default value.
        // Use the optionally specified 'basicAllocator' to supply memory.
        // If 'basicAllocator' is 0, the currently installed default allocator
        // is used.

    MySequence(const MySequence& original,
               bslma::Allocator *basicAllocator = 0);
        // Create an object of type 'MySequence' having the value
        // of the specified 'original' object.  Use the optionally specified
        // 'basicAllocator' to supply memory.  If 'basicAllocator' is 0,
        // the currently installed default allocator is used.

    ~MySequence();
        // Destroy this object.

    // MANIPULATORS
    MySequence& operator=(const MySequence& rhs);
        // Assign to this object the value of the specified 'rhs' object.

    void reset();
        // Reset this object to the default value (i.e., its value upon
        // default construction).

    template<class MANIPULATOR>
    int manipulateAttributes(MANIPULATOR& manipulator);
        // Invoke the specified 'manipulator' sequentially on the address of
        // each (modifiable) attribute of this object, supplying 'manipulator'
        // with the corresponding attribute information structure until such
        // invocation returns a non-zero value.  Return the value from the
        // last invocation of 'manipulator' (i.e., the invocation that
        // terminated the sequence).

    template<class MANIPULATOR>
    int manipulateAttribute(MANIPULATOR& manipulator, int id);
        // Invoke the specified 'manipulator' on the address of
        // the (modifiable) attribute indicated by the specified 'id',
        // supplying 'manipulator' with the corresponding attribute
        // information structure.  Return the value returned from the
        // invocation of 'manipulator' if 'id' identifies an attribute of this
        // class, and -1 otherwise.

    template<class MANIPULATOR>
    int manipulateAttribute(MANIPULATOR&  manipulator,
                            const char   *name,
                            int           nameLength);
        // Invoke the specified 'manipulator' on the address of
        // the (modifiable) attribute indicated by the specified 'name' of the
        // specified 'nameLength', supplying 'manipulator' with the
        // corresponding attribute information structure.  Return the value
        // returned from the invocation of 'manipulator' if 'name' identifies
        // an attribute of this class, and -1 otherwise.

    int& attribute1();
        // Return a reference to the modifiable "Attribute1" attribute of this
        // object.

    bsl::string& attribute2();
        // Return a reference to the modifiable "Attribute2" attribute of this
        // object.

    // ACCESSORS
    bsl::ostream& print(bsl::ostream& stream,
                        int           level = 0,
                        int           spacesPerLevel = 4) const;
        // Format this object to the specified output 'stream' at the
        // optionally specified indentation 'level' and return a reference to
        // the modifiable 'stream'.  If 'level' is specified, optionally
        // specify 'spacesPerLevel', the number of spaces per indentation level
        // for this and all of its nested objects.  Each line is indented by
        // the absolute value of 'level * spacesPerLevel'.  If 'level' is
        // negative, suppress indentation of the first line.  If
        // 'spacesPerLevel' is negative, suppress line breaks and format the
        // entire output on one line.  If 'stream' is initially invalid, this
        // operation has no effect.  Note that a trailing newline is provided
        // in multiline mode only.

    template<class ACCESSOR>
    int accessAttributes(ACCESSOR& accessor) const;
        // Invoke the specified 'accessor' sequentially on each
        // (non-modifiable) attribute of this object, supplying 'accessor'
        // with the corresponding attribute information structure until such
        // invocation returns a non-zero value.  Return the value from the
        // last invocation of 'accessor' (i.e., the invocation that terminated
        // the sequence).

    template<class ACCESSOR>
    int accessAttribute(ACCESSOR& accessor, int id) const;
        // Invoke the specified 'accessor' on the (non-modifiable) attribute
        // of this object indicated by the specified 'id', supplying 'accessor'
        // with the corresponding attribute information structure.  Return the
        // value returned from the invocation of 'accessor' if 'id' identifies
        // an attribute of this class, and -1 otherwise.

    template<class ACCESSOR>
    int accessAttribute(ACCESSOR&   accessor,
                        const char *name,
                        int         nameLength) const;
        // Invoke the specified 'accessor' on the (non-modifiable) attribute
        // of this object indicated by the specified 'name' of the specified
        // 'nameLength', supplying 'accessor' with the corresponding attribute
        // information structure.  Return the value returned from the
        // invocation of 'accessor' if 'name' identifies an attribute of this
        // class, and -1 otherwise.

    const int& attribute1() const;
        // Return a reference to the non-modifiable "Attribute1"
        // attribute of this object.

    const bsl::string& attribute2() const;
        // Return a reference to the non-modifiable "Attribute2"
        // attribute of this object.

};

// FREE OPERATORS
inline
bool operator==(const MySequence& lhs, const MySequence& rhs);
    // Return 'true' if the specified 'lhs' and 'rhs' attribute objects have
    // the same value, and 'false' otherwise.  Two attribute objects have the
    // same value if each respective attribute has the same value.

inline
bool operator!=(const MySequence& lhs, const MySequence& rhs);
    // Return 'true' if the specified 'lhs' and 'rhs' attribute objects do not
    // have the same value, and 'false' otherwise.  Two attribute objects do
    // not have the same value if one or more respective attributes differ in
    // values.

inline
bsl::ostream& operator<<(bsl::ostream& stream, const MySequence& rhs);
    // Format the specified 'rhs' to the specified output 'stream' and
    // return a reference to the modifiable 'stream'.

// ============================================================================
//                      INLINE FUNCTION DEFINITIONS
// ============================================================================

// CREATORS
inline
MySequence::MySequence(bslma::Allocator *basicAllocator)
: d_attribute1()
, d_attribute2(bslma::Default::allocator(basicAllocator))
{
}

inline
MySequence::MySequence(
    const MySequence& original,
    bslma::Allocator *basicAllocator)
: d_attribute1(original.d_attribute1)
, d_attribute2(original.d_attribute2,
               bslma::Default::allocator(basicAllocator))
{
}

inline
MySequence::~MySequence()
{
}

// MANIPULATORS
inline
MySequence&
MySequence::operator=(const MySequence& rhs)
{
    if (this != &rhs) {
        d_attribute1 = rhs.d_attribute1;
        d_attribute2 = rhs.d_attribute2;
    }
    return *this;
}

inline
void MySequence::reset()
{
    bdlat_ValueTypeFunctions::reset(&d_attribute1);
    bdlat_ValueTypeFunctions::reset(&d_attribute2);
}

template <class MANIPULATOR>
inline
int MySequence::manipulateAttributes(MANIPULATOR& manipulator)
{
    int ret;

    ret = manipulator(&d_attribute1,
                      ATTRIBUTE_INFO_ARRAY[ATTRIBUTE_INDEX_ATTRIBUTE1]);
    if (ret) {
        return ret;                                                   // RETURN
    }

    ret = manipulator(&d_attribute2,
                      ATTRIBUTE_INFO_ARRAY[ATTRIBUTE_INDEX_ATTRIBUTE2]);
    if (ret) {
        return ret;                                                   // RETURN
    }

    return ret;
}

template <class MANIPULATOR>
inline
int MySequence::manipulateAttribute(MANIPULATOR& manipulator, int id)
{
    enum { NOT_FOUND = -1 };

    switch (id) {
      case ATTRIBUTE_ID_ATTRIBUTE1: {
        return manipulator(&d_attribute1,
                           ATTRIBUTE_INFO_ARRAY[ATTRIBUTE_INDEX_ATTRIBUTE1]);
                                                                      // RETURN
      } break;
      case ATTRIBUTE_ID_ATTRIBUTE2: {
        return manipulator(&d_attribute2,
                           ATTRIBUTE_INFO_ARRAY[ATTRIBUTE_INDEX_ATTRIBUTE2]);
                                                                      // RETURN
      } break;
      default:
        return NOT_FOUND;                                             // RETURN
    }
}

template <class MANIPULATOR>
inline
int MySequence::manipulateAttribute(MANIPULATOR&  manipulator,
                                     const char   *name,
                                     int           nameLength)
{
    enum { NOT_FOUND = -1 };

    const bdlat_AttributeInfo *attributeInfo =
           lookupAttributeInfo(name, nameLength);
    if (0 == attributeInfo) {
        return NOT_FOUND;                                             // RETURN
    }

    return manipulateAttribute(manipulator, attributeInfo->d_id);
}

inline
int& MySequence::attribute1()
{
    return d_attribute1;
}

inline
bsl::string& MySequence::attribute2()
{
    return d_attribute2;
}

// ACCESSORS
template <class ACCESSOR>
inline
int MySequence::accessAttributes(ACCESSOR& accessor) const
{
    int ret;

    ret = accessor(d_attribute1,
                   ATTRIBUTE_INFO_ARRAY[ATTRIBUTE_INDEX_ATTRIBUTE1]);
    if (ret) {
        return ret;                                                   // RETURN
    }

    ret = accessor(d_attribute2,
                   ATTRIBUTE_INFO_ARRAY[ATTRIBUTE_INDEX_ATTRIBUTE2]);
    if (ret) {
        return ret;                                                   // RETURN
    }

    return ret;
}

template <class ACCESSOR>
inline
int MySequence::accessAttribute(ACCESSOR& accessor, int id) const
{
    enum { NOT_FOUND = -1 };

    switch (id) {
      case ATTRIBUTE_ID_ATTRIBUTE1: {
        return accessor(d_attribute1,
                        ATTRIBUTE_INFO_ARRAY[ATTRIBUTE_INDEX_ATTRIBUTE1]);
                                                                      // RETURN
      } break;
      case ATTRIBUTE_ID_ATTRIBUTE2: {
        return accessor(d_attribute2,
                        ATTRIBUTE_INFO_ARRAY[ATTRIBUTE_INDEX_ATTRIBUTE2]);
                                                                      // RETURN
      } break;
      default:
        return NOT_FOUND;                                             // RETURN
    }
}

template <class ACCESSOR>
inline
int MySequence::accessAttribute(ACCESSOR&   accessor,
                                 const char *name,
                                 int         nameLength) const
{
    enum { NOT_FOUND = -1 };

     const bdlat_AttributeInfo *attributeInfo =
           lookupAttributeInfo(name, nameLength);
     if (0 == attributeInfo) {
        return NOT_FOUND;                                             // RETURN
     }

     return accessAttribute(accessor, attributeInfo->d_id);
}

inline
const int& MySequence::attribute1() const
{
    return d_attribute1;
}

inline
const bsl::string& MySequence::attribute2() const
{
    return d_attribute2;
}

}  // close namespace test

// TRAITS
BDLAT_DECL_SEQUENCE_WITH_ALLOCATOR_TRAITS(test::MySequence)

// FREE OPERATORS
inline
bool test::operator==(const test::MySequence& lhs, const test::MySequence& rhs)
{
    return  lhs.attribute1() == rhs.attribute1()
         && lhs.attribute2() == rhs.attribute2();
}

inline
bool test::operator!=(const test::MySequence& lhs, const test::MySequence& rhs)
{
    return  lhs.attribute1() != rhs.attribute1()
         || lhs.attribute2() != rhs.attribute2();
}

inline
bsl::ostream& test::operator<<(bsl::ostream& stream,
                               const test::MySequence& rhs)
{
    return rhs.print(stream, 0, -1);
}

}  // close enterprise namespace

#endif

// ----------------------------------------------------------------------------
// NOTICE:
//      Copyright (C) Bloomberg L.P., 2005
//      All Rights Reserved.
//      Property of Bloomberg L.P.  (BLP)
//      This software is made available solely pursuant to the
//      terms of a BLP license agreement which governs its use.
// ----------------------------- END-OF-FILE ----------------------------------

// test_mysequence.cpp  -*-C++-*-

#include <bsl_iostream.h>

#include <bdlb_print.h>
#include <bdlb_printmethods.h>
#include <bdlb_chartype.h>
#include <bdlat_formattingmode.h>

#include <bsl_string.h>

namespace BloombergLP {
namespace test {

                               // ---------
                               // CONSTANTS
                               // ---------

const char MySequence::CLASS_NAME[] = "MySequence";
    // the name of this class

const bdlat_AttributeInfo MySequence::ATTRIBUTE_INFO_ARRAY[] = {
    {
        ATTRIBUTE_ID_ATTRIBUTE1,
        "Attribute1",                     // name
        sizeof("Attribute1") - 1,         // name length
        "todo: provide annotation",// annotation
        bdlat_FormattingMode::e_DEC // formatting mode
    },
    {
        ATTRIBUTE_ID_ATTRIBUTE2,
        "Attribute2",                     // name
        sizeof("Attribute2") - 1,         // name length
        "todo: provide annotation",// annotation
        bdlat_FormattingMode::e_TEXT // formatting mode
    }
};

                               // -------------
                               // CLASS METHODS
                               // -------------

const bdlat_AttributeInfo *MySequence::lookupAttributeInfo(
        const char *name,
        int         nameLength)
{
    switch(nameLength) {
        case 10: {
            if (bdlb::CharType::toUpper(name[0])=='A'
             && bdlb::CharType::toUpper(name[1])=='T'
             && bdlb::CharType::toUpper(name[2])=='T'
             && bdlb::CharType::toUpper(name[3])=='R'
             && bdlb::CharType::toUpper(name[4])=='I'
             && bdlb::CharType::toUpper(name[5])=='B'
             && bdlb::CharType::toUpper(name[6])=='U'
             && bdlb::CharType::toUpper(name[7])=='T'
             && bdlb::CharType::toUpper(name[8])=='E') {
                switch(bdlb::CharType::toUpper(name[9])) {
                    case '1': {
                        return
                             &ATTRIBUTE_INFO_ARRAY[ATTRIBUTE_INDEX_ATTRIBUTE1];
                                                                      // RETURN
                    } break;
                    case '2': {
                        return
                             &ATTRIBUTE_INFO_ARRAY[ATTRIBUTE_INDEX_ATTRIBUTE2];
                                                                      // RETURN
                    } break;
                }
            }
        } break;
    }
    return 0;
}

const bdlat_AttributeInfo *MySequence::lookupAttributeInfo(int id)
{
    switch (id) {
      case ATTRIBUTE_ID_ATTRIBUTE1:
        return &ATTRIBUTE_INFO_ARRAY[ATTRIBUTE_INDEX_ATTRIBUTE1];
      case ATTRIBUTE_ID_ATTRIBUTE2:
        return &ATTRIBUTE_INFO_ARRAY[ATTRIBUTE_INDEX_ATTRIBUTE2];
      default:
        return 0;
    }
}

                                // --------
                                // CREATORS
                                // --------

                                // ------------
                                // MANIPULATORS
                                // ------------

                                // ---------
                                // ACCESSORS
                                // ---------

bsl::ostream& MySequence::print(
    bsl::ostream& stream,
    int           level,
    int           spacesPerLevel) const
{
    if (level < 0) {
        level = -level;
    }
    else {
        bdlb::Print::indent(stream, level, spacesPerLevel);
    }

    int levelPlus1 = level + 1;

    if (0 <= spacesPerLevel) {
        // multiline

        stream << "[\n";

        bdlb::Print::indent(stream, levelPlus1, spacesPerLevel);
        stream << "Attribute1 = ";
        bdlb::PrintMethods::print(stream, d_attribute1,
                             -levelPlus1, spacesPerLevel);

        bdlb::Print::indent(stream, levelPlus1, spacesPerLevel);
        stream << "Attribute2 = ";
        bdlb::PrintMethods::print(stream, d_attribute2,
                             -levelPlus1, spacesPerLevel);

        bdlb::Print::indent(stream, level, spacesPerLevel);
        stream << "]\n";
    }
    else {
        // single line

        stream << '[';

        stream << ' ';
        stream << "Attribute1 = ";
        bdlb::PrintMethods::print(stream, d_attribute1,
                             -levelPlus1, spacesPerLevel);

        stream << ' ';
        stream << "Attribute2 = ";
        bdlb::PrintMethods::print(stream, d_attribute2,
                             -levelPlus1, spacesPerLevel);

        stream << " ]";
    }

    return stream << bsl::flush;
}

}  // close namespace test
}  // close enterprise namespace

// ----------------------------------------------------------------------------
// NOTICE:
//      Copyright (C) Bloomberg L.P., 2005
//      All Rights Reserved.
//      Property of Bloomberg L.P.  (BLP)
//      This software is made available solely pursuant to the
//      terms of a BLP license agreement which governs its use.
// ----------------------------- END-OF-FILE ----------------------------------

namespace BloombergLP {
namespace test {

// Declare a dynamic type
class MyDynamicType {
    int d_category;

  public:
    enum Value { ENUM_VAL };

    MyDynamicType(int category) : d_category(category) { }
    int category() const { return d_category; }
};

bdlat_TypeCategory::Value bdlat_typeCategorySelect(const MyDynamicType& obj)
{
    return bdlat_TypeCategory::Value(obj.category());
}

}  // close namespace test

namespace bdlat_SequenceFunctions {

    template <>
    struct IsSequence<test::MyDynamicType> : bslmf::MetaInt<1> { };
}  // close namespace bdlat_SequenceFunctions

namespace bdlat_ChoiceFunctions {

    template <>
    struct IsChoice<test::MyDynamicType> : bslmf::MetaInt<1> { };

}  // close namespace bdlat_ChoiceFunctions

namespace bdlat_ArrayFunctions {

    template <>
    struct IsArray<test::MyDynamicType> : bslmf::MetaInt<1> { };

    template <>
    struct ElementType<test::MyDynamicType> { typedef int Type; };

}  // close namespace bdlat_ArrayFunctions

namespace bdlat_EnumFunctions {

    template <>
    struct IsEnumeration<test::MyDynamicType> : bslmf::MetaInt<1> { };

}  // close namespace bdlat_EnumFunctions

namespace bdlat_NullableValueFunctions {

    template <>
    struct IsNullableValue<test::MyDynamicType> : bslmf::MetaInt<1> { };

    template <>
    struct ValueType<test::MyDynamicType> { typedef int Type; };

}  // close namespace bdlat_NullableValueFunctions

}  // close enterprise namespace

typedef balber::BerUniversalTagNumber        Class;
typedef balber::BerUniversalTagNumber::Value Enum;
const int                                 NUM_ENUMS = Class::k_LENGTH;
typedef bdlat_FormattingMode              FM;
typedef bdlat_TypeCategory                TC;

// ============================================================================
//                       HELPER FUNCTIONS FOR TESTING
// ----------------------------------------------------------------------------

#define TEST_SELECT_WITH_OPTIONS(type, formattingMode, expected, options) {   \
        type object;                                                          \
        const balber::BerUniversalTagNumber::Value expectedResult = expected;    \
        balber::BerUniversalTagNumber::Value result =                            \
         balber::BerUniversalTagNumber::select(object, formattingMode, options); \
        LOOP2_ASSERT(expectedResult, result, expectedResult == result);       \
        balber::BerUniversalTagNumber::Value result2 =                           \
            balber::BerUniversalTagNumber::select(object,                        \
                                         formattingMode | FM::e_UNTAGGED, \
                                               options);                      \
        LOOP2_ASSERT(expectedResult, result2, expectedResult == result2);     \
    }
    // Test select() function, both with unadorned 'formattingMode' and with
    // an extra bit set in 'formattingMode'.

#define TEST_SELECT_WITH_ALT_TAG(type, formattingMode, expected, otherTag) {  \
        type object;                                                          \
        int  altTag = -1;                                                     \
        const balber::BerUniversalTagNumber::Value expectedResult = expected; \
        balber::BerUniversalTagNumber::Value result =                         \
        balber::BerUniversalTagNumber::select(object,                         \
                                              formattingMode,                 \
                                              &altTag);                       \
        LOOP2_ASSERT(expectedResult, result, expectedResult == result);       \
<<<<<<< HEAD
        balber::BerUniversalTagNumber::Value result2 =                        \
            balber::BerUniversalTagNumber::select(object,                     \
                                         formattingMode | FM::BDEAT_UNTAGGED, \
=======
        balber::BerUniversalTagNumber::Value result2 =                           \
            balber::BerUniversalTagNumber::select(object,                        \
                                         formattingMode | FM::e_UNTAGGED, \
>>>>>>> b9b92b59
                                               &altTag);                      \
        LOOP2_ASSERT(expectedResult, result2, expectedResult == result2);     \
        LOOP2_ASSERT(*otherTag, altTag, *otherTag == altTag);                 \
    }
    // Test select() function, both with unadorned 'formattingMode' and with
    // an extra bit set in 'formattingMode'.

// ============================================================================
//                              MAIN PROGRAM
// ----------------------------------------------------------------------------

int main(int argc, char *argv[])
{
    int         test = argc > 1 ? atoi(argv[1]) : 0;
    bool     verbose = argc > 2;
    bool veryVerbose = argc > 3;

    cout << "TEST " << __FILE__ << " CASE " << test << endl;;

    switch (test) { case 0:  // Zero is always the leading case.
      case 4: {
        // --------------------------------------------------------------------
        // USAGE EXAMPLE
        //   Extracted from component header file.
        //
        // Concerns:
        //: 1 The usage example provided in the component header file compiles,
        //:   links, and runs as shown.
        //
        // Plan:
        //: 1 Incorporate usage example from header into test driver, remove
        //:   leading comment characters, and replace 'assert' with 'ASSERT'.
        //:   (C-1)
        //
        // Testing:
        //   USAGE EXAMPLE
        // --------------------------------------------------------------------

        if (verbose) bsl::cout << "\nTesting Usage 1"
                               << "\n===============" << bsl::endl;

///Usage
///-----
// This section illustrates intended use of this component.
//
///Exercise1: Basic Syntax
///- - - - - - - - - - - -
// The following snippets of code provide a simple illustration of
// 'balber::BerUniversalTagNumber' operation.
//
// First, create a variable 'tagNumber' of type
// 'balber::BerUniversalTagNumber::Value' and initialize it to the value
// 'balber::BerUniversalTagNumber::e_BER_INT':
//..
    balber::BerUniversalTagNumber::Value tagNumber
                                    = balber::BerUniversalTagNumber::e_BER_INT;
//..
// Next, store its representation in a variable 'rep' of type 'const char *':
//..
    const char *rep = balber::BerUniversalTagNumber::toString(tagNumber);
    ASSERT(0 == strcmp(rep, "INT"));
//..
// Finally, print the value of 'tagNumber' to 'bsl::cout':
//..
    bsl::cout << tagNumber << bsl::endl;
//..
// This statement produces the following output on 'bsl::cout':
//..
//  INT
//..
        if (verbose) bsl::cout << "\nEnd of test." << bsl::endl;
      } break;
      case 3: {
        // --------------------------------------------------------------------
        // TESTING SELECT FUNCTION
        //   This will test the 'Select<TYPE>::value()' function.
        //
        // Concerns:
        //   The function must return the correct universal tag number.
        //
        // Plan:
        //   Use a table of types/formatting mode -> result and check all of
        //   them.
        //
        // Testing:
        //   Enum Select<TYPE>::value(FormattingMode);
        // --------------------------------------------------------------------

        if (verbose) cout << "\nTesting SELECT FUNCTION"
                          << "\n=======================" << endl;

        using namespace test;

        typedef signed char schar;
        typedef unsigned char uchar;
        typedef unsigned short ushort;
        typedef unsigned int uint;
        typedef bsls::Types::Int64 int64;
        typedef bsls::Types::Uint64 uint64;
        typedef bsl::vector<char> vectorChar;
        typedef test::CustomizedString CustString;
        typedef test::MyEnumeration::Value MyEnum;
        typedef bdlb::Variant2<bdlt::Date, bdlt::DateTz>         DateVariant;
        typedef bdlb::Variant2<bdlt::Time, bdlt::TimeTz>         TimeVariant;
        typedef bdlb::Variant2<bdlt::Datetime, bdlt::DatetimeTz> DatetimeVariant;

        if (veryVerbose) cout << "Testing non-dynamic types with options"
                              << endl;

        int otherTag = -1;

        //          type         formatting mode   expected result
        //          ----         ---------------   ---------------
        TEST_SELECT_WITH_ALT_TAG(bool,
                                 FM::e_DEFAULT,
                                 Class::e_BER_BOOL,
                                 &otherTag);
        TEST_SELECT_WITH_ALT_TAG(bool,
                                 FM::e_TEXT,
                                 Class::e_BER_BOOL,
                                 &otherTag);
        TEST_SELECT_WITH_ALT_TAG(bool,
                                 FM::e_DEC,
                                 Class::e_BER_BOOL,
                                 &otherTag);
        TEST_SELECT_WITH_ALT_TAG(char,
                                 FM::e_DEFAULT,
                                 Class::e_BER_INT,
                                 &otherTag);
        TEST_SELECT_WITH_ALT_TAG(char,
                                 FM::e_DEC,
                                 Class::e_BER_INT,
                                 &otherTag);
        TEST_SELECT_WITH_ALT_TAG(char,
                                 FM::e_TEXT,
                                 Class::e_BER_UTF8_STRING,
                                 &otherTag);
        TEST_SELECT_WITH_ALT_TAG(schar,
                                 FM::e_DEFAULT,
                                 Class::e_BER_INT,
                                 &otherTag);
        TEST_SELECT_WITH_ALT_TAG(schar,
                                 FM::e_DEC,
                                 Class::e_BER_INT,
                                 &otherTag);
        TEST_SELECT_WITH_ALT_TAG(schar,
                                 FM::e_TEXT,
                                 Class::e_BER_UTF8_STRING,
                                 &otherTag);
        TEST_SELECT_WITH_ALT_TAG(uchar,
                                 FM::e_DEFAULT,
                                 Class::e_BER_INT,
                                 &otherTag);
        TEST_SELECT_WITH_ALT_TAG(uchar,
                                 FM::e_DEC,
                                 Class::e_BER_INT,
                                 &otherTag);
        TEST_SELECT_WITH_ALT_TAG(short,
                                 FM::e_DEFAULT,
                                 Class::e_BER_INT,
                                 &otherTag);
        TEST_SELECT_WITH_ALT_TAG(short,
                                 FM::e_DEC,
                                 Class::e_BER_INT,
                                 &otherTag);
        TEST_SELECT_WITH_ALT_TAG(ushort,
                                 FM::e_DEFAULT,
                                 Class::e_BER_INT,
                                 &otherTag);
        TEST_SELECT_WITH_ALT_TAG(ushort,
                                 FM::e_DEC,
                                 Class::e_BER_INT,
                                 &otherTag);
        TEST_SELECT_WITH_ALT_TAG(int,
                                 FM::e_DEFAULT,
                                 Class::e_BER_INT,
                                 &otherTag);
        TEST_SELECT_WITH_ALT_TAG(int,
                                 FM::e_DEC,
                                 Class::e_BER_INT,
                                 &otherTag);
        TEST_SELECT_WITH_ALT_TAG(uint,
                                 FM::e_DEFAULT,
                                 Class::e_BER_INT,
                                 &otherTag);
        TEST_SELECT_WITH_ALT_TAG(uint,
                                 FM::e_DEC,
                                 Class::e_BER_INT,
                                 &otherTag);
        TEST_SELECT_WITH_ALT_TAG(long,
                                 FM::e_DEFAULT,
                                 Class::e_BER_INT,
                                 &otherTag);
        TEST_SELECT_WITH_ALT_TAG(long,
                                 FM::e_DEC,
                                 Class::e_BER_INT,
                                 &otherTag);
        TEST_SELECT_WITH_ALT_TAG(unsigned long,
                                 FM::e_DEFAULT,
                                 Class::e_BER_INT,
                                 &otherTag);
        TEST_SELECT_WITH_ALT_TAG(unsigned long,
                                 FM::e_DEC,
                                 Class::e_BER_INT,
                                 &otherTag);
        TEST_SELECT_WITH_ALT_TAG(int64,
                                 FM::e_DEFAULT,
                                 Class::e_BER_INT,
                                 &otherTag);
        TEST_SELECT_WITH_ALT_TAG(int64,
                                 FM::e_DEC,
                                 Class::e_BER_INT,
                                 &otherTag);
        TEST_SELECT_WITH_ALT_TAG(uint64,
                                 FM::e_DEFAULT,
                                 Class::e_BER_INT,
                                 &otherTag);
        TEST_SELECT_WITH_ALT_TAG(uint64,
                                 FM::e_DEC,
                                 Class::e_BER_INT,
                                 &otherTag);
        TEST_SELECT_WITH_ALT_TAG(float,
                                 FM::e_DEFAULT,
                                 Class::e_BER_REAL,
                                 &otherTag);
        TEST_SELECT_WITH_ALT_TAG(double,
                                 FM::e_DEFAULT,
                                 Class::e_BER_REAL,
                                 &otherTag);
        TEST_SELECT_WITH_ALT_TAG(string,
                                 FM::e_DEFAULT,
                                 Class::e_BER_UTF8_STRING,
                                 &otherTag);
        TEST_SELECT_WITH_ALT_TAG(string,
                                 FM::e_TEXT,
                                 Class::e_BER_UTF8_STRING,
                                 &otherTag);
        TEST_SELECT_WITH_ALT_TAG(string,
                                 FM::e_BASE64,
                                 Class::e_BER_OCTET_STRING,
                                 &otherTag);
        TEST_SELECT_WITH_ALT_TAG(string,
                                 FM::e_HEX,
                                 Class::e_BER_OCTET_STRING,
                                 &otherTag);
        TEST_SELECT_WITH_ALT_TAG(vectorChar,
                                 FM::e_DEFAULT,
                                 Class::e_BER_OCTET_STRING,
                                 &otherTag);
        TEST_SELECT_WITH_ALT_TAG(vectorChar,
                                 FM::e_BASE64,
                                 Class::e_BER_OCTET_STRING,
                                 &otherTag);
        TEST_SELECT_WITH_ALT_TAG(vectorChar,
                                 FM::e_HEX,
                                 Class::e_BER_OCTET_STRING,
                                 &otherTag);
        TEST_SELECT_WITH_ALT_TAG(vectorChar,
                                 FM::e_TEXT,
                                 Class::e_BER_UTF8_STRING,
                                 &otherTag);
        TEST_SELECT_WITH_ALT_TAG(CustString,
                                 FM::e_DEFAULT,
                                 Class::e_BER_UTF8_STRING,
                                 &otherTag);
        TEST_SELECT_WITH_ALT_TAG(CustString,
                                 FM::e_TEXT,
                                 Class::e_BER_UTF8_STRING,
                                 &otherTag);
        TEST_SELECT_WITH_ALT_TAG(CustString,
                                 FM::e_BASE64,
                                 Class::e_BER_OCTET_STRING,
                                 &otherTag);
        TEST_SELECT_WITH_ALT_TAG(CustString,
                                 FM::e_HEX,
                                 Class::e_BER_OCTET_STRING,
                                 &otherTag);
        TEST_SELECT_WITH_ALT_TAG(MyEnum,
                                 FM::e_DEFAULT,
                                 Class::e_BER_ENUMERATION,
                                 &otherTag);
        TEST_SELECT_WITH_ALT_TAG(MyEnum,
                                 FM::e_DEC,
                                 Class::e_BER_ENUMERATION,
                                 &otherTag);
        TEST_SELECT_WITH_ALT_TAG(MyEnum,
                                 FM::e_TEXT,
                                 Class::e_BER_ENUMERATION,
                                 &otherTag);
        TEST_SELECT_WITH_ALT_TAG(MySequence,
                                 FM::e_DEFAULT,
                                 Class::e_BER_SEQUENCE,
                                 &otherTag);
        TEST_SELECT_WITH_ALT_TAG(MyChoice,
                                 FM::e_DEFAULT,
                                 Class::e_BER_SEQUENCE,
                                 &otherTag);

        otherTag = Class::e_BER_OCTET_STRING;
        TEST_SELECT_WITH_ALT_TAG(bdlt::Date,
                                 FM::e_DEFAULT,
                                 Class::e_BER_VISIBLE_STRING,
                                 &otherTag);
        TEST_SELECT_WITH_ALT_TAG(bdlt::DateTz,
                                 FM::e_DEFAULT,
                                 Class::e_BER_VISIBLE_STRING,
                                 &otherTag);
        TEST_SELECT_WITH_ALT_TAG(bdlt::Datetime,
                                 FM::e_DEFAULT,
                                 Class::e_BER_VISIBLE_STRING,
                                 &otherTag);
        TEST_SELECT_WITH_ALT_TAG(bdlt::DatetimeTz,
                                 FM::e_DEFAULT,
                                 Class::e_BER_VISIBLE_STRING,
                                 &otherTag);
        TEST_SELECT_WITH_ALT_TAG(bdlt::Time,
                                 FM::e_DEFAULT,
                                 Class::e_BER_VISIBLE_STRING,
                                 &otherTag);
        TEST_SELECT_WITH_ALT_TAG(bdlt::TimeTz,
                                 FM::e_DEFAULT,
                                 Class::e_BER_VISIBLE_STRING,
                                 &otherTag);
        TEST_SELECT_WITH_ALT_TAG(DateVariant,
                                 FM::e_DEFAULT,
                                 Class::e_BER_VISIBLE_STRING,
                                 &otherTag);
        TEST_SELECT_WITH_ALT_TAG(TimeVariant,
                                 FM::e_DEFAULT,
                                 Class::e_BER_VISIBLE_STRING,
                                 &otherTag);
        TEST_SELECT_WITH_ALT_TAG(DatetimeVariant,
                                 FM::e_DEFAULT,
                                 Class::e_BER_VISIBLE_STRING,
                                 &otherTag);

        if (veryVerbose) cout << "Testing dynamic types" << endl;

        static const struct {
            TC::Value    d_category;
            Class::Value d_expectedResult;
        } DATA[] = {
            { TC::e_ARRAY_CATEGORY         , Class::e_BER_SEQUENCE    },
            { TC::e_CHOICE_CATEGORY        , Class::e_BER_SEQUENCE    },
//            { TC::CUSTOMIZED_TYPE_CATEGORY , ? },
            { TC::e_ENUMERATION_CATEGORY   , Class::e_BER_ENUMERATION },
//            { TC::NULLABLE_VALUE_CATEGORY  ,  ? },
            { TC::e_SEQUENCE_CATEGORY      , Class::e_BER_SEQUENCE    },
        };

        static const int DATA_SIZE = sizeof DATA / sizeof DATA[0];
        otherTag = -1;

        for (int i = 0; i < DATA_SIZE; ++i) {
            const TC::Value    CATEGORY        = DATA[i].d_category;
            const Class::Value EXPECTED_RESULT = DATA[i].d_expectedResult;

            MyDynamicType object(CATEGORY);

            balber::BerUniversalTagNumber::Value result =
                balber::BerUniversalTagNumber::select(object,
                                                   FM::e_DEFAULT,
                                                   &otherTag);

            LOOP2_ASSERT(EXPECTED_RESULT, result, EXPECTED_RESULT == result);

        }

        if (verbose) cout << "\nEnd of test." << endl;
      } break;
      case 2: {
        // --------------------------------------------------------------------
        // TESTING SELECT FUNCTION
        //   This will test the 'Select<TYPE>::value()' function.
        //
        // Concerns:
        //   The function must return the correct universal tag number.
        //
        // Plan:
        //   Use a table of types/formatting mode -> result and check all of
        //   them.
        //
        // Testing:
        //   Enum Select<TYPE>::value(FormattingMode);
        // --------------------------------------------------------------------

        if (verbose) cout << "\nTesting SELECT FUNCTION"
                          << "\n=======================" << endl;

        using namespace test;

        typedef signed char schar;
        typedef unsigned char uchar;
        typedef unsigned short ushort;
        typedef unsigned int uint;
        typedef bsls::Types::Int64 int64;
        typedef bsls::Types::Uint64 uint64;
        typedef bsl::vector<char> vectorChar;
        typedef test::CustomizedString CustString;
        typedef test::MyEnumeration::Value MyEnum;
        typedef bdlb::Variant2<bdlt::Date, bdlt::DateTz>         DateVariant;
        typedef bdlb::Variant2<bdlt::Time, bdlt::TimeTz>         TimeVariant;
        typedef bdlb::Variant2<bdlt::Datetime, bdlt::DatetimeTz> DatetimeVariant;

        if (veryVerbose) cout << "Testing non-dynamic types with options"
                              << endl;

        balber::BerEncoderOptions options;

        //          type         formatting mode   expected result
        //          ----         ---------------   ---------------
        TEST_SELECT_WITH_OPTIONS(bool,
                                 FM::e_DEFAULT,
                                 Class::e_BER_BOOL,
                                 &options);
        TEST_SELECT_WITH_OPTIONS(bool,
                                 FM::e_TEXT,
                                 Class::e_BER_BOOL,
                                 &options);
        TEST_SELECT_WITH_OPTIONS(bool,
                                 FM::e_DEC,
                                 Class::e_BER_BOOL,
                                 &options);
        TEST_SELECT_WITH_OPTIONS(char,
                                 FM::e_DEFAULT,
                                 Class::e_BER_INT,
                                 &options);
        TEST_SELECT_WITH_OPTIONS(char,
                                 FM::e_DEC,
                                 Class::e_BER_INT,
                                 &options);
        TEST_SELECT_WITH_OPTIONS(char,
                                 FM::e_TEXT,
                                 Class::e_BER_UTF8_STRING,
                                 &options);
        TEST_SELECT_WITH_OPTIONS(schar,
                                 FM::e_DEFAULT,
                                 Class::e_BER_INT,
                                 &options);
        TEST_SELECT_WITH_OPTIONS(schar,
                                 FM::e_DEC,
                                 Class::e_BER_INT,
                                 &options);
        TEST_SELECT_WITH_OPTIONS(schar,
                                 FM::e_TEXT,
                                 Class::e_BER_UTF8_STRING,
                                 &options);
        TEST_SELECT_WITH_OPTIONS(uchar,
                                 FM::e_DEFAULT,
                                 Class::e_BER_INT,
                                 &options);
        TEST_SELECT_WITH_OPTIONS(uchar,
                                 FM::e_DEC,
                                 Class::e_BER_INT,
                                 &options);
        TEST_SELECT_WITH_OPTIONS(short,
                                 FM::e_DEFAULT,
                                 Class::e_BER_INT,
                                 &options);
        TEST_SELECT_WITH_OPTIONS(short,
                                 FM::e_DEC,
                                 Class::e_BER_INT,
                                 &options);
        TEST_SELECT_WITH_OPTIONS(ushort,
                                 FM::e_DEFAULT,
                                 Class::e_BER_INT,
                                 &options);
        TEST_SELECT_WITH_OPTIONS(ushort,
                                 FM::e_DEC,
                                 Class::e_BER_INT,
                                 &options);
        TEST_SELECT_WITH_OPTIONS(int,
                                 FM::e_DEFAULT,
                                 Class::e_BER_INT,
                                 &options);
        TEST_SELECT_WITH_OPTIONS(int,
                                 FM::e_DEC,
                                 Class::e_BER_INT,
                                 &options);
        TEST_SELECT_WITH_OPTIONS(uint,
                                 FM::e_DEFAULT,
                                 Class::e_BER_INT,
                                 &options);
        TEST_SELECT_WITH_OPTIONS(uint,
                                 FM::e_DEC,
                                 Class::e_BER_INT,
                                 &options);
        TEST_SELECT_WITH_OPTIONS(long,
                                 FM::e_DEFAULT,
                                 Class::e_BER_INT,
                                 &options);
        TEST_SELECT_WITH_OPTIONS(long,
                                 FM::e_DEC,
                                 Class::e_BER_INT,
                                 &options);
        TEST_SELECT_WITH_OPTIONS(unsigned long,
                                 FM::e_DEFAULT,
                                 Class::e_BER_INT,
                                 &options);
        TEST_SELECT_WITH_OPTIONS(unsigned long,
                                 FM::e_DEC,
                                 Class::e_BER_INT,
                                 &options);
        TEST_SELECT_WITH_OPTIONS(int64,
                                 FM::e_DEFAULT,
                                 Class::e_BER_INT,
                                 &options);
        TEST_SELECT_WITH_OPTIONS(int64,
                                 FM::e_DEC,
                                 Class::e_BER_INT,
                                 &options);
        TEST_SELECT_WITH_OPTIONS(uint64,
                                 FM::e_DEFAULT,
                                 Class::e_BER_INT,
                                 &options);
        TEST_SELECT_WITH_OPTIONS(uint64,
                                 FM::e_DEC,
                                 Class::e_BER_INT,
                                 &options);
        TEST_SELECT_WITH_OPTIONS(float,
                                 FM::e_DEFAULT,
                                 Class::e_BER_REAL,
                                 &options);
        TEST_SELECT_WITH_OPTIONS(double,
                                 FM::e_DEFAULT,
                                 Class::e_BER_REAL,
                                 &options);
        TEST_SELECT_WITH_OPTIONS(string,
                                 FM::e_DEFAULT,
                                 Class::e_BER_UTF8_STRING,
                                 &options);
        TEST_SELECT_WITH_OPTIONS(string,
                                 FM::e_TEXT,
                                 Class::e_BER_UTF8_STRING,
                                 &options);
        TEST_SELECT_WITH_OPTIONS(string,
                                 FM::e_BASE64,
                                 Class::e_BER_OCTET_STRING,
                                 &options);
        TEST_SELECT_WITH_OPTIONS(string,
                                 FM::e_HEX,
                                 Class::e_BER_OCTET_STRING,
                                 &options);
        TEST_SELECT_WITH_OPTIONS(bdlt::Date,
                                 FM::e_DEFAULT,
                                 Class::e_BER_VISIBLE_STRING,
                                 &options);
        TEST_SELECT_WITH_OPTIONS(bdlt::DateTz,
                                 FM::e_DEFAULT,
                                 Class::e_BER_VISIBLE_STRING,
                                 &options);
        TEST_SELECT_WITH_OPTIONS(bdlt::Datetime,
                                 FM::e_DEFAULT,
                                 Class::e_BER_VISIBLE_STRING,
                                 &options);
        TEST_SELECT_WITH_OPTIONS(bdlt::DatetimeTz,
                                 FM::e_DEFAULT,
                                 Class::e_BER_VISIBLE_STRING,
                                 &options);
        TEST_SELECT_WITH_OPTIONS(bdlt::Time,
                                 FM::e_DEFAULT,
                                 Class::e_BER_VISIBLE_STRING,
                                 &options);
        TEST_SELECT_WITH_OPTIONS(bdlt::TimeTz,
                                 FM::e_DEFAULT,
                                 Class::e_BER_VISIBLE_STRING,
                                 &options);
        TEST_SELECT_WITH_OPTIONS(DateVariant,
                                 FM::e_DEFAULT,
                                 Class::e_BER_VISIBLE_STRING,
                                 &options);
        TEST_SELECT_WITH_OPTIONS(TimeVariant,
                                 FM::e_DEFAULT,
                                 Class::e_BER_VISIBLE_STRING,
                                 &options);
        TEST_SELECT_WITH_OPTIONS(DatetimeVariant,
                                 FM::e_DEFAULT,
                                 Class::e_BER_VISIBLE_STRING,
                                 &options);
        TEST_SELECT_WITH_OPTIONS(vectorChar,
                                 FM::e_DEFAULT,
                                 Class::e_BER_OCTET_STRING,
                                 &options);
        TEST_SELECT_WITH_OPTIONS(vectorChar,
                                 FM::e_BASE64,
                                 Class::e_BER_OCTET_STRING,
                                 &options);
        TEST_SELECT_WITH_OPTIONS(vectorChar,
                                 FM::e_HEX,
                                 Class::e_BER_OCTET_STRING,
                                 &options);
        TEST_SELECT_WITH_OPTIONS(vectorChar,
                                 FM::e_TEXT,
                                 Class::e_BER_UTF8_STRING,
                                 &options);
        TEST_SELECT_WITH_OPTIONS(CustString,
                                 FM::e_DEFAULT,
                                 Class::e_BER_UTF8_STRING,
                                 &options);
        TEST_SELECT_WITH_OPTIONS(CustString,
                                 FM::e_TEXT,
                                 Class::e_BER_UTF8_STRING,
                                 &options);
        TEST_SELECT_WITH_OPTIONS(CustString,
                                 FM::e_BASE64,
                                 Class::e_BER_OCTET_STRING,
                                 &options);
        TEST_SELECT_WITH_OPTIONS(CustString,
                                 FM::e_HEX,
                                 Class::e_BER_OCTET_STRING,
                                 &options);
        TEST_SELECT_WITH_OPTIONS(MyEnum,
                                 FM::e_DEFAULT,
                                 Class::e_BER_ENUMERATION,
                                 &options);
        TEST_SELECT_WITH_OPTIONS(MyEnum,
                                 FM::e_DEC,
                                 Class::e_BER_ENUMERATION,
                                 &options);
        TEST_SELECT_WITH_OPTIONS(MyEnum,
                                 FM::e_TEXT,
                                 Class::e_BER_ENUMERATION,
                                 &options);
        TEST_SELECT_WITH_OPTIONS(MySequence,
                                 FM::e_DEFAULT,
                                 Class::e_BER_SEQUENCE,
                                 &options);
        TEST_SELECT_WITH_OPTIONS(MyChoice,
                                 FM::e_DEFAULT,
                                 Class::e_BER_SEQUENCE,
                                 &options);

        options.setEncodeDateAndTimeTypesAsBinary(true);

        TEST_SELECT_WITH_OPTIONS(bdlt::Date,
                                 FM::e_DEFAULT,
                                 Class::e_BER_OCTET_STRING,
                                 &options);
        TEST_SELECT_WITH_OPTIONS(bdlt::DateTz,
                                 FM::e_DEFAULT,
                                 Class::e_BER_OCTET_STRING,
                                 &options);
        TEST_SELECT_WITH_OPTIONS(bdlt::Datetime,
                                 FM::e_DEFAULT,
                                 Class::e_BER_OCTET_STRING,
                                 &options);
        TEST_SELECT_WITH_OPTIONS(bdlt::DatetimeTz,
                                 FM::e_DEFAULT,
                                 Class::e_BER_OCTET_STRING,
                                 &options);
        TEST_SELECT_WITH_OPTIONS(bdlt::Time,
                                 FM::e_DEFAULT,
                                 Class::e_BER_OCTET_STRING,
                                 &options);
        TEST_SELECT_WITH_OPTIONS(bdlt::TimeTz,
                                 FM::e_DEFAULT,
                                 Class::e_BER_OCTET_STRING,
                                 &options);
        TEST_SELECT_WITH_OPTIONS(DateVariant,
                                 FM::e_DEFAULT,
                                 Class::e_BER_OCTET_STRING,
                                 &options);
        TEST_SELECT_WITH_OPTIONS(TimeVariant,
                                 FM::e_DEFAULT,
                                 Class::e_BER_OCTET_STRING,
                                 &options);
        TEST_SELECT_WITH_OPTIONS(DatetimeVariant,
                                 FM::e_DEFAULT,
                                 Class::e_BER_OCTET_STRING,
                                 &options);

        if (veryVerbose) cout << "Testing dynamic types" << endl;

        static const struct {
            TC::Value    d_category;
            Class::Value d_expectedResult;
        } DATA[] = {
            { TC::e_ARRAY_CATEGORY         , Class::e_BER_SEQUENCE    },
            { TC::e_CHOICE_CATEGORY        , Class::e_BER_SEQUENCE    },
//            { TC::CUSTOMIZED_TYPE_CATEGORY , ? },
            { TC::e_ENUMERATION_CATEGORY   , Class::e_BER_ENUMERATION },
//            { TC::NULLABLE_VALUE_CATEGORY  ,  ? },
            { TC::e_SEQUENCE_CATEGORY      , Class::e_BER_SEQUENCE    },
        };

        static const int DATA_SIZE = sizeof DATA / sizeof DATA[0];

        for (int i = 0; i < DATA_SIZE; ++i) {
            const TC::Value    CATEGORY        = DATA[i].d_category;
            const Class::Value EXPECTED_RESULT = DATA[i].d_expectedResult;

            MyDynamicType object(CATEGORY);

            balber::BerUniversalTagNumber::Value result =
                balber::BerUniversalTagNumber::select(object,
                                                   FM::e_DEFAULT,
                                                   &options);

            LOOP2_ASSERT(EXPECTED_RESULT, result, EXPECTED_RESULT == result);

        }

        if (verbose) cout << "\nEnd of test." << endl;
      } break;
      case 1: {
        // --------------------------------------------------------------------
        // VALUE TEST:
        //   Verify that the 'toString' function produces strings that are
        //   identical to their respective enumerator symbols.  Verify that the
        //   output operator produces the same respective string values that
        //   would be produced by 'toString' (note that this is testing streams
        //   convertible to standard 'ostream' streams and the 'print' method).
        //
        // Testing:
        //   enum Value { ... }
        //   enum { BDEM_LENGTH = ... }
        //   const char *toString(Value value);
        //   int fromString(Value *value, const char *string, int length);
        //  ^print(bsl::ostream& stream, Enum rhs);
        //
        //   Note: '^' indicates tested indirectly
        // --------------------------------------------------------------------

        if (verbose) cout << endl << "VALUE TEST" << endl
                                  << "==========" << endl;

        static const struct {
            Enum         d_enum;   // enumerated Value
            const char  *d_ascii;  // string Representation
        } DATA[] = {
            // Enumerated Value                 String Representation
            // --------------------------       --------------------------
            { Class::e_BER_BOOL,             "BOOL"                      },
            { Class::e_BER_INT,              "INT"                       },
            { Class::e_BER_OCTET_STRING,     "OCTET_STRING"              },
            { Class::e_BER_REAL,             "REAL"                      },
            { Class::e_BER_ENUMERATION,      "ENUMERATION"               },
            { Class::e_BER_UTF8_STRING,      "UTF8_STRING"               },
            { Class::e_BER_SEQUENCE,         "SEQUENCE"                  },
            { Class::e_BER_VISIBLE_STRING,   "VISIBLE_STRING"            },
        };

        const int DATA_LENGTH = sizeof DATA / sizeof *DATA;

        int i; // loop index variable -- keeps MS compiler from complaining

        if (verbose) cout << "\nVerify table length is correct." << endl;

        ASSERT(DATA_LENGTH == NUM_ENUMS);

        if (verbose) cout << "\nVerify the toString function." << endl;

        for (i = 0; i < DATA_LENGTH; ++i) {
            const char *const FMT = DATA[i].d_ascii;

            if (veryVerbose) cout << "EXPECTED FORMAT: " << FMT << endl;
            const char *const ACT = Class::toString(DATA[i].d_enum);
            if (veryVerbose) cout << "  ACTUAL FORMAT: " << ACT << endl <<endl;

            LOOP_ASSERT(i, 0 == strcmp(FMT, ACT));
            for (int j = 0; j < i; ++j) {  // Make sure ALL strings are unique.
                LOOP2_ASSERT(i, j, 0 != strcmp(DATA[j].d_ascii, FMT));
            }
        }

        if (verbose) cout << "\nVerify the toString function." << endl;

        for (i = 0; i < DATA_LENGTH; ++i) {
            const Enum        EXP = DATA[i].d_enum;
            const char *const FMT = DATA[i].d_ascii;

            if (veryVerbose) cout << "EXPECTED VALUE: " << EXP << endl;
            Enum ACT;
            int status = Class::fromString(&ACT, FMT, strlen(FMT));
            if (veryVerbose) cout << "  ACTUAL VALUE: " << ACT << endl <<endl;

            LOOP_ASSERT(i,   0 == status);
            LOOP_ASSERT(i, EXP == ACT);

            // prepend to invalidate
            {
                bsl::string mS(FMT);  const bsl::string& S = mS;
                mS.insert(mS.begin(), 'x');

                Enum ACT = Class::e_BER_INT;
                int status = Class::fromString(&ACT, S.c_str(), S.size());
                LOOP_ASSERT(i, 0 != status);
                LOOP_ASSERT(i, Class::e_BER_INT == ACT);
            }

            // append to invalidate
            {
                bsl::string mS(FMT);  const bsl::string& S = mS;
                mS.push_back('z');

                Enum ACT = Class::e_BER_INT;
                int status = Class::fromString(&ACT, S.c_str(), S.size());
                LOOP_ASSERT(i, 0 != status);
                LOOP_ASSERT(i, Class::e_BER_INT == ACT);
            }
        }

        if (verbose) cout << "\nVerify the output (<<) operator." << endl;

        const int SIZE = 1000;   // Must be big enough to hold output string.
        const char XX = (char) 0xff;  // Value used to represent an unset char.
        char mCtrlBuf[SIZE];  memset(mCtrlBuf, XX, SIZE);
        const char *CTRL_BUF = mCtrlBuf; // Used to check for extra characters.

        for (i = 0; i < DATA_LENGTH; ++i) {
            char buf[SIZE];
            memcpy(buf, CTRL_BUF, SIZE);  // Preset buf to 'unset' char values.

            const char *const FMT = DATA[i].d_ascii;

            if (veryVerbose) cout << "EXPECTED FORMAT: " << FMT << endl;
            ostrstream out(buf, sizeof buf); out << DATA[i].d_enum << ends;
            if (veryVerbose) cout << "  ACTUAL FORMAT: " << buf << endl <<endl;

            const int SZ = strlen(FMT) + 1;
            LOOP_ASSERT(i, SZ < SIZE);  // Check buffer is large enough.
            LOOP_ASSERT(i, XX == buf[SIZE - 1]);  // Check for overrun.
            LOOP_ASSERT(i, 0 == memcmp(buf, FMT, SZ));
            LOOP_ASSERT(i, 0 == memcmp(buf + SZ, CTRL_BUF + SZ, SIZE - SZ));
        }
      } break;
      default: {
        cerr << "WARNING: CASE `" << test << "' NOT FOUND." << endl;
        testStatus = -1;
      }
    }

    if (testStatus > 0) {
        cerr << "Error, non-zero test status = " << testStatus << "." << endl;
    }
    return testStatus;
}

// ----------------------------------------------------------------------------
<<<<<<< HEAD
// NOTICE:
//      Copyright (C) Bloomberg L.P., 2005
//      All Rights Reserved.
//      Property of Bloomberg L.P.  (BLP)
//      This software is made available solely pursuant to the
//      terms of a BLP license agreement which governs its use.
=======
// Copyright 2015 Bloomberg Finance L.P.
//
// Licensed under the Apache License, Version 2.0 (the "License");
// you may not use this file except in compliance with the License.
// You may obtain a copy of the License at
//
//     http://www.apache.org/licenses/LICENSE-2.0
//
// Unless required by applicable law or agreed to in writing, software
// distributed under the License is distributed on an "AS IS" BASIS,
// WITHOUT WARRANTIES OR CONDITIONS OF ANY KIND, either express or implied.
// See the License for the specific language governing permissions and
// limitations under the License.
>>>>>>> b9b92b59
// ----------------------------- END-OF-FILE ----------------------------------<|MERGE_RESOLUTION|>--- conflicted
+++ resolved
@@ -2078,21 +2078,15 @@
                                               formattingMode,                 \
                                               &altTag);                       \
         LOOP2_ASSERT(expectedResult, result, expectedResult == result);       \
-<<<<<<< HEAD
         balber::BerUniversalTagNumber::Value result2 =                        \
             balber::BerUniversalTagNumber::select(object,                     \
                                          formattingMode | FM::BDEAT_UNTAGGED, \
-=======
-        balber::BerUniversalTagNumber::Value result2 =                           \
-            balber::BerUniversalTagNumber::select(object,                        \
-                                         formattingMode | FM::e_UNTAGGED, \
->>>>>>> b9b92b59
-                                               &altTag);                      \
+                                         &altTag);                            \
         LOOP2_ASSERT(expectedResult, result2, expectedResult == result2);     \
         LOOP2_ASSERT(*otherTag, altTag, *otherTag == altTag);                 \
     }
-    // Test select() function, both with unadorned 'formattingMode' and with
-    // an extra bit set in 'formattingMode'.
+    // Test 'select' function, both with unadorned 'formattingMode' and with an
+    // extra bit set in 'formattingMode'.
 
 // ============================================================================
 //                              MAIN PROGRAM
@@ -2926,14 +2920,6 @@
 }
 
 // ----------------------------------------------------------------------------
-<<<<<<< HEAD
-// NOTICE:
-//      Copyright (C) Bloomberg L.P., 2005
-//      All Rights Reserved.
-//      Property of Bloomberg L.P.  (BLP)
-//      This software is made available solely pursuant to the
-//      terms of a BLP license agreement which governs its use.
-=======
 // Copyright 2015 Bloomberg Finance L.P.
 //
 // Licensed under the Apache License, Version 2.0 (the "License");
@@ -2947,5 +2933,4 @@
 // WITHOUT WARRANTIES OR CONDITIONS OF ANY KIND, either express or implied.
 // See the License for the specific language governing permissions and
 // limitations under the License.
->>>>>>> b9b92b59
 // ----------------------------- END-OF-FILE ----------------------------------