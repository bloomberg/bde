// bsl_numeric.h                                                      -*-C++-*-
#ifndef INCLUDED_BSL_NUMERIC
#define INCLUDED_BSL_NUMERIC

#ifndef INCLUDED_BSLS_IDENT
#include <bsls_ident.h>
#endif
BSLS_IDENT("$Id: $")

//@PURPOSE: Provide functionality of the corresponding C++ Standard header.
//
//@SEE_ALSO: package bsl+stdhdrs
//
//@AUTHOR: Arthur Chiu (achiu21)
//
//@DESCRIPTION: Provide types, in the 'bsl' namespace, equivalent to those
// defined in the corresponding C++ standard header.  Include the native
// compiler-provided standard header, and also directly include Bloomberg's
// implementation of the C++ standard type (if one exists).  Finally, place the
// included symbols from the 'std' namespace (if any) into the 'bsl' namespace.

#ifndef INCLUDED_BSLS_NATIVESTD
#include <bsls_nativestd.h>
#endif

#include <numeric>

namespace bsl
{
    // Import selected symbols into bsl namespace
    using native_std::accumulate;
    using native_std::adjacent_difference;
    using native_std::inner_product;
    using native_std::partial_sum;
<<<<<<< HEAD
    
=======

>>>>>>> 377fd5f6
#ifndef BDE_OMIT_INTERNAL_DEPRECATED
    // Import additional names expected by existing code, but not mandated by
    // the standard header.
    using native_std::bidirectional_iterator_tag;
    using native_std::forward_iterator_tag;
    using native_std::input_iterator_tag;
    using native_std::iterator;
    using native_std::output_iterator_tag;
    using native_std::random_access_iterator_tag;
#endif  // BDE_OMIT_INTERNAL_DEPRECATED
<<<<<<< HEAD
}
=======
}  // close package namespace
>>>>>>> 377fd5f6

#endif

// ----------------------------------------------------------------------------
// Copyright 2013 Bloomberg Finance L.P.
//
// Licensed under the Apache License, Version 2.0 (the "License");
// you may not use this file except in compliance with the License.
// You may obtain a copy of the License at
//
//     http://www.apache.org/licenses/LICENSE-2.0
//
// Unless required by applicable law or agreed to in writing, software
// distributed under the License is distributed on an "AS IS" BASIS,
// WITHOUT WARRANTIES OR CONDITIONS OF ANY KIND, either express or implied.
// See the License for the specific language governing permissions and
// limitations under the License.
// ----------------------------- END-OF-FILE ----------------------------------<|MERGE_RESOLUTION|>--- conflicted
+++ resolved
@@ -32,11 +32,7 @@
     using native_std::adjacent_difference;
     using native_std::inner_product;
     using native_std::partial_sum;
-<<<<<<< HEAD
-    
-=======
 
->>>>>>> 377fd5f6
 #ifndef BDE_OMIT_INTERNAL_DEPRECATED
     // Import additional names expected by existing code, but not mandated by
     // the standard header.
@@ -47,11 +43,7 @@
     using native_std::output_iterator_tag;
     using native_std::random_access_iterator_tag;
 #endif  // BDE_OMIT_INTERNAL_DEPRECATED
-<<<<<<< HEAD
-}
-=======
 }  // close package namespace
->>>>>>> 377fd5f6
 
 #endif
 
