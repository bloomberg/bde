// bsl_unordered_map.h                                                -*-C++-*-
#ifndef INCLUDED_BSL_UNORDERED_MAP
#define INCLUDED_BSL_UNORDERED_MAP

#ifndef INCLUDED_BSLS_IDENT
#include <bsls_ident.h>
#endif
BSLS_IDENT("$Id: $")

//@PURPOSE: Provide functionality of the corresponding C++ Standard header.
//
//@SEE_ALSO: package bsl+stdhdrs
//
//@AUTHOR: Alisdair Meredith (ameredith1)
//
//@DESCRIPTION: Provide types, in the 'bsl' namespace, equivalent to those
// defined in the corresponding C++ standard header.  Include the native
// compiler-provided standard header, and also directly include Bloomberg's
// implementation of the C++ standard type (if one exists).  Finally, place the
// included symbols from the 'std' namespace (if any) into the 'bsl' namespace.

#ifndef INCLUDED_BSLS_NATIVESTD
#include <bsls_nativestd.h>
#endif

<<<<<<< HEAD
#include <unordered_map>
=======
#ifdef BSL_OVERRIDES_STD
// BDE configuration requires 'bsl+stdhdrs' be in the search path, so this
// #include is guarnateed to succeed
# include <unordered_map>
#else
// The unordered containers are a feature of the C++11 library, rather than
// C++03, so might not be present in all native libraries on the platforms we
// support.  Currently the 'BSLS_COMPILERFEATURES_SUPPORT_CPP11_HEADERS' is
// never defined, but this sketches out our plan for future support.
# ifdef BSLS_COMPILERFEATURES_SUPPORT_CPP11_HEADERS
#  include <unordered_map>
# endif
#endif
>>>>>>> a2f98f06

// Include Bloomberg's implementation, unless compilation is configured to
// override native types in the 'std' namespace with Bloomberg's
// implementation, in which case the implementation file will be included by
// the Bloomberg supplied standard header file.
#ifndef BSL_OVERRIDES_STD
<<<<<<< HEAD
#include <bslstl_unorderedmap.h>
#include <bslstl_unorderedmultimap.h>
=======
# include <bslstl_unorderedmap.h>
# include <bslstl_unorderedmultimap.h>
>>>>>>> a2f98f06
#endif  // BSL_OVERRIDES_STD

#endif  // INCLUDED_BSL_UNORDERED_MAP

// ----------------------------------------------------------------------------
// NOTICE:
//      Copyright (C) Bloomberg L.P., 2012
//      All Rights Reserved.
//      Property of Bloomberg L.P. (BLP)
//      This software is made available solely pursuant to the
//      terms of a BLP license agreement which governs its use.
// ----------------------------- END-OF-FILE ----------------------------------<|MERGE_RESOLUTION|>--- conflicted
+++ resolved
@@ -23,9 +23,6 @@
 #include <bsls_nativestd.h>
 #endif
 
-<<<<<<< HEAD
-#include <unordered_map>
-=======
 #ifdef BSL_OVERRIDES_STD
 // BDE configuration requires 'bsl+stdhdrs' be in the search path, so this
 // #include is guarnateed to succeed
@@ -39,20 +36,14 @@
 #  include <unordered_map>
 # endif
 #endif
->>>>>>> a2f98f06
 
 // Include Bloomberg's implementation, unless compilation is configured to
 // override native types in the 'std' namespace with Bloomberg's
 // implementation, in which case the implementation file will be included by
 // the Bloomberg supplied standard header file.
 #ifndef BSL_OVERRIDES_STD
-<<<<<<< HEAD
-#include <bslstl_unorderedmap.h>
-#include <bslstl_unorderedmultimap.h>
-=======
 # include <bslstl_unorderedmap.h>
 # include <bslstl_unorderedmultimap.h>
->>>>>>> a2f98f06
 #endif  // BSL_OVERRIDES_STD
 
 #endif  // INCLUDED_BSL_UNORDERED_MAP
