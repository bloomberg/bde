--- conflicted
+++ resolved
@@ -30,9 +30,6 @@
     // Import selected symbols into bsl namespace
     using native_std::ptrdiff_t;
     using native_std::size_t;
-<<<<<<< HEAD
-}  // close package namespace
-=======
 
 // Note that __cplusplus does not have a conforming value for g++ versions
 // before 4.7.  See http://stackoverflow.com/questions/7530047/ .
@@ -42,7 +39,6 @@
     using native_std::nullptr_t;
 #endif
 }
->>>>>>> 53573587
 
 #endif
 
