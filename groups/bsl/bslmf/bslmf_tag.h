// bslmf_tag.h                                                        -*-C++-*-
#ifndef INCLUDED_BSLMF_TAG
#define INCLUDED_BSLMF_TAG

#ifndef INCLUDED_BSLS_IDENT
#include <bsls_ident.h>
#endif
BSLS_IDENT("$Id: $")

//@PURPOSE: Provide an integral-constant-to-type conversion.
//
//@CLASSES:
//  bslmf::Tag: map integral constants to C++ types
//
//@MACROS:
//: BSLMF_TAG_TO_INT(EXPR): map tag to integral value
//: BSLMF_TAG_TO_BOOL(EXPR): map tag to boolean value
//
//@AUTHOR: Pablo Halpern (phalpern)
//
//@DESCRIPTION: This component defines a simple template structure used to map
// an integral constant to a C++ type.  'bslmf::Tag<unsigned>' defines a
// different type for each distinct compile-time constant integral parameter.
// That is, instantiations with different integer values form distinct types,
// so that 'bslmf::Tag<0>' is a distinct type from 'bslmf::Tag<1>', which, in
// turn, is also distinct from 'bslmf::Tag<2>', and so on.
//
// This component also provides two macros for mapping a 'bslmf::Tag<N>'
// instance to the integral value 'N' ('BSLMF_TAG_TO_INT'), and to the boolean
// value 'N != 0' ('BSLMF_TAG_TO_BOOL').
//
///Macro Summary
///-------------
// This section provides a brief description of the macros defined in this
// component.
//
//: 'BSLMF_TAG_TO_INT(EXPR)'
//:     Given an integral value, 'V', and an expression, 'EXPR', of type
//:     'bslmf::Tag<V>', this macro returns a compile-time constant with the
//:     value 'V'.  'EXPR' is not evaluated at run-time.
//:
//: 'BSLMF_TAG_TO_BOOL(EXPR)'
//:     Given an integral value, 'V', and an expression, 'EXPR', of type
//:     'bslmf::Tag<V>', this macro returns a compile-time constant with the
//:     value 'true' or 'false', depending on the boolean value of 'V'.  'EXPR'
//:     is not evaluated at run-time.
//
///Usage
///-----
// The most common use of this structure is to perform static function
// dispatching based on a compile-time calculation.  Often the calculation is
// nothing more than a simple predicate, allowing us to select one of two
// functions.  The following function, 'doSomething', uses a fast
// implementation (e.g., 'memcpy') if the parameterized type allows for such
// operations; otherwise it will use a more generic and slower implementation
// (e.g., copy constructor).
//..
//  template <class T>
//  void doSomethingImp(T *t, bslmf::Tag<0> *)
//  {
//      // slow but generic implementation
//  }
//
//  template <class T>
//  void doSomethingImp(T *t, bslmf::Tag<1> *)
//  {
//      // fast implementation (appropriate for bitwise-movable types)
//  }
//
//  template <class T, bool IsFast>
//  void doSomething(T *t)
//  {
//      doSomethingImp(t, (bslmf::Tag<IsFast> *)0);
//  }
//..
// For some parameter types, the fast version of 'doSomethingImp' is not legal.
// The power of this approach is that the compiler will compile just the
// implementation selected by the tag argument.
//..
//  void f()
//  {
//      int i;
//      doSomething<int, true>(&i);      // fast version selected for 'int'
//
//      double m;
//      doSomething<double, false>(&m);  // slow version selected for 'double'
//  }
//..
// Note that an alternative design would be to use template partial
// specialization instead of standard function overloading to avoid the cost of
// passing a 'bslmf::Tag<N>' pointer.
//
// The value of the integral parameter supplied to an instantiation of
// 'bslmf::Tag<N>' is "recoverable" by using the 'BSLMF_TAG_TO_INT' macro.  For
// example:
//..
//  bslmf::Tag<7> tag;
//  assert( 7 == BSLMF_TAG_TO_INT(tag));
//  assert(53 == BSLMF_TAG_TO_INT(bslmf::Tag<50 + 3>()));
//..
// The 'BSLMF_TAG_TO_BOOL' macro can be used to determine if the parameter is
// non-zero:
//..
//  assert( 1 == BSLMF_TAG_TO_BOOL(tag));
//  assert( 0 == BSLMF_TAG_TO_BOOL(bslmf::Tag<0>()));
//..

#ifndef INCLUDED_BSLSCM_VERSION
#include <bslscm_version.h>
#endif

#ifndef INCLUDED_BSLS_PLATFORM
#include <bsls_platform.h>
#endif

namespace BloombergLP {

namespace bslmf {

                           // =============
                           // struct Tag<N>
                           // =============

template <unsigned N>
struct Tag {
    // This template class is never intended to produce a run-time instance.
    // The only useful attribute of a tag is its size (which is, of course,
    // computable at compile time, even if an instance is never created).  Note
    // that in case of overflow on Linux 64-bit machines, we split the size
    // into 2 data members.

    // DATA
    char d_upperSizeArray[(N >> 16)        + 1];
    char d_lowerSizeArray[(N & 0x0000FFFF) + 1];
};

}  // close package namespace

#define BSLMF_TAG_TO_UINT(BSLMF_EXPR)                                        \
                         (((sizeof(BSLMF_EXPR.d_upperSizeArray) - 1) << 16)  \
                         | (sizeof(BSLMF_EXPR.d_lowerSizeArray) - 1))

#define BSLMF_TAG_TO_INT(BSLMF_EXPR) ((int)BSLMF_TAG_TO_UINT(BSLMF_EXPR))

#define BSLMF_TAG_TO_BOOL(BSLMF_EXPR) (BSLMF_TAG_TO_INT(BSLMF_EXPR) != 0)

#ifndef BDE_OPENSOURCE_PUBLICATION  // BACKWARD_COMPATIBILITY
<<<<<<< HEAD
// ===========================================================================
//                           BACKWARD COMPATIBILITY
// ===========================================================================
=======
// ============================================================================
//                           BACKWARD COMPATIBILITY
// ============================================================================
>>>>>>> 377fd5f6

#ifdef bslmf_Tag
#undef bslmf_Tag
#endif
#define bslmf_Tag bslmf::Tag
    // This alias is defined for backward compatibility.
#endif  // BDE_OPENSOURCE_PUBLICATION -- BACKWARD_COMPATIBILITY

}  // close enterprise namespace

#endif

// ----------------------------------------------------------------------------
// Copyright 2013 Bloomberg Finance L.P.
//
// Licensed under the Apache License, Version 2.0 (the "License");
// you may not use this file except in compliance with the License.
// You may obtain a copy of the License at
//
//     http://www.apache.org/licenses/LICENSE-2.0
//
// Unless required by applicable law or agreed to in writing, software
// distributed under the License is distributed on an "AS IS" BASIS,
// WITHOUT WARRANTIES OR CONDITIONS OF ANY KIND, either express or implied.
// See the License for the specific language governing permissions and
// limitations under the License.
// ----------------------------- END-OF-FILE ----------------------------------<|MERGE_RESOLUTION|>--- conflicted
+++ resolved
@@ -145,15 +145,9 @@
 #define BSLMF_TAG_TO_BOOL(BSLMF_EXPR) (BSLMF_TAG_TO_INT(BSLMF_EXPR) != 0)
 
 #ifndef BDE_OPENSOURCE_PUBLICATION  // BACKWARD_COMPATIBILITY
-<<<<<<< HEAD
-// ===========================================================================
-//                           BACKWARD COMPATIBILITY
-// ===========================================================================
-=======
 // ============================================================================
 //                           BACKWARD COMPATIBILITY
 // ============================================================================
->>>>>>> 377fd5f6
 
 #ifdef bslmf_Tag
 #undef bslmf_Tag
