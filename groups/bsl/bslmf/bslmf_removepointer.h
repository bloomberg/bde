// bslmf_removepointer.h                                              -*-C++-*-
#ifndef INCLUDED_BSLMF_REMOVEPOINTER
#define INCLUDED_BSLMF_REMOVEPOINTER

#ifndef INCLUDED_BSLS_IDENT
#include <bsls_ident.h>
#endif
BSLS_IDENT("$Id: $")

//@PURPOSE: Provide a meta-function to transform pointer type to referent type.
//
//@CLASSES:
//  bsl::remove_pointer: transform a pointer type to its referent pointer
//
//@SEE_ALSO: bslmf_addpointer
//
//@AUTHOR:
//
//@DESCRIPTION: This component defines a meta-function, 'bsl::remove_pointer',
// that may be used to obtain the type pointed to by a pointer type.
//
// 'bsl::remove_pointer' meets the requirements of the 'remove_pointer'
// template defined in the C++11 standard [meta.trans.ptr].
//
///Usage
///-----
// In this section we show intended use of this component.
//
///Example 1: Get the Type Pointed to by a Pointer Type
/// - - - - - - - - - - - - - - - - - - - - - - - - - -
// Suppose that we want to get the type pointed to by a pointer type.
//
// First, we create two 'typedef's -- a pointer type ('MyPtrType') and the type
// pointed to by the pointer type ('MyType'):
//..
//  typedef int  MyType;
//  typedef int *MyPtrType;
//..
// Now, we get the type pointed to by 'MyPtrType' using 'bsl::remove_pointer'
// and verify that the resulting type is the same as 'MyType':
//..
//  assert((bsl::is_same<bsl::remove_pointer<MyPtrType>::type,
//                       MyType>::value));
//..

#ifndef INCLUDED_BSLSCM_VERSION
#include <bslscm_version.h>
#endif

#ifndef INCLUDED_BSLMF_REMOVECVQ
#include <bslmf_removecvq.h>
#endif

#ifndef INCLUDED_BSLMF_FUNCTIONPOINTERTRAITS
#include <bslmf_functionpointertraits.h>
#endif

namespace BloombergLP {
namespace bslmf {

                         // ========================
                         // struct RemovePointer_Imp
                         // ========================

template <typename TYPE>
struct RemovePointer_Imp {
    // This 'struct' template provides an alias 'Type' that refers to the type
    // pointed to by the (template parameter) 'TYPE' if 'TYPE' is a
    // (non-cv-qualified) pointer type; otherwise, 'Type' refers to 'TYPE'.
    // This generic default template's 'Type' always refers to 'TYPE'.  A
    // template specialization (below) handles the case where 'TYPE' is a
    // pointer type.

    // PUBLIC TYPES
    typedef TYPE Type;
        // This 'typedef' is an alias to the (template parameter) 'TYPE'.
};

                         // ================================
                         // struct RemovePointer_Imp<TYPE *>
                         // ================================

template <typename TYPE>
struct RemovePointer_Imp<TYPE *> {
     // This partial specialization of 'RemovePointer_Imp', for when the
     // (template parameter) 'TYPE' is a pointer type, provides an alias 'Type'
     // that refers to the type pointed to by 'TYPE'.

    // PUBLIC TYPES
    typedef TYPE Type;
        // This 'typedef' is an alias to the type pointed to by the (template
        // parameter) 'TYPE'.
};

#if defined(BSLS_PLATFORM_CMP_AIX)
template <typename TYPE, bool isFunctionPtr>
struct RemovePointer_Aix : RemovePointer_Imp<TYPE> {
    // The implementation of the 'RemovePointer_Imp' for the AIX xlC compiler
    // which has a bug removing pointer from a function pointer type if the
    // function has default arguments.  To workaround the bug, this
    // specialization doesn't remove pointer from function pointer types.  Note
    // that the workaround has a potential to break some code that needs to
    // obtain the function type from a function pointer to function correctly.
    // However, nothing in BDE currently relies on that.
};

template <typename TYPE>
struct RemovePointer_Aix<TYPE, true> {
    typedef TYPE Type;
};
#endif

}  // close package namespace
}  // close enterprise namespace

namespace bsl {

                         // =====================
                         // struct remove_pointer
                         // =====================

template <typename TYPE>
struct remove_pointer {
    // This 'struct' template implements the 'remove_pointer' meta-function
    // defined in the C++11 standard [meta.trans.ptr], providing an alias,
    // 'type', that returns the result.  If the (template parameter) 'TYPE' is
    // a (possibly cv-qualified) pointer type, then 'type' is an alias to the
    // type pointed to by 'TYPE'; otherwise, 'type' is an alias to 'TYPE'.

<<<<<<< HEAD
    // PUBLIC TYPES
    typedef typename BloombergLP::bslmf::RemovePointer_Imp<
                                    typename remove_cv<TYPE>::type>::Type type;
=======
    typedef typename remove_cv<TYPE>::type TypeNoCv;

#if defined(BSLS_PLATFORM_CMP_AIX)
    typedef typename BloombergLP::bslmf::RemovePointer_Aix<
            TypeNoCv,
            BloombergLP::bslmf::IsFunctionPointer<TypeNoCv>::VALUE>::Type
        type;
#else
    typedef typename BloombergLP::bslmf::RemovePointer_Imp<TypeNoCv>::Type
        type;
#endif
>>>>>>> c6a4d2fa
        // This 'typedef' is an alias to the type pointed to by the (template
        // parameter) 'TYPE' if 'TYPE' is a (possibly cv-qualified) pointer
        // type; otherwise, 'type' is an alias to 'TYPE'.
};

}  // close namespace bsl

#endif

// ----------------------------------------------------------------------------
// NOTICE:
//      Copyright (C) Bloomberg L.P., 2012
//      All Rights Reserved.
//      Property of Bloomberg L.P. (BLP)
//      This software is made available solely pursuant to the
//      terms of a BLP license agreement which governs its use.
// ----------------------------- END-OF-FILE ----------------------------------<|MERGE_RESOLUTION|>--- conflicted
+++ resolved
@@ -127,26 +127,19 @@
     // a (possibly cv-qualified) pointer type, then 'type' is an alias to the
     // type pointed to by 'TYPE'; otherwise, 'type' is an alias to 'TYPE'.
 
-<<<<<<< HEAD
-    // PUBLIC TYPES
-    typedef typename BloombergLP::bslmf::RemovePointer_Imp<
-                                    typename remove_cv<TYPE>::type>::Type type;
-=======
     typedef typename remove_cv<TYPE>::type TypeNoCv;
 
 #if defined(BSLS_PLATFORM_CMP_AIX)
-    typedef typename BloombergLP::bslmf::RemovePointer_Aix<
-            TypeNoCv,
-            BloombergLP::bslmf::IsFunctionPointer<TypeNoCv>::VALUE>::Type
-        type;
+    typedef typename BloombergLP::bslmf::RemovePointer_Aix<TypeNoCv,
+            BloombergLP::bslmf::IsFunctionPointer<TypeNoCv>::VALUE>::Type type;
 #else
-    typedef typename BloombergLP::bslmf::RemovePointer_Imp<TypeNoCv>::Type
-        type;
-#endif
->>>>>>> c6a4d2fa
+    typedef typename 
+                    BloombergLP::bslmf::RemovePointer_Imp<TypeNoCv>::Type type;
         // This 'typedef' is an alias to the type pointed to by the (template
         // parameter) 'TYPE' if 'TYPE' is a (possibly cv-qualified) pointer
         // type; otherwise, 'type' is an alias to 'TYPE'.
+
+#endif
 };
 
 }  // close namespace bsl
