--- conflicted
+++ resolved
@@ -76,7 +76,6 @@
 #ifndef INCLUDED_BSLMF_ISREFERENCE
 #include <bslmf_isreference.h>
 #endif
-<<<<<<< HEAD
 
 #ifndef INCLUDED_BSLMF_ISMEMBERFUNCTIONPOINTER
 #include <bslmf_ismemberfunctionpointer.h>
@@ -92,386 +91,11 @@
 
 namespace BloombergLP {
 namespace bslmf {
-=======
->>>>>>> 0d22a8bd
 
                       // ================================
                       // struct IsPointerToMemberFunction
                       // ================================
 
-<<<<<<< HEAD
-=======
-namespace BloombergLP {
-namespace bslmf {
-
-template <typename PROTOTYPE>
-struct IsPointerToMemberFunction_Imp : bsl::false_type {
-};
-
-template <typename RETURN, typename CLASS>
-struct IsPointerToMemberFunction_Imp<RETURN (CLASS::*)()> : bsl::true_type {
-};
-
-template <typename RETURN, typename CLASS, typename ARG1>
-struct IsPointerToMemberFunction_Imp<RETURN (CLASS::*)(ARG1)> : bsl::true_type {
-};
-
-template <typename RETURN, typename CLASS, typename ARG1, typename ARG2>
-struct IsPointerToMemberFunction_Imp<RETURN (CLASS::*)(ARG1, ARG2)>
-: bsl::true_type {
-};
-
-template <typename RETURN, typename CLASS, typename ARG1, typename ARG2,
-                                           typename ARG3>
-struct IsPointerToMemberFunction_Imp<RETURN (CLASS::*)(ARG1, ARG2, ARG3)>
-: bsl::true_type {
-};
-
-template <typename RETURN, typename CLASS, typename ARG1, typename ARG2,
-                                           typename ARG3, typename ARG4>
-struct IsPointerToMemberFunction_Imp<RETURN (CLASS::*)(ARG1, ARG2, ARG3, ARG4)>
-: bsl::true_type {
-};
-
-template <typename RETURN, typename CLASS, typename ARG1, typename ARG2,
-                                           typename ARG3, typename ARG4,
-                                           typename ARG5>
-struct IsPointerToMemberFunction_Imp<
-                               RETURN (CLASS::*)(ARG1, ARG2, ARG3, ARG4, ARG5)>
-: bsl::true_type {
-};
-
-template <typename RETURN, typename CLASS, typename ARG1, typename ARG2,
-                                           typename ARG3, typename ARG4,
-                                           typename ARG5, typename ARG6>
-struct IsPointerToMemberFunction_Imp<
-                         RETURN (CLASS::*)(ARG1, ARG2, ARG3, ARG4, ARG5, ARG6)>
-: bsl::true_type {
-};
-
-template <typename RETURN, typename CLASS, typename ARG1, typename ARG2,
-                                           typename ARG3, typename ARG4,
-                                           typename ARG5, typename ARG6,
-                                           typename ARG7>
-struct IsPointerToMemberFunction_Imp<
-                   RETURN (CLASS::*)(ARG1, ARG2, ARG3, ARG4, ARG5, ARG6, ARG7)>
-: bsl::true_type {
-};
-
-template <typename RETURN, typename CLASS, typename ARG1, typename ARG2,
-                                           typename ARG3, typename ARG4,
-                                           typename ARG5, typename ARG6,
-                                           typename ARG7, typename ARG8>
-struct IsPointerToMemberFunction_Imp<
-             RETURN (CLASS::*)(ARG1, ARG2, ARG3, ARG4, ARG5, ARG6, ARG7, ARG8)>
-: bsl::true_type {
-};
-
-template <typename RETURN, typename CLASS, typename ARG1, typename ARG2,
-                                           typename ARG3, typename ARG4,
-                                           typename ARG5, typename ARG6,
-                                           typename ARG7, typename ARG8,
-                                           typename ARG9>
-struct IsPointerToMemberFunction_Imp<
-       RETURN (CLASS::*)(ARG1, ARG2, ARG3, ARG4, ARG5, ARG6, ARG7, ARG8, ARG9)>
-: bsl::true_type {
-};
-
-template <typename RETURN, typename CLASS, typename ARG1, typename ARG2,
-                                           typename ARG3, typename ARG4,
-                                           typename ARG5, typename ARG6,
-                                           typename ARG7, typename ARG8,
-                                           typename ARG9, typename ARG10>
-struct IsPointerToMemberFunction_Imp<
-       RETURN (CLASS::*)(ARG1, ARG2, ARG3, ARG4, ARG5,
-                         ARG6, ARG7, ARG8, ARG9, ARG10)> : bsl::true_type {
-};
-
-// Match pointer to const member function:
-template <typename RETURN, typename CLASS>
-struct IsPointerToMemberFunction_Imp<RETURN (CLASS::*)() const>
-: bsl::true_type {
-};
-
-template <typename RETURN, typename CLASS, typename ARG1>
-struct IsPointerToMemberFunction_Imp<RETURN (CLASS::*)(ARG1) const>
-: bsl::true_type {
-};
-
-template <typename RETURN, typename CLASS, typename ARG1, typename ARG2>
-struct IsPointerToMemberFunction_Imp<
-       RETURN (CLASS::*)(ARG1, ARG2) const>
-: bsl::true_type {
-};
-
-template <typename RETURN, typename CLASS, typename ARG1, typename ARG2,
-                                           typename ARG3>
-struct IsPointerToMemberFunction_Imp<
-       RETURN (CLASS::*)(ARG1, ARG2, ARG3) const>
-: bsl::true_type {
-};
-
-template <typename RETURN, typename CLASS, typename ARG1, typename ARG2,
-                                           typename ARG3, typename ARG4>
-struct IsPointerToMemberFunction_Imp<
-       RETURN (CLASS::*)(ARG1, ARG2, ARG3, ARG4) const>
-: bsl::true_type {
-};
-
-template <typename RETURN, typename CLASS, typename ARG1, typename ARG2,
-                                           typename ARG3, typename ARG4,
-                                           typename ARG5>
-struct IsPointerToMemberFunction_Imp<
-       RETURN (CLASS::*)(ARG1, ARG2, ARG3, ARG4, ARG5) const>
-: bsl::true_type {
-};
-
-template <typename RETURN, typename CLASS, typename ARG1, typename ARG2,
-                                           typename ARG3, typename ARG4,
-                                           typename ARG5, typename ARG6>
-struct IsPointerToMemberFunction_Imp<
-       RETURN (CLASS::*)(ARG1, ARG2, ARG3, ARG4, ARG5, ARG6) const>
-: bsl::true_type {
-};
-
-template <typename RETURN, typename CLASS, typename ARG1, typename ARG2,
-                                           typename ARG3, typename ARG4,
-                                           typename ARG5, typename ARG6,
-                                           typename ARG7>
-struct IsPointerToMemberFunction_Imp<
-       RETURN (CLASS::*)(ARG1, ARG2, ARG3, ARG4, ARG5,
-                         ARG6, ARG7) const>
-: bsl::true_type {
-};
-
-template <typename RETURN, typename CLASS, typename ARG1, typename ARG2,
-                                           typename ARG3, typename ARG4,
-                                           typename ARG5, typename ARG6,
-                                           typename ARG7, typename ARG8>
-struct IsPointerToMemberFunction_Imp<
-       RETURN (CLASS::*)(ARG1, ARG2, ARG3, ARG4, ARG5,
-                         ARG6, ARG7, ARG8) const>
-: bsl::true_type {
-};
-
-template <typename RETURN, typename CLASS, typename ARG1, typename ARG2,
-                                           typename ARG3, typename ARG4,
-                                           typename ARG5, typename ARG6,
-                                           typename ARG7, typename ARG8,
-                                           typename ARG9>
-struct IsPointerToMemberFunction_Imp<
-       RETURN (CLASS::*)(ARG1, ARG2, ARG3, ARG4, ARG5,
-                         ARG6, ARG7, ARG8, ARG9) const>
-: bsl::true_type {
-};
-
-template <typename RETURN, typename CLASS, typename ARG1, typename ARG2,
-                                           typename ARG3, typename ARG4,
-                                           typename ARG5, typename ARG6,
-                                           typename ARG7, typename ARG8,
-                                           typename ARG9, typename ARG10>
-struct IsPointerToMemberFunction_Imp<
-       RETURN (CLASS::*)(ARG1, ARG2, ARG3, ARG4, ARG5,
-                         ARG6, ARG7, ARG8, ARG9, ARG10) const>
-: bsl::true_type {
-};
-
-// Match pointer to volatile member function:
-template <typename RETURN, typename CLASS>
-struct IsPointerToMemberFunction_Imp<RETURN (CLASS::*)() volatile>
-: bsl::true_type {
-};
-
-template <typename RETURN, typename CLASS, typename ARG1>
-struct IsPointerToMemberFunction_Imp<RETURN (CLASS::*)(ARG1) volatile>
-: bsl::true_type {
-};
-
-template <typename RETURN, typename CLASS, typename ARG1, typename ARG2>
-struct IsPointerToMemberFunction_Imp<
-       RETURN (CLASS::*)(ARG1, ARG2) volatile> : bsl::true_type {
-};
-
-template <typename RETURN, typename CLASS, typename ARG1, typename ARG2,
-                                           typename ARG3>
-struct IsPointerToMemberFunction_Imp<
-       RETURN (CLASS::*)(ARG1, ARG2, ARG3) volatile> : bsl::true_type {
-};
-
-template <typename RETURN, typename CLASS, typename ARG1, typename ARG2,
-                                           typename ARG3, typename ARG4>
-struct IsPointerToMemberFunction_Imp<
-       RETURN (CLASS::*)(ARG1, ARG2, ARG3, ARG4) volatile>
-: bsl::true_type {
-};
-
-template <typename RETURN, typename CLASS, typename ARG1, typename ARG2,
-                                           typename ARG3, typename ARG4,
-                                           typename ARG5>
-struct IsPointerToMemberFunction_Imp<
-       RETURN (CLASS::*)(ARG1, ARG2, ARG3, ARG4, ARG5) volatile>
-: bsl::true_type {
-};
-
-template <typename RETURN, typename CLASS, typename ARG1, typename ARG2,
-                                           typename ARG3, typename ARG4,
-                                           typename ARG5, typename ARG6>
-struct IsPointerToMemberFunction_Imp<
-       RETURN (CLASS::*)(ARG1, ARG2, ARG3, ARG4, ARG5, ARG6) volatile>
-: bsl::true_type {
-};
-
-template <typename RETURN, typename CLASS, typename ARG1, typename ARG2,
-                                           typename ARG3, typename ARG4,
-                                           typename ARG5, typename ARG6,
-                                           typename ARG7>
-struct IsPointerToMemberFunction_Imp<
-       RETURN (CLASS::*)(ARG1, ARG2, ARG3, ARG4, ARG5,
-                         ARG6, ARG7) volatile>
-: bsl::true_type {
-};
-
-template <typename RETURN, typename CLASS, typename ARG1, typename ARG2,
-                                           typename ARG3, typename ARG4,
-                                           typename ARG5, typename ARG6,
-                                           typename ARG7, typename ARG8>
-struct IsPointerToMemberFunction_Imp<
-       RETURN (CLASS::*)(ARG1, ARG2, ARG3, ARG4, ARG5,
-                         ARG6, ARG7, ARG8) volatile>
-: bsl::true_type {
-};
-
-template <typename RETURN, typename CLASS, typename ARG1, typename ARG2,
-                                           typename ARG3, typename ARG4,
-                                           typename ARG5, typename ARG6,
-                                           typename ARG7, typename ARG8,
-                                           typename ARG9>
-struct IsPointerToMemberFunction_Imp<
-       RETURN (CLASS::*)(ARG1, ARG2, ARG3, ARG4, ARG5,
-                         ARG6, ARG7, ARG8, ARG9) volatile>
-: bsl::true_type {
-};
-
-template <typename RETURN, typename CLASS, typename ARG1, typename ARG2,
-                                           typename ARG3, typename ARG4,
-                                           typename ARG5, typename ARG6,
-                                           typename ARG7, typename ARG8,
-                                           typename ARG9, typename ARG10>
-struct IsPointerToMemberFunction_Imp<
-       RETURN (CLASS::*)(ARG1, ARG2, ARG3, ARG4, ARG5,
-                         ARG6, ARG7, ARG8, ARG9, ARG10) volatile>
-: bsl::true_type {
-};
-
-// Match pointer to const volatile member function:
-template <typename RETURN, typename CLASS>
-struct IsPointerToMemberFunction_Imp<RETURN (CLASS::*)() const volatile>
-: bsl::true_type {
-};
-
-template <typename RETURN, typename CLASS, typename ARG1>
-struct IsPointerToMemberFunction_Imp<
-       RETURN (CLASS::*)(ARG1) const volatile>
-: bsl::true_type {
-};
-
-template <typename RETURN, typename CLASS, typename ARG1, typename ARG2>
-struct IsPointerToMemberFunction_Imp<
-       RETURN (CLASS::*)(ARG1, ARG2) const volatile>
-: bsl::true_type {
-};
-
-template <typename RETURN, typename CLASS, typename ARG1, typename ARG2,
-                                           typename ARG3>
-struct IsPointerToMemberFunction_Imp<
-       RETURN (CLASS::*)(ARG1, ARG2, ARG3) const volatile>
-: bsl::true_type {
-};
-
-template <typename RETURN, typename CLASS, typename ARG1, typename ARG2,
-                                           typename ARG3, typename ARG4>
-struct IsPointerToMemberFunction_Imp<
-       RETURN (CLASS::*)(ARG1, ARG2, ARG3, ARG4) const volatile>
-: bsl::true_type {
-};
-
-template <typename RETURN, typename CLASS, typename ARG1, typename ARG2,
-                                           typename ARG3, typename ARG4,
-                                           typename ARG5>
-struct IsPointerToMemberFunction_Imp<
-       RETURN (CLASS::*)(ARG1, ARG2, ARG3, ARG4, ARG5) const volatile>
-: bsl::true_type{
-};
-
-template <typename RETURN, typename CLASS, typename ARG1, typename ARG2,
-                                           typename ARG3, typename ARG4,
-                                           typename ARG5, typename ARG6>
-struct IsPointerToMemberFunction_Imp<
-       RETURN (CLASS::*)(ARG1, ARG2, ARG3, ARG4, ARG5, ARG6) const volatile>
-: bsl::true_type {
-};
-
-template <typename RETURN, typename CLASS, typename ARG1, typename ARG2,
-                                           typename ARG3, typename ARG4,
-                                           typename ARG5, typename ARG6,
-                                           typename ARG7>
-struct IsPointerToMemberFunction_Imp<
-       RETURN (CLASS::*)(ARG1, ARG2, ARG3, ARG4, ARG5,
-                         ARG6, ARG7) const volatile>
-: bsl::true_type {
-};
-
-template <typename RETURN, typename CLASS, typename ARG1, typename ARG2,
-                                           typename ARG3, typename ARG4,
-                                           typename ARG5, typename ARG6,
-                                           typename ARG7, typename ARG8>
-struct IsPointerToMemberFunction_Imp<
-       RETURN (CLASS::*)(ARG1, ARG2, ARG3, ARG4, ARG5,
-                         ARG6, ARG7, ARG8) const volatile>
-: bsl::true_type {
-};
-
-template <typename RETURN, typename CLASS, typename ARG1, typename ARG2,
-                                           typename ARG3, typename ARG4,
-                                           typename ARG5, typename ARG6,
-                                           typename ARG7, typename ARG8,
-                                           typename ARG9>
-struct IsPointerToMemberFunction_Imp<
-       RETURN (CLASS::*)(ARG1, ARG2, ARG3, ARG4, ARG5,
-                         ARG6, ARG7, ARG8, ARG9) const volatile>
-: bsl::true_type {
-};
-
-template <typename RETURN, typename CLASS, typename ARG1, typename ARG2,
-                                           typename ARG3, typename ARG4,
-                                           typename ARG5, typename ARG6,
-                                           typename ARG7, typename ARG8,
-                                           typename ARG9, typename ARG10>
-struct IsPointerToMemberFunction_Imp<
-       RETURN (CLASS::*)(ARG1, ARG2, ARG3, ARG4, ARG5,
-                         ARG6, ARG7, ARG8, ARG9, ARG10) const volatile>
-: bsl::true_type {
-};
-
-}
-}
-
-namespace bsl {
-
-template <typename TYPE>
-struct is_member_function_pointer
-    : integer_constant<bool,
-                       BloombergLP::bslmf::IsPointerToMemberFunction_Imp<
-                           typename remove_cv<TYPE>::type>::value
-                       && !is_reference<TYPE>::value>
-{};
-
-}
-
-namespace BloombergLP {
-namespace bslmf {
-
->>>>>>> 0d22a8bd
 template <typename TYPE>
 struct IsPointerToMemberFunction
     : MetaInt<bsl::is_member_function_pointer<TYPE>::value>
@@ -480,50 +104,11 @@
     // that the result is false if 'TYPE' is a reference.
 };
 
-<<<<<<< HEAD
-=======
-}
-}
-
->>>>>>> 0d22a8bd
                       // ============================
                       // struct IsPointerToMemberData
                       // ============================
 
-namespace BloombergLP {
-namespace bslmf {
-
 template <typename TYPE>
-<<<<<<< HEAD
-=======
-struct IsPointerToMemberData_Imp : bsl::false_type {
-};
-
-template <typename TYPE, typename CLASS>
-struct IsPointerToMemberData_Imp<TYPE CLASS::*> : bsl::true_type {
-};
-
-}
-}
-
-namespace bsl {
-
-template <typename TYPE>
-struct is_member_object_pointer
-    : integer_constant<bool,
-                       BloombergLP::bslmf::IsPointerToMemberData_Imp<
-                           typename remove_cv<TYPE>::type>::value
-                       && !is_member_function_pointer<TYPE>::value
-                       && !is_reference<TYPE>::value>
-{};
-
-}
-
-namespace BloombergLP {
-namespace bslmf {
-
-template <typename TYPE>
->>>>>>> 0d22a8bd
 struct IsPointerToMemberData
     : MetaInt<bsl::is_member_object_pointer<TYPE>::value>
 {
@@ -531,29 +116,9 @@
     // that the result is false if 'TYPE' is a reference.
 };
 
-<<<<<<< HEAD
-=======
-}
-}
-
->>>>>>> 0d22a8bd
                       // ========================
                       // struct IsPointerToMember
                       // ========================
-
-namespace bsl {
-
-template <typename TYPE>
-struct is_member_pointer
-    : integer_constant<bool,
-                       is_member_object_pointer<TYPE>::value
-                       || bsl::is_member_function_pointer<TYPE>::value>
-{};
-
-}
-
-namespace BloombergLP {
-namespace bslmf {
 
 template <typename TYPE>
 struct IsPointerToMember
