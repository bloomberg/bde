// bslmf_removeconst.t.cpp                                            -*-C++-*-
#include <bslmf_removeconst.h>

#include <bslmf_issame.h>  // for testing only

#include <bsls_bsltestutil.h>

#include <stdio.h>   // 'printf'
#include <stdlib.h>  // 'atoi'

using namespace bsl;
using namespace BloombergLP;

//=============================================================================
//                                TEST PLAN
//-----------------------------------------------------------------------------
//                                Overview
//                                --------
// The component under test defines a meta-function, 'bsl::remove_const', that
// removes any top-level 'const'-qualifier from a template parameter type.
// Thus, we need to ensure that the values returned by the meta-function are
// correct for each possible category of types.
//
// ----------------------------------------------------------------------------
// PUBLIC CLASS DATA
// [ 1] bsl::remove_const::type
//
// ----------------------------------------------------------------------------
// [ 2] USAGE EXAMPLE

//=============================================================================
//                       STANDARD BDE ASSERT TEST MACRO
//-----------------------------------------------------------------------------
// NOTE: THIS IS A LOW-LEVEL COMPONENT AND MAY NOT USE ANY C++ LIBRARY
// FUNCTIONS, INCLUDING IOSTREAMS.
static int testStatus = 0;

void aSsErT(bool b, const char *s, int i)
{
    if (b) {
        printf("Error " __FILE__ "(%d): %s    (failed)\n", i, s);
        if (testStatus >= 0 && testStatus <= 100) ++testStatus;
    }
}

# define ASSERT(X) { aSsErT(!(X), #X, __LINE__); }

//=============================================================================
//                       STANDARD BDE TEST DRIVER MACROS
//-----------------------------------------------------------------------------
#define LOOP_ASSERT  BSLS_BSLTESTUTIL_LOOP_ASSERT
#define LOOP2_ASSERT BSLS_BSLTESTUTIL_LOOP2_ASSERT
#define LOOP3_ASSERT BSLS_BSLTESTUTIL_LOOP3_ASSERT
#define LOOP4_ASSERT BSLS_BSLTESTUTIL_LOOP4_ASSERT
#define LOOP5_ASSERT BSLS_BSLTESTUTIL_LOOP5_ASSERT
#define LOOP6_ASSERT BSLS_BSLTESTUTIL_LOOP6_ASSERT

#define Q   BSLS_BSLTESTUTIL_Q   // Quote identifier literally.
#define P   BSLS_BSLTESTUTIL_P   // Print identifier and value.
#define P_  BSLS_BSLTESTUTIL_P_  // P(X) without '\n'.
#define T_  BSLS_BSLTESTUTIL_T_  // Print a tab (w/o newline).
#define L_  BSLS_BSLTESTUTIL_L_  // current Line number

//=============================================================================
//                  GLOBAL TYPEDEFS/CONSTANTS FOR TESTING
//-----------------------------------------------------------------------------

namespace {

struct TestType {
   // This user-defined type is intended to be used during testing as an
   // argument for the template parameter 'TYPE' of 'bsl::remove_const'.
};

}  // close unnamed namespace

//=============================================================================
//                              MAIN PROGRAM
//-----------------------------------------------------------------------------

int main(int argc, char *argv[])
{
    int test = argc > 1 ? atoi(argv[1]) : 0;
    int verbose = argc > 2;
    int veryVerbose = argc > 3;

    printf("TEST " __FILE__ " CASE %d\n", test);

    switch (test) { case 0:
      case 2: {
        // --------------------------------------------------------------------
        // USAGE EXAMPLE
        //
        // Concerns:
        //: 1 The usage example provided in the component header file compiles,
        //:   links, and runs as shown.
        //
        // Plan:
        //: 1 Incorporate usage example from header into test driver, remove
        //:   leading comment characters, and replace 'assert' with 'ASSERT'.
        //:   (C-1)
        //
        // Testing:
        //   USAGE EXAMPLE
        // --------------------------------------------------------------------

        if (verbose) printf("\nUSAGE EXAMPLE\n"
                            "\n=============\n");

///Usage
///-----
// In this section we show intended use of this component.
//
///Example 1: Removing The 'const'-Qualifier of A Type
///- - - - - - - - - - - - - - - - - - - - - - - - - -
// Suppose that we want to remove any top-level 'const'-qualifier from a
// particular type.
//
// First, we create two 'typedef's -- a 'const'-qualified type ('MyConstType')
// and the same type without the 'const'-qualifier ('MyType'):
//..
        typedef int       MyType;
        typedef const int MyConstType;
//..
// Now, we remove the 'const'-qualifier from 'MyConstType' using
// 'bsl::remove_const' and verify that the resulting type is the same as
// 'MyType':
//..
        ASSERT(true == (bsl::is_same<bsl::remove_const<MyConstType>::type,
                                                              MyType>::value));
//..

      } break;
      case 1: {
        // --------------------------------------------------------------------
        // 'bsl::remove_const::type'
        //   Ensure that the 'typedef' 'type' of 'bsl::remove_const' has the
        //   correct type for a variety of template parameter types.
        //
        // Concerns:
        //: 1 'bsl::remove_const' leaves types that are not 'const'-qualified
        //:   at the top-level as-is.
        //:
        //: 2 'bsl::remove_const' removes any top-level 'const'-qualifier.
        //
        // Plan:
        //   Verify that 'bsl::remove_const::type' has the correct type for
        //   each concern.
        //
        // Testing:
        //   bsl::remove_const::type
        // --------------------------------------------------------------------

        if (verbose) printf("\n'bsl::remove_const::type'\n"
                            "\n=========================\n");

        // C-1
        ASSERT((is_same<remove_const<int>::type, int>::value));
        ASSERT((is_same<remove_const<int *>::type, int *>::value));
        ASSERT((is_same<remove_const<TestType>::type, TestType>::value));
        ASSERT((is_same<remove_const<int const *>::type,
                                                         int const *>::value));

        // C-2
        ASSERT((is_same<remove_const<int const>::type, int>::value));
        ASSERT((is_same<remove_const<int * const>::type, int *>::value));
        ASSERT((is_same<remove_const<TestType const>::type, TestType>::value));

        ASSERT((is_same<remove_const<int const volatile>::type,
                                                        int volatile>::value));
        ASSERT((is_same<remove_const<int * const volatile>::type,
                                                      int * volatile>::value));
        ASSERT((is_same<remove_const<TestType const volatile>::type,
                                                   TestType volatile>::value));

      } break;
      default: {

        fprintf(stderr, "WARNING: CASE `%d' NOT FOUND.\n", test);
        testStatus = -1;
      }
    }

    if (testStatus > 0) {
        fprintf(stderr, "Error, non-zero test status = %d.\n", testStatus);
    }

    return testStatus;
}

// ----------------------------------------------------------------------------
<<<<<<< HEAD
// NOTICE:
//      Copyright (C) Bloomberg L.P., 2012
//      All Rights Reserved.
//      Property of Bloomberg L.P. (BLP)
//      This software is made available solely pursuant to the
//      terms of a BLP license agreement which governs its use.
=======
// Copyright (C) 2013 Bloomberg L.P.
//
// Permission is hereby granted, free of charge, to any person obtaining a copy
// of this software and associated documentation files (the "Software"), to
// deal in the Software without restriction, including without limitation the
// rights to use, copy, modify, merge, publish, distribute, sublicense, and/or
// sell copies of the Software, and to permit persons to whom the Software is
// furnished to do so, subject to the following conditions:
//
// The above copyright notice and this permission notice shall be included in
// all copies or substantial portions of the Software.
//
// THE SOFTWARE IS PROVIDED "AS IS", WITHOUT WARRANTY OF ANY KIND, EXPRESS OR
// IMPLIED, INCLUDING BUT NOT LIMITED TO THE WARRANTIES OF MERCHANTABILITY,
// FITNESS FOR A PARTICULAR PURPOSE AND NONINFRINGEMENT.  IN NO EVENT SHALL THE
// AUTHORS OR COPYRIGHT HOLDERS BE LIABLE FOR ANY CLAIM, DAMAGES OR OTHER
// LIABILITY, WHETHER IN AN ACTION OF CONTRACT, TORT OR OTHERWISE, ARISING
// FROM, OUT OF OR IN CONNECTION WITH THE SOFTWARE OR THE USE OR OTHER DEALINGS
// IN THE SOFTWARE.
>>>>>>> fe8e28ee
// ----------------------------- END-OF-FILE ----------------------------------<|MERGE_RESOLUTION|>--- conflicted
+++ resolved
@@ -1,24 +1,26 @@
 // bslmf_removeconst.t.cpp                                            -*-C++-*-
 #include <bslmf_removeconst.h>
 
-#include <bslmf_issame.h>  // for testing only
-
-#include <bsls_bsltestutil.h>
-
-#include <stdio.h>   // 'printf'
-#include <stdlib.h>  // 'atoi'
+#include <bslmf_issame.h>
+
+#include <cstdlib>
+#include <cstdio>
 
 using namespace bsl;
 using namespace BloombergLP;
 
+using std::atoi;
+using std::printf;
+using std::fprintf;
+
 //=============================================================================
 //                                TEST PLAN
 //-----------------------------------------------------------------------------
 //                                Overview
 //                                --------
-// The component under test defines a meta-function, 'bsl::remove_const', that
+// The component under test defines a meta-functions, 'bsl::remove_const', that
 // removes any top-level 'const'-qualifier from a template parameter type.
-// Thus, we need to ensure that the values returned by the meta-function are
+// Thus, we need to ensure that the values returned by the meta-function is
 // correct for each possible category of types.
 //
 // ----------------------------------------------------------------------------
@@ -111,7 +113,7 @@
 ///-----
 // In this section we show intended use of this component.
 //
-///Example 1: Removing The 'const'-Qualifier of A Type
+///Example 1: Removing The 'const'-qualifier of A Type
 ///- - - - - - - - - - - - - - - - - - - - - - - - - -
 // Suppose that we want to remove any top-level 'const'-qualifier from a
 // particular type.
@@ -141,7 +143,7 @@
         //: 1 'bsl::remove_const' leaves types that are not 'const'-qualified
         //:   at the top-level as-is.
         //:
-        //: 2 'bsl::remove_const' removes any top-level 'const'-qualifier.
+        //: 2 'bsl::remove_const' remove any top-level 'const'-qualifier.
         //
         // Plan:
         //   Verify that 'bsl::remove_const::type' has the correct type for
@@ -189,14 +191,6 @@
 }
 
 // ----------------------------------------------------------------------------
-<<<<<<< HEAD
-// NOTICE:
-//      Copyright (C) Bloomberg L.P., 2012
-//      All Rights Reserved.
-//      Property of Bloomberg L.P. (BLP)
-//      This software is made available solely pursuant to the
-//      terms of a BLP license agreement which governs its use.
-=======
 // Copyright (C) 2013 Bloomberg L.P.
 //
 // Permission is hereby granted, free of charge, to any person obtaining a copy
@@ -216,5 +210,4 @@
 // LIABILITY, WHETHER IN AN ACTION OF CONTRACT, TORT OR OTHERWISE, ARISING
 // FROM, OUT OF OR IN CONNECTION WITH THE SOFTWARE OR THE USE OR OTHER DEALINGS
 // IN THE SOFTWARE.
->>>>>>> fe8e28ee
 // ----------------------------- END-OF-FILE ----------------------------------