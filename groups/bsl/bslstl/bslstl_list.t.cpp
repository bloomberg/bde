// bslstl_list.t.cpp                                                  -*-C++-*-

#include <bslstl_list.h>
#include <bslstl_iterator.h>

#include <bslma_allocator.h>
#include <bslma_default.h>
#include <bslma_defaultallocatorguard.h>   // for testing only
#include <bslma_newdeleteallocator.h>
#include <bslma_testallocator.h>           // for testing only
#include <bslma_testallocatorexception.h>  // for testing only

#include <bslmf_assert.h>                  // for testing only
#include <bslmf_issame.h>                  // for testing only

#include <bsls_alignmentutil.h>
#include <bsls_objectbuffer.h>
#include <bsls_platform.h>
#include <bsls_stopwatch.h>                // for testing only
#include <bsls_types.h>

#include <bsltf_nonassignabletesttype.h>   // for testing only

#include <stdexcept>  // 'length_error', 'out_of_range'
#include <algorithm>  // 'next_permutation'
#include <functional> // 'less'

#include <cctype>
#include <cstdio>
#include <cstdlib>
#include <cstddef>

using namespace BloombergLP;
using namespace std;
using namespace bsl;

//=============================================================================
//                             TEST PLAN
//-----------------------------------------------------------------------------
//                              Overview
//                              --------
// The object under testing is a container whose interface and contract is
// dictated by the C++ standard.  The general concerns are compliance,
// exception safety (including the strong guarantee for insert and emplace),
// and proper dispatching (for member function templates such as assign and
// insert).  In addition, it is a value-semantic type whose salient attributes
// are size and value of each element in sequence.  This container is
// implemented in the form of a class template, and thus its proper
// instantiation for several types is a concern.  Regarding the allocator
// template argument, we use mostly a 'bsl::allocator' together with a
// 'bslma_TestAllocator' mechanism, but we also verify the C++ standard.
//
// This test plan follows the standard approach for components implementing
// value-semantic containers.  We have chosen as *primary* *manipulators* the
// 'push_back' and 'clear' methods to be used by the generator functions 'g'
// and 'gg'.  Note that some manipulators must support aliasing, and those
// that perform memory allocation must be tested for exception neutrality via
// the 'bslma_testallocator' component.  After the mandatory sequence of cases
// (1--10) for value-semantic types (cases 5 and 10 are not implemented, as
// there is not output or streaming below bslstl), we test each individual
// constructor, manipulator, and accessor in subsequent cases.
//
// Abbreviations:
// --------------
// Throughout this test driver, we use
//     T            VALUE (template argument, no default)
//     A            ALLOCATOR (template argument, default: bsl::allocator<T>)
//     list<T,A>    bsl::list<VALUE_TYPE,ALLOCATOR>
//     list         list<T,A>
//     Args...      shorthand for a family of templates <A1>, <A1,A2>, etc.
//
// The of tests below is grouped as per the definition of list in the C++
// standard (construct, iterators, capacity...) rather than the canonical
// grouping of members per BDE convention (CREATORS, MANIPULATORS, ACCESSORS).
// ----------------------------------------------------------------------------
// class list<T,A> (list)
// =================================
//
// TYPES:
// [21] reference
// [21] const_reference
// [16] iterator
// [16] const_iterator
// [21] size_type
// [21] difference_type
// [21] value_type
// [21] allocator_type
// [21] pointer
// [21] const_pointer
// [16] reverse_iterator
// [16] const_reverse_iterator
// [22] TYPE TRAITS
//
// CREATORS:
// [ 2] list(const A& a = A());
// [12] list(size_type n, const T& val = T(), const A& a = A());
// [12] template<class InputIter>
//        list(InputIter first, InputIter last, const A& a = A());
// [ 7] list(const list& orig, const A& = A());
// [ 2] ~list();
//
/// MANIPULATORS:
// [ 9] operator=(list&);
// [13] template <class InputIter>
//        void assign(InputIter first, InputIter last);
// [13] void assign(size_type numElements, const T& val);
// [16] iterator begin();
// [16] iterator end();
// [16] reverse_iterator rbegin();
// [16] reverse_iterator rend();
// [14] void resize(size_type n);
// [14] void resize(size_type n, const T& val);
// [15] reference front();
// [15] reference back();
// [17] void push_front(const T&);
// [18] void pop_front();
// [17] void push_back(const T&);
// [18] void pop_back();
// [17] iterator insert(const_iterator pos, const T& val);
// [17] iterator insert(const_iterator pos, size_type n, const T& val);
// [17] template <class InputIter>
//        void insert(const_iterator pos, InputIter first, InputIter last);
// [18] iterator erase(const_iterator pos);
// [18] iterator erase(const_iterator first, const_iterator last);
// [19] void swap(list&);
// [ 2] void clear();
// [24] void splice(iterator pos, list& other);
// [24] void splice(iterator pos, list& other, iterator i);
// [24] void splice(iterator pos, list& other, iterator first, iterator last);
// [25] void remove(const T& val);
// [25] template <class PRED> void remove_if(PRED p);
// [26] void unique();
// [26] template <class BINPRED> void unique(BINPRED p);
// [27] void merge(list& other);
// [27] template <class COMP> void merge(list& other, COMP c);
// [28] void sort();
// [28] template <class COMP> void sort(COMP c);
// [23] void reverse();
//
// ACCESSORS:
// [11] A get_allocator() const;
// [16] const_iterator begin();
// [16] const_iterator end();
// [16] const_reverse_iterator rbegin();
// [16] const_reverse_iterator rend();
// [ 4] bool empty() const;
// [ 4] size_type size() const;
// [14] size_type max_size() const;
// [15] const_reference front() const;
// [15] const_reference back() const;
//
// FREE OPERATORS:
// [ 6] bool operator==(const list<T,A>&, const list<T,A>&);
// [ 6] bool operator!=(const list<T,A>&, const list<T,A>&);
// [20] bool operator<(const list<T,A>&, const list<T,A>&);
// [20] bool operator>(const list<T,A>&, const list<T,A>&);
// [20] bool operator<=(const list<T,A>&, const list<T,A>&);
// [20] bool operator>=(const list<T,A>&, const list<T,A>&);
// [19] void swap(list<T,A>&, list<T,A>&);
//-----------------------------------------------------------------------------
// [ 1] BREATHING TEST
// [11] ALLOCATOR-RELATED CONCERNS
// [29] USAGE EXAMPLE
//
// TEST APPARATUS: GENERATOR FUNCTIONS
// [ 3] int ggg(list<T,A> *object, const char *spec, int vF = 1);
// [ 3] list<T,A>& gg(list<T,A> *object, const char *spec);
// [ 8] list<T,A> g(const char *spec);
// [ 4] iterator succ(iterator);
// [ 4] const_iterator succ(iterator) const;
// [ 4] T& nthElem(list& x, int n);
// [ 4] const T& nthElem(list& x, int n) const;
// [ 4] bool is_mutable(T&);
// [ 4] bool is_mutable(const T&);
//-----------------------------------------------------------------------------

//==========================================================================
//                  STANDARD BDE ASSERT TEST MACRO
//--------------------------------------------------------------------------
// NOTE: THIS IS A LOW-LEVEL COMPONENT AND MAY NOT USE ANY C++ LIBRARY
// FUNCTIONS, INCLUDING IOSTREAMS.

namespace {

int testStatus = 0;

void aSsErT(int c, const char *s, int i) {
    if (c) {
        printf("Error " __FILE__ "(%d): %s    (failed)\n", i, s);
        if (testStatus >= 0 && testStatus <= 100) ++testStatus;
    }
}

}  // close unnamed namespace

# define ASSERT(X) { aSsErT(!(X), #X, __LINE__); }

//=============================================================================
//                  STANDARD BDE LOOP-ASSERT TEST MACROS
//-----------------------------------------------------------------------------
// NOTE: This implementation of LOOP_ASSERT macros must use printf since
//       cout uses new and must not be called during exception testing.

#define LOOP_ASSERT(I,X) { \
    if (!(X)) { printf("%s", #I ": "); dbg_print(I); printf("\n"); \
                fflush(stdout); aSsErT(1, #X, __LINE__); } }

#define LOOP2_ASSERT(I,J,X) { \
    if (!(X)) { printf("%s", #I ": "); dbg_print(I); printf("\t"); \
                printf("%s", #J ": "); dbg_print(J); printf("\n"); \
                fflush(stdout); aSsErT(1, #X, __LINE__); } }

#define LOOP3_ASSERT(I,J,K,X) {                    \
    if (!(X)) { printf("%s", #I ": "); dbg_print(I); printf("\t"); \
                printf("%s", #J ": "); dbg_print(J); printf("\t"); \
                printf("%s", #K ": "); dbg_print(K); printf("\n"); \
                fflush(stdout); aSsErT(1, #X, __LINE__); } }

#define LOOP4_ASSERT(I,J,K,L,X) {                  \
    if (!(X)) { printf("%s", #I ": "); dbg_print(I); printf("\t"); \
                printf("%s", #J ": "); dbg_print(J); printf("\t"); \
                printf("%s", #K ": "); dbg_print(K); printf("\t"); \
                printf("%s", #L ": "); dbg_print(L); printf("\n"); \
                fflush(stdout); aSsErT(1, #X, __LINE__); } }

#define LOOP5_ASSERT(I,J,K,L,M,X) {                \
    if (!(X)) { printf("%s", #I ": "); dbg_print(I); printf("\t"); \
                printf("%s", #J ": "); dbg_print(J); printf("\t"); \
                printf("%s", #K ": "); dbg_print(K); printf("\t"); \
                printf("%s", #L ": "); dbg_print(L); printf("\t"); \
                printf("%s", #M ": "); dbg_print(M); printf("\n"); \
                fflush(stdout); aSsErT(1, #X, __LINE__); } }

//=============================================================================
//                  SEMI-STANDARD TEST OUTPUT MACROS
//-----------------------------------------------------------------------------
#define Q(X) printf("<| " #X " |>\n");     // Quote identifier literally.
#define P(X) dbg_print(#X " = ", X, "\n")  // Print identifier and value.
#define P_(X) dbg_print(#X " = ", X, ", ") // P(X) without '\n'
#define L_ __LINE__                        // current Line number
#define T_ putchar('\t');                  // Print a tab (w/o newline)

//=============================================================================
//                  GLOBAL TYPEDEFS/CONSTANTS FOR TESTING
//-----------------------------------------------------------------------------

// TYPES
class TestType;
class TestTypeNoAlloc;
class TestTypeOtherAlloc;
template <class T> class OtherAllocator;

typedef TestType                      T;    // uses 'bslma' allocators
typedef TestTypeNoAlloc               TNA;  // does not use 'bslma' allocators
typedef TestTypeOtherAlloc            TOA;  // Uses non-'bslma' allocators

typedef OtherAllocator<TestType>           OAT;   // Non-'bslma' allocator
typedef OtherAllocator<TestTypeOtherAlloc> OATOA; // Non-'bslma' allocator

typedef bsls::Types::Int64             Int64;
typedef bsls::Types::Uint64            Uint64;

// TEST OBJECT (unless o/w specified)
typedef char                          Element;  // every TestType's value type
typedef list<T>                       Obj;

// CONSTANTS
const char UNINITIALIZED_VALUE = '_';
const char DEFAULT_VALUE       = 'z';
const char VA = 'A';
const char VB = 'B';
const char VC = 'C';
const char VD = 'D';
const char VE = 'E';
const char VF = 'F';
const char VG = 'G';
const char VH = 'H';
    // All test types have character value type.

const int  LARGE_SIZE_VALUE = 10;
    // Declare a large value for insertions into the list.

//=============================================================================
//                      GLOBAL HELPER FUNCTIONS FOR TESTING
//-----------------------------------------------------------------------------

// Fundamental-type-specific print functions.
inline void dbg_print(char c) { printf("%c", c); fflush(stdout); }
inline void dbg_print(unsigned char c) { printf("%c", c); fflush(stdout); }
inline void dbg_print(signed char c) { printf("%c", c); fflush(stdout); }
inline void dbg_print(short val) { printf("%hd", val); fflush(stdout); }
inline void dbg_print(unsigned short val) {printf("%hu", val); fflush(stdout);}
inline void dbg_print(int val) { printf("%d", val); fflush(stdout); }
inline void dbg_print(unsigned int val) { printf("%u", val); fflush(stdout); }
inline void dbg_print(long val) { printf("%lu", val); fflush(stdout); }
inline void dbg_print(unsigned long val) { printf("%lu", val); fflush(stdout);}
inline void dbg_print(Int64 val) { printf("%lld", val); fflush(stdout); }
inline void dbg_print(Uint64 val) { printf("%llu", val); fflush(stdout); }
inline void dbg_print(float val) { printf("'%f'", val); fflush(stdout); }
inline void dbg_print(double val) { printf("'%f'", val); fflush(stdout); }
inline void dbg_print(const char* s) { printf("\"%s\"", s); fflush(stdout); }

// List-specific print function.
template <typename TYPE, typename ALLOC>
void dbg_print(const list<TYPE,ALLOC>& v)
{
    if (v.empty()) {
        printf("<empty>");
    }
    else {
        typedef typename list<TYPE,ALLOC>::const_iterator iter;
        for (iter i = v.begin(); i != v.end(); ++i)
        {
            dbg_print(*i);
        }
    }
    fflush(stdout);
}

// Generic debug print function (3-arguments).
template <typename T>
void dbg_print(const char* s, const T& val, const char* nl)
{
    printf("%s", s); dbg_print(val);
    printf("%s", nl);
    fflush(stdout);
}

// Return the 'n'th iterator after 'it':
template <typename ITER>
inline ITER succ(ITER it, int n = 1)
{
    for (int i = 0; i < n; ++i)
        ++it;
    return it;
}

// Return the 'n'th element of container x, counting from 0.  (I.e., if for
// n == 0, return x.front().)
template <typename C>
inline typename C::value_type& nthElem(C& x, int n)
{
    return *succ(x.begin(), n);
}

template <typename C>
inline const typename C::value_type& nthElem(const C& x, int n)
{
    return *succ(x.begin(), n);
}

template <typename T>
inline bool is_mutable(T& /* x */) { return true; }
    // Return 'true'.  Preferred match if 'x' is a modifiable lvalue.

template <typename T>
inline bool is_mutable(const T& /* x */) { return false; }
    // Return 'false'.  Preferred match if 'x' is an rvalue or const lvalue.

template <typename T>
inline T as_rvalue(const T& x) { return x; }
    // Return a copy of 'x' as an rvalue, even if called on a (possibly
    // const-qualified) lvalue or reference argument.

template <typename T>
inline char value_of(const T& x) { return static_cast<char>(x); }
    // Return the char value corresponding to 'x'.  Specialized for each test
    // type.

//=============================================================================
//                       GLOBAL HELPER CLASSES FOR TESTING
//-----------------------------------------------------------------------------

// STATIC DATA
static int verbose, veryVerbose, veryVeryVerbose, veryVeryVeryVerbose;
static bslma::TestAllocator *globalAllocator_p,
                           *defaultAllocator_p,
                           *objectAllocator_p;

static int numDefaultCtorCalls = 0;
static int numCharCtorCalls    = 0;
static int numCopyCtorCalls    = 0;
static int numAssignmentCalls  = 0;
static int numDestructorCalls  = 0;

                            // ====================
                            // class ExceptionGuard
                            // ====================

template <class VALUE_TYPE>
struct ExceptionGuard {
    // This scoped guard helps to verify the full guarantee of rollback in
    // exception-throwing code.

    // DATA
    int         d_lineNum;
    VALUE_TYPE  d_value;
    VALUE_TYPE *d_object_p;

  public:
    // CREATORS
    ExceptionGuard(VALUE_TYPE *object, const VALUE_TYPE& value, int line)
    : d_lineNum(line)
    , d_value(value)
    , d_object_p(object)
    {}

    ~ExceptionGuard() {
        if (d_object_p) {
            const int LINE = d_lineNum;
            LOOP_ASSERT(LINE, d_value == *d_object_p);
        }
    }

    // MANIPULATORS
    void resetValue(const VALUE_TYPE& value, int line) {
        d_lineNum = line;
        d_value = value;
    }

    void release() {
        d_object_p = 0;
    }
};
                               // ==============
                               // class TestType
                               // ==============

class TestType {
    // This test type contains a 'char' in some allocated storage.  It counts
    // the number of default and copy constructions, assignments, and
    // destructions.  It has no traits other than using a 'bslma' allocator.
    // It could have the bit-wise moveable traits but we defer that trait to
    // the 'MoveableTestType'.

    char            *d_data_p;
    bslma::Allocator *d_allocator_p;

    void init(const TestType& x) {
        ++numCharCtorCalls;
        d_data_p  = (char *)d_allocator_p->allocate(sizeof(char));
        *d_data_p = *x.d_data_p;
    }

  public:
    // TRAITS
    BSLMF_NESTED_TRAIT_DECLARATION(TestType, bslma::UsesBslmaAllocator);

    // CREATORS
    explicit
    TestType(bslma::Allocator *ba = 0)
    : d_data_p(0)
    , d_allocator_p(bslma::Default::allocator(ba))
    {
        ++numDefaultCtorCalls;
        d_data_p  = (char *)d_allocator_p->allocate(sizeof(char));
        *d_data_p = DEFAULT_VALUE;
    }

    explicit
    TestType(char c, bslma::Allocator *ba = 0)
    : d_data_p(0)
    , d_allocator_p(bslma::Default::allocator(ba))
    {
        ++numCharCtorCalls;
        d_data_p  = (char *)d_allocator_p->allocate(sizeof(char));
        *d_data_p = c;
    }

    TestType(const TestType& original, bslma::Allocator *ba = 0)
    : d_data_p(0)
    , d_allocator_p(bslma::Default::allocator(ba))
    {
        ++numCopyCtorCalls;
        ASSERT(&original != this);
        d_data_p  = (char *)d_allocator_p->allocate(sizeof(char));
        *d_data_p = *original.d_data_p;
    }

    TestType(int a1, const TestType& x, bslma::Allocator *ba = 0)
    : d_data_p(0)
    , d_allocator_p(bslma::Default::allocator(ba))
    {
        ASSERT(1 == a1);
        init(x);
    }

    TestType(int a1, int a2, const TestType& x, bslma::Allocator *ba = 0)
    : d_data_p(0)
    , d_allocator_p(bslma::Default::allocator(ba))
    {
        ASSERT(1 == a1);
        ASSERT(2 == a2);
        init(x);
    }

    TestType(int a1, int a2, int a3, const TestType& x,
             bslma::Allocator *ba = 0)
    : d_data_p(0)
    , d_allocator_p(bslma::Default::allocator(ba))
    {
        ASSERT(1 == a1);
        ASSERT(2 == a2);
        ASSERT(3 == a3);
        init(x);
    }

    TestType(int a1, int a2, int a3, int a4, const TestType& x,
             bslma::Allocator *ba = 0)
    : d_data_p(0)
    , d_allocator_p(bslma::Default::allocator(ba))
    {
        ASSERT(1 == a1);
        ASSERT(2 == a2);
        ASSERT(3 == a3);
        ASSERT(4 == a4);
        init(x);
    }

    ~TestType() {
        ++numDestructorCalls;
        ASSERT(d_data_p != 0);
        *d_data_p = UNINITIALIZED_VALUE;
        d_allocator_p->deallocate(d_data_p);
        d_data_p = 0;
        d_allocator_p = 0;
    }

    // MANIPULATORS
    TestType& operator=(const TestType& rhs)
    {
        ++numAssignmentCalls;
        if (&rhs != this) {
            char *newData = (char *)d_allocator_p->allocate(sizeof(char));
            *d_data_p = UNINITIALIZED_VALUE;
            d_allocator_p->deallocate(d_data_p);
            d_data_p  = newData;
            *d_data_p = *rhs.d_data_p;
        }
        return *this;
    }

    void setDatum(char c) {
        *d_data_p = c;
    }

    // ACCESSORS
    char value() const {
        return *d_data_p;
    }

    bslma::Allocator *allocator() const {
        return d_allocator_p;
    }

    void print() const
    {
        if (d_data_p) {
            ASSERT(isalpha(*d_data_p));
            printf("%c (int: %d)\n", *d_data_p, (int)*d_data_p);
        } else {
            printf("VOID\n");
        }
    }
};

// FREE OPERATORS
bool operator==(const TestType& lhs, const TestType& rhs)
{
    ASSERT(isalpha(lhs.value()));
    ASSERT(isalpha(rhs.value()));

    return lhs.value() == rhs.value();
}

bool operator<(const TestType& lhs, const TestType& rhs)
{
    ASSERT(isalpha(lhs.value()));
    ASSERT(isalpha(rhs.value()));

    return lhs.value() < rhs.value();
}

// TestType-specific print function.
void dbg_print(const TestType& rhs) {
    printf("%c", rhs.value());
    fflush(stdout);
}

// TestType-specific value_of function.
template <>
inline char value_of<TestType>(const TestType& x)
{
    return x.value();
}

// Specializations of std::less and std::equal_to should never be called.
// Certain algorithms have variants that call either a predicate function or
// operator<.  A non-compliant implementation may implement the latter variant
// by calling the former variant using std::less because most of the time,
// they are identical.  Unfortunately, the standard does not require that
// std::less do the same thing as operator<.  The same problem occurs with
// std::equal_to and operator==.  These specializations suppress the default
// definitions of std::less and std::equal_t and intercept stray calls by
// non-compliant implementations.

namespace std {
    template <>
    struct less<TestType> : binary_function<TestType, TestType, bool> {
        bool operator()(const TestType& a, const TestType& b) const {
            ASSERT(("less<TestType> should not be called", 0));
            return a < b;
        }
    };

    template <>
    struct equal_to<TestType> : binary_function<TestType, TestType, bool> {
        bool operator()(const TestType& a, const TestType& b) const {
            ASSERT(("equal_to<TestType> should not be called", 0));
            return a == b;
        }
    };
}  // close namespace std

                       // =====================
                       // class TestTypeNoAlloc
                       // =====================

class TestTypeNoAlloc {
    // This test type has footprint and interface identical to 'TestType'.  It
    // also counts the number of default and copy constructions, assignments,
    // and destructions.

    // DATA
    union {
        char  d_char;
        char  d_fill[sizeof(TestType)];
    } d_u;

  public:
    // CREATORS
    TestTypeNoAlloc()
    {
        d_u.d_char = DEFAULT_VALUE;
        ++numDefaultCtorCalls;
    }

    explicit
    TestTypeNoAlloc(char c)
    {
        d_u.d_char = c;
        ++numCharCtorCalls;
    }

    TestTypeNoAlloc(const TestTypeNoAlloc&  original)
    {
        d_u.d_char = original.d_u.d_char;
        ++numCopyCtorCalls;
    }

    ~TestTypeNoAlloc()
    {
        ++numDestructorCalls;
        d_u.d_char = '_';
    }

    // MANIPULATORS
    TestTypeNoAlloc& operator=(const TestTypeNoAlloc& rhs)
    {
        ++numAssignmentCalls;
        d_u.d_char = rhs.d_u.d_char;
        return *this;
    }

    // ACCESSORS
    char value() const
    {
        return d_u.d_char;
    }

    void print() const
    {
        ASSERT(isalpha(d_u.d_char));
        printf("%c (int: %d)\n", d_u.d_char, (int)d_u.d_char);
    }
};

// FREE OPERATORS
bool operator==(const TestTypeNoAlloc& lhs,
                const TestTypeNoAlloc& rhs)
{
    ASSERT(isalpha(lhs.value()));
    ASSERT(isalpha(rhs.value()));

    return lhs.value() == rhs.value();
}

// TestType-specific print function.
void dbg_print(const TestTypeNoAlloc& rhs) {
    printf("%c", rhs.value());
    fflush(stdout);
}

// TestTypeTypeNoAlloc-specific value_of function.
template <>
inline char value_of<TestTypeNoAlloc>(const TestTypeNoAlloc& x)
{
    return x.value();
}

                               // ====================
                               // class OtherAllocator
                               // ====================

bslma::TestAllocator OtherAllocatorDefaultImp;

template <typename T>
class OtherAllocator
{
    bslma::Allocator* d_implementation;

  public:
    // An STL allocator type other than 'bsl::allocator'.  Like
    // 'bsl::allocator', it is constructed with a 'bslma_Allocator' pointer,
    // but it is not implicitly convertible from 'bslma_Allocator*'.

    // TYPES
    typedef T          value_type;
    typedef T         *pointer;
    typedef const T   *const_pointer;
    typedef T&         reference;
    typedef const T&   const_reference;
    typedef size_t     size_type;
    typedef ptrdiff_t  difference_type;

    template <typename U>
    struct rebind
    {
        typedef OtherAllocator<U> other;
    };

    // Constructors
    explicit OtherAllocator(bslma::Allocator* a) : d_implementation(a) { }
    OtherAllocator() : d_implementation(&OtherAllocatorDefaultImp) { }
    template <typename U> OtherAllocator(const OtherAllocator<U>& other)
        : d_implementation(other.implementation()) { }

    // Manipulators
    T* allocate(size_t n, const void* = 0)
        { return static_cast<T*>(d_implementation->allocate(sizeof(T)*n)); }
    void deallocate(T* p, size_t) { d_implementation->deallocate(p); }
    void construct(pointer p, const T& v) { ::new((void*) p) T(v); }
    void destroy(pointer p) { p->~T(); }

    // Accessors
    size_t max_size() const { return ((size_t)-1) / sizeof(T); }
    bslma::Allocator* implementation() const { return d_implementation; }
};

template <typename T, typename U>
inline
bool operator==(const OtherAllocator<T>& a, const OtherAllocator<U>& b)
{
    return a.implementation() == b.implementation();
}

template <typename T, typename U>
inline
bool operator!=(const OtherAllocator<T>& a, const OtherAllocator<U>& b)
{
    return a.implementation() != b.implementation();
}

                               // ========================
                               // class TestTypeOtherAlloc
                               // ========================

class TestTypeOtherAlloc {
    // This test type contains a 'char' in some allocated storage.  It counts
    // the number of default and copy constructions, assignments, and
    // destructions.  It has no traits other than using a 'bslma' allocator.
    // It could have the bit-wise moveable traits but we defer that trait to
    // the 'MoveableTestTypeOtherAlloc'.

    char                 *d_data_p;
    OtherAllocator<char>  d_allocator;

  public:
    // TYPES
    typedef OtherAllocator<char> allocator_type;

    // CREATORS
    explicit
    TestTypeOtherAlloc(allocator_type a = allocator_type())
    : d_data_p(0)
    , d_allocator(a)
    {
        ++numDefaultCtorCalls;
        d_data_p  = d_allocator.allocate(1);
        *d_data_p = DEFAULT_VALUE;
    }

    explicit
    TestTypeOtherAlloc(char c, allocator_type a = allocator_type())
    : d_data_p(0)
    , d_allocator(a)
    {
        ++numCharCtorCalls;
        d_data_p  = d_allocator.allocate(1);
        *d_data_p = c;
    }

    TestTypeOtherAlloc(const TestTypeOtherAlloc& original,
                       allocator_type            a = allocator_type())
    : d_data_p(0)
    , d_allocator(a)
    {
        ++numCopyCtorCalls;
        if (&original != this) {
            d_data_p  = d_allocator.allocate(1);
            *d_data_p = *original.d_data_p;
        }
    }

    ~TestTypeOtherAlloc() {
        ++numDestructorCalls;
        *d_data_p = UNINITIALIZED_VALUE;
        d_allocator.deallocate(d_data_p, 1);
        d_data_p = 0;
    }

    // MANIPULATORS
    TestTypeOtherAlloc& operator=(const TestTypeOtherAlloc& rhs)
    {
        ++numAssignmentCalls;
        if (&rhs != this) {
            char *newData  = d_allocator.allocate(1);
            *d_data_p = UNINITIALIZED_VALUE;
            d_allocator.deallocate(d_data_p, 1);
            d_data_p  = newData;
            *d_data_p = *rhs.d_data_p;
        }
        return *this;
    }

    void setDatum(char c) {
        *d_data_p = c;
    }

    // ACCESSORS
    char value() const {
        return *d_data_p;
    }

    allocator_type get_allocator() const {
        return d_allocator;
    }

    bslma::Allocator* allocator() const {
        return d_allocator.implementation();
    }

    void print() const
    {
        if (d_data_p) {
            ASSERT(isalpha(*d_data_p));
            printf("%c (int: %d)\n", *d_data_p, (int)*d_data_p);
        } else {
            printf("VOID\n");
        }
    }
};

// FREE OPERATORS
bool operator==(const TestTypeOtherAlloc& lhs, const TestTypeOtherAlloc& rhs)
{
    ASSERT(isalpha(lhs.value()));
    ASSERT(isalpha(rhs.value()));

    return lhs.value() == rhs.value();
}

bool operator<(const TestTypeOtherAlloc& lhs, const TestTypeOtherAlloc& rhs)
{
    ASSERT(isalpha(lhs.value()));
    ASSERT(isalpha(rhs.value()));

    return lhs.value() < rhs.value();
}

// TestTypeOtherAlloc-specific print function.
void dbg_print(const TestTypeOtherAlloc& rhs) {
    printf("%c", rhs.value());
    fflush(stdout);
}

// TestTypeOtherAlloc-specific value_of function.
template <>
inline char value_of<TestTypeOtherAlloc>(const TestTypeOtherAlloc& x)
{
    return x.value();
}

                              // =============
                              // class RandSeq
                              // =============

template <class TYPE>
class RandSeq {
    // Random-access sequence.  This class is a simple wrapper around an array
    // offering a random-access iterator access via the 'begin' and 'end'
    // accessors.  The iterator is specifically a *random-access* iterator and
    // its value type is the parameterized 'TYPE'.

    // DATA
    TYPE*  d_value;
    size_t d_len;

  public:
    // TYPES
    typedef const TYPE *const_iterator;
        // Random-access iterator.

    // CREATORS
    RandSeq() : d_value(0), d_len(0) {}
    RandSeq(const char* value);
    ~RandSeq();

    // ACCESSORS
    const TYPE& operator[](size_t index) const;
    const_iterator begin() const;
    const_iterator end() const;
};

// CREATORS
template <class TYPE>
RandSeq<TYPE>::RandSeq(const char* value)
    : d_value(0), d_len(std::strlen(value))
{
    if (d_len)
    {
        d_value = (TYPE*) ::operator new(d_len * sizeof(TYPE));
        for (size_t i = 0; i < d_len; ++i) {
            ::new((void*) &d_value[i]) TYPE(value[i]);
        }
    }
}

template <class TYPE>
RandSeq<TYPE>::~RandSeq()
{
    for (size_t i = 0; i < d_len; ++i) {
        d_value[i].~TYPE();
    }

    ::operator delete(d_value);
}

// ACCESSORS
template <class TYPE>
const TYPE& RandSeq<TYPE>::operator[](size_t index) const {
    return d_value[index];
}

template <class TYPE>
typename RandSeq<TYPE>::const_iterator RandSeq<TYPE>::begin() const {
    return const_iterator(d_value);
}

template <class TYPE>
typename RandSeq<TYPE>::const_iterator RandSeq<TYPE>::end() const {
    return const_iterator(d_value + d_len);
}

                               // ==============
                               // class InputSeq
                               // ==============

template <class TYPE> class InputSeq;
template <class TYPE> class InputSeqConstIterator;

template <class TYPE>
bool operator==(InputSeqConstIterator<TYPE> a, InputSeqConstIterator<TYPE> b);

template <class TYPE>
class InputSeqConstIterator {
    // Const iterator type for the InputSeq container type.  This iterator is
    // specifically an *input* iterator.  Iteration is not intended to be
    // restarted from a copy of an iterator.  If one iterator is a copy of
    // another, then incrementing either one will invalidate the other one.
    // Use of an invalidated iterator is checked for.

    typedef typename RandSeq<TYPE>::const_iterator BaseIterType;
    typedef bsl::iterator_traits<BaseIterType>     BaseIterTraits;

    // Input iterators are not value-semantic types.  In particular, if two
    // iterators compare equal and both are incremented, they need not
    // continue to compare equal.  We allow only one "active" iterator on a
    // given sequence.  We keep track of the active iterator by keeping a
    // master iterator in the container.  The 'd_master' member of valid
    // iterator will point to the master and its 'd_imp' member will have the
    // same value as the master.  If a valid iterator is copied by copy
    // construction or assignment, then both the original and copy are valid.
    // However, as soon as one is incremented, the 'd_imp' of other one will
    // no longer match the master, making it invalid.  As a special case, an
    // iterator with a null master is valid but not incrementable.  These
    // special iterators are used for the 'end' iterator and for the return of
    // the post-increment operator.
    BaseIterType *d_master;
    BaseIterType  d_imp;

    InputSeqConstIterator(BaseIterType *m, BaseIterType i)
        : d_master(m), d_imp(i) { }
        // Construct an iterator using 'm' as the address of the master
        // iterator and 'i' as the initial iterator position.  If 'm' is null,
        // then the resulting iterator is valid, but may not be incremented.
        // If 'm' is non-null and '*m' does not equal 'i', then the resulting
        // iterator is invalid -- it may not be dereferenced or incremented,
        // but it may be assigned a new value.

    friend class InputSeq<TYPE>;
    template <typename T>
    friend bool operator==(InputSeqConstIterator<T> a,
                           InputSeqConstIterator<T> b);

  public:
    typedef std::input_iterator_tag                  iterator_category;
    typedef typename BaseIterTraits::value_type      value_type;
    typedef typename BaseIterTraits::difference_type difference_type;
    typedef typename BaseIterTraits::pointer         pointer;
    typedef typename BaseIterTraits::reference       reference;

    // Use compiler-generated copy constructor, assignment, and destructor:
    // InputSeqConstIterator(const InputSeqConstIterator&);
    // InputSeqConstIterator& operator=(const InputSeqConstIterator&);
    // ~InputSeqConstIterator();

    // MANIPULATORS
    InputSeqConstIterator& operator++() {
        ASSERT(d_master && d_imp == *d_master);  // test if incrementable
        if (!(d_master && d_imp == *d_master)) {
            // Continue test despite error by creating self-mastered iterator.
            // This assignment also prevents cascade errors.
            d_master = &d_imp;
        }
        d_imp = ++*d_master;
        return *this;
    }

    const InputSeqConstIterator operator++(int)
        { InputSeqConstIterator ret(0,d_imp); ++*this; return ret; }

    // ACCESSORS
    reference operator*() const {
        ASSERT( ! d_master || d_imp == *d_master); // test if valid
        return *d_imp;
    }
    pointer operator->() const { return &this->operator*(); }
};

template <class TYPE>
class InputSeq {
    // This array class is a simple wrapper on a 'char' array offering an
    // input iterator access via the 'begin' and 'end' accessors.  The
    // iterator is specifically an *input* iterator and its value type
    // is the parameterized 'TYPE'.

    // DATA
    RandSeq<TYPE>                                  d_value;
    mutable typename RandSeq<TYPE>::const_iterator d_masterIter;

  public:
    // TYPES
    typedef InputSeqConstIterator<TYPE> const_iterator;

    // CREATORS
    InputSeq() {}
    InputSeq(const char* value);

    // ACCESSORS
    const_iterator begin() const;
    const_iterator end() const;

    const TYPE operator[](int idx) const { return d_value[idx]; }
};

// CREATORS
template <class TYPE>
InputSeq<TYPE>::InputSeq(const char* value)
  : d_value(value)
{
}

// ACCESSORS
template <class TYPE>
inline
InputSeqConstIterator<TYPE> InputSeq<TYPE>::begin() const {
    d_masterIter = d_value.begin();
    return InputSeqConstIterator<TYPE>(&d_masterIter, d_masterIter);
}

template <class TYPE>
inline
InputSeqConstIterator<TYPE> InputSeq<TYPE>::end() const {
    return InputSeqConstIterator<TYPE>(0, d_value.end());
}

template <class TYPE>
inline
bool operator==(InputSeqConstIterator<TYPE> a, InputSeqConstIterator<TYPE> b)
{
    return (a.d_imp == b.d_imp &&
            (a.d_master == b.d_master || 0 == a.d_master || 0 == b.d_master));
}

template <class TYPE>
inline
bool operator!=(InputSeqConstIterator<TYPE> a, InputSeqConstIterator<TYPE> b)
{
    return ! (a == b);
}

                              // ====================
                              // class LimitAllocator
                              // ====================

template <class ALLOC>
class LimitAllocator : public ALLOC {

  public:
    // TYPES
    typedef typename ALLOC::value_type        value_type;
    typedef typename ALLOC::pointer           pointer;
    typedef typename ALLOC::const_pointer     const_pointer;
    typedef typename ALLOC::reference         reference;
    typedef typename ALLOC::const_reference   const_reference;
    typedef typename ALLOC::size_type         size_type;
    typedef typename ALLOC::difference_type   difference_type;

    template <class OTHER_TYPE> struct rebind {
        // It is better not to inherit the rebind template, or else
        // rebind<X>::other would be ALLOC::rebind<OTHER_TYPE>::other
        // instead of LimitAlloc<X>.

        typedef LimitAllocator<typename ALLOC::template
                                             rebind<OTHER_TYPE>::other > other;
    };

  private:
    // PRIVATE TYPES
    typedef ALLOC AllocBase;

    // DATA
    size_type d_limit;

  public:
    // CREATORS
    LimitAllocator()
        : d_limit(-1) {}

    // Templatize to make this a better match than the next constructor.
    template <typename BSLMA_ALLOC>
    explicit LimitAllocator(BSLMA_ALLOC *mechanism)
        : AllocBase(mechanism), d_limit(-1) { }

    template <typename U_ALLOC>
    LimitAllocator(const U_ALLOC& rhs)
        : AllocBase(rhs), d_limit(rhs.max_size()) { }

    ~LimitAllocator() { }

    // MANIPULATORS
    void setMaxSize(size_type maxSize) { d_limit = maxSize; }

    // ACCESSORS
    size_type max_size() const { return d_limit; }
};

namespace BloombergLP {
namespace bslmf {

template <typename ALLOCATOR>
struct IsBitwiseMoveable<LimitAllocator<ALLOCATOR> >
    : IsBitwiseMoveable<ALLOCATOR>
{};

}  // close namespace bslmf

namespace bslma {

template <typename ALLOCATOR>
struct UsesBslmaAllocator<LimitAllocator<ALLOCATOR> >
    : bsl::is_convertible<Allocator*, ALLOCATOR>
{};

}  // close namespace bslma
}  // close namespace BloombergLP

                              // ====================
                              // class PointerWrapper
                              // ====================

template <class T> class PointerWrapper;

template <class T>
class PointerWrapper<const T>
{
    // Wrapper around a raw pointer to const T.  Convertible both ways.

  protected:
    T* d_imp;

  public:
    PointerWrapper() { }
    PointerWrapper(const T* p) : d_imp(const_cast<T*>(p)) { }

    operator const T* ()  const { return d_imp; }
    const T* operator->() const { return d_imp; }
    const T& operator*()  const { return *d_imp; }
};

template <class T>
class PointerWrapper : public PointerWrapper<const T>
{
    // Wrapper around a raw pointer to mutable T.  Convertible both ways.

  public:
    PointerWrapper() { }
    PointerWrapper(T* p) { this->d_imp = p; }

    operator T* ()  const { return this->d_imp; }
    T* operator->() const { return this->d_imp; }
    T& operator*()  const { return *this->d_imp; }
};

                              // ====================
                              // class SmallAllocator
                              // ====================

template <class T>
class SmallAllocator : public bsl::allocator<T> {
    // Allocator type with small size and difference types and non-raw pointer
    // types.  Used to test that these types are used in the interface to
    // the container.

    // PRIVATE TYPES
    typedef bsl::allocator<T> AllocBase;

  public:
    // TYPES
    typedef typename AllocBase::value_type        value_type;
    // typedef typename AllocBase::pointer           pointer;
    // typedef typename AllocBase::const_pointer     const_pointer;
    typedef PointerWrapper<T>                     pointer;
    typedef PointerWrapper<const T>               const_pointer;
    typedef typename AllocBase::reference         reference;
    typedef typename AllocBase::const_reference   const_reference;
    typedef unsigned short                        size_type;
    typedef short                                 difference_type;

    template <class OTHER_TYPE> struct rebind {
        typedef SmallAllocator<OTHER_TYPE> other;
    };

    // CREATORS
    SmallAllocator() { }

    explicit SmallAllocator(bslma::Allocator *mechanism)
        : AllocBase(mechanism) { }

    template <typename U>
    SmallAllocator(const SmallAllocator<U>& rhs) : AllocBase(rhs) { }

    ~SmallAllocator() { }
};

                              // ================
                              // class IntWrapper
                              // ================

class IntWrapper
{
    // Simple wrapper object implicitly convertible from 'int'.

    int d_val;

  public:
    IntWrapper(int v = 0) : d_val(v) { }

    int value() const { return d_val; }
};

inline
bool operator==(IntWrapper a, IntWrapper b)
{
    return a.value() == b.value();
}

inline
bool operator!=(IntWrapper a, IntWrapper b)
{
    return ! (a == b);
}

enum TestEnum { TWO = 2, NINETYNINE = 99 };

//=============================================================================
//                       USAGE EXAMPLES
//-----------------------------------------------------------------------------

///Example 1: Filter "Twinkle Star"
/// - - - - - - - - - - - - - - - -
// Suppose an observatory needs to analyze the results of a sky survey.  The
// raw data is a text file of star observations where each star is represented
// by a tuple of three numbers: (x, y, b), where x and y represent the angular
// coordinates of the star in the sky and b represents its brightness on a
// scale of 0 to 100.  A star having brightness 75 or higher is of particular
// interest, which is named "twinkle star".
//
// Our first example will read such a data file as described above, filter out
// the dim stars (brightness less than 75), and count the "twinkle star"s left
// in the list.  Our test data set has been selected such that there are 10
// stars in the set, of which 4 are sufficiently bright as to pass our filter.
//
// First, we define the class 'Star' that encapsulates a single tuple, and
// provides accessors functions 'x', 'y', and 'brightness', file I/O functions
// 'read' and 'write', and free operators '==', '!=', and '<':
//..
#include <cstdio>
using namespace std;

class Star
    // This class represents a star as seen through a digital telescope.
{
    // DATA
    double d_x, d_y;     // coordinates

    int    d_brightness; // brightness on a scale of 0 to 100

  public:
    // CREATORS
    Star()
        // Create a 'Star' object located at coordinates '(0, 0)' having
        // '0' brightness.
    : d_x(0), d_y(0), d_brightness(0)
    {
    }

    Star(double x, double y, int b)
        // Create a 'Star' object located at the specified coordinates
        // '(x, y)' having the specified 'b' brightness.
    : d_x(x), d_y(y), d_brightness(b)
    {
    }

    // Compiler-generated copy construction, assignment, and destructor
    // Star(const Star&) = default;
    // Star& operator=(const Star&) = default;
    // ~Star() = default;

    // MANIPULATORS
    bool read(FILE *input);
        // Read x, y, and brightness from the specified 'input' file.
        // Return 'true' if the read succeeded and 'false' otherwise.

    void write(FILE *output) const;
        // Write x, y, and brightness to the specified 'output' file
        // followed by a newline.

    // ACCESSORS
    double x() const
        // Return the x coordinate of this 'Star' object.
    {
        return d_x;
    }

    double y() const
        // Return the y coordinate of this 'Star' object.
    {
        return d_y;
    }

    int brightness() const
        // Return the brightness of this 'Star' object.
    {
        return d_brightness;
    }
};

// FREE FUNCTIONS
bool operator==(const Star& lhs, const Star& rhs);
bool operator!=(const Star& lhs, const Star& rhs);
bool operator< (const Star& lhs, const Star& rhs);
//..
// Then, we define a 'readData' method that reads a file of data points and
// appends each onto a list.  The stars are stored in the data file in
// ascending sorted order by x and y coordinates.
//..
void readData(list<Star> *starList, FILE *input)
{
    Star s;
    while (s.read(input)) {
        starList->push_back(s);
    }
}
//..
// Now, we define the 'filter' method, which is responsible for removing stars
// with a brightness of less than 75 from the data set.  It does this by
// iterating over the list and erasing any element that does not pass the
// filter.  The list object features a fast 'erase' member function.  The
// return value of 'erase' is an iterator to the element immediately following
// the erased element:
//..
void filter(list<Star> *starList)
{
    static const int threshold = 75;

    list<Star>::iterator i = starList->begin();
    while (i != starList->end()) {
        if (i->brightness() < threshold) {
            i = starList->erase(i);  // Erase and advance to next element.
        }
        else {
            ++i;  // Advance to next element without erasing
        }
    }
}
//..
// Finally, we use the methods defined in above steps to put together our
// program to find twinkle stars:
//..
int usageExample1(int verbose)
{
    FILE *input = fopen("star_data1.txt", "r");  // Open input file.
    ASSERT(input);

    list<Star> starList;                         // Define a list of stars.
    ASSERT(starList.empty());                    // A list should be empty
                                                 // after default
                                                 // construction.

    readData(&starList, input);                  // Read input to the list.
    ASSERT(10 == starList.size());               // Verify correct reading.
    fclose(input);                               // Close input file.

    filter(&starList);                           // Pick twinkle stars.
    ASSERT(4 == starList.size());                // Verify correct filter.

    // Print out twinkle stars.
    if (verbose) {
        for (list<Star>::const_iterator i = starList.begin();
                i != starList.end(); ++i) {
            i->write(stdout);
        }
    }
    return 0;
}
//..

///Example 2: Combine Two Star Surveys
///- - - - - - - - - - - - - - - - - -
// Now we want to combine the results from two star surveys into a single
// list, using the same 'Star' class defined in the first usage example.
//
// First, we begin by reading both lists and filtering them.  (Our test data is
// selected so that the second data file contains 8 starts of which 3 are
// sufficiently bright as to pass our filter:
//..
int usageExample2(int verbose)
{
    FILE *input = fopen("star_data1.txt", "r");  // Open first input file.
    ASSERT(input);

    list<Star> starList1;                        // Define first star list.
    ASSERT(starList1.empty());

    readData(&starList1, input);                 // Read input into list.
    ASSERT(10 == starList1.size());
    fclose(input);                               // Close first input file.

    input = fopen("star_data2.txt", "r");        // Open second input file.
    ASSERT(input);

    list<Star> starList2;                        // Define second list.
    ASSERT(starList2.empty());

    readData(&starList2, input);                 // Read input into list.
    ASSERT(8 == starList2.size());
    fclose(input);                               // Close input file.

    filter(&starList1);                          // Pick twinkle stars from
                                                 // the first star list.
    ASSERT(4 == starList1.size());

    filter(&starList2);                          // Pick twinkle stars from
                                                 // the second star list.
    ASSERT(3 == starList2.size());
//..
// Then, we combine the two lists, 'starList1' and 'starList2'.  One way to do
// this is to simply insert the second list at the end of the first:
//..
    list<Star> tmp1(starList1);  // Make a copy of the first list
    list<Star> tmp2(starList2);  // Make a copy of the second list
    tmp1.insert(tmp1.end(), tmp2.begin(), tmp2.end());
    ASSERT(7 == tmp1.size());    // Verify combined size.
    ASSERT(3 == tmp2.size());    // 'tmp2' should be unchanged.
//..
// Next, let's have a closer look of the above code and see if we can improve
// the combination performance.  The above 'insert' method appends a copy of
// each element in 'tmp2' onto the end of 'tmp1'.  This copy is unnecessary
// because we have no need for 'tmp2' after the lists have been combined.  A
// faster and less-memory-intensive technique is to use the 'splice' function,
// which *moves* rather than *copies* elements from one list to another:
//..
    tmp1 = starList1;
    tmp2 = starList2;
    tmp1.splice(tmp1.begin(), tmp2);
    ASSERT(7 == tmp1.size());    // Verify combined size.
    ASSERT(0 == tmp2.size());    // 'tmp2' should be emptied by the splice.
//..
// Notice that, while the original lists were sorted in ascending order
// (because the data files were originally sorted), the combined list is no
// longer sorted.  To fix it, we sort 'tmp1' using the 'sort' member function:
//..
    tmp1.sort();
//..
// Then, we suggest a third, and also the best approach to combine two lists,
// which is to take advantage of the fact that the lists were originally
// sorted, using the 'merge' function:
//..
    starList1.merge(starList2);     // Merge 'starList2' into 'starList1'.
    ASSERT(7 == starList1.size());  // Verify combined size.
    ASSERT(0 == starList2.size());  // starList2 should be emptied by the
                                    // merge.
//..
// Now, since the two star surveys may overlap, we want to eliminate
// duplicates.  We accomplish this by using the 'unique' member function:
//..
    starList1.unique();             // Eliminate duplicates in 'starList1'.
    ASSERT(6 == starList1.size());  // Verify size after elimination.
//..
// Finally, we print the result:
//..
    if (verbose) {
        for (list<Star>::const_iterator i = starList1.begin();
             i != starList1.end(); ++i) {
            i->write(stdout);
        }
    }
    return 0;
}
//..
// For completeness, the implementations of the 'read', 'write', and comparison
// functions for class 'Star' are shown below:
//..
bool Star::read(FILE *input)
{
    int ret = fscanf(input, "%lf %lf %d", &d_x, &d_y, &d_brightness);
    return 3 == ret;
}

void Star::write(FILE *output) const
{
    fprintf(output, "%f %f %d\n", d_x, d_y, d_brightness);
}

bool operator==(const Star& lhs, const Star& rhs)
{
    return lhs.x() == rhs.x()
        && lhs.y() == rhs.y()
        && lhs.brightness() == rhs.brightness();
}

bool operator!=(const Star& lhs, const Star& rhs)
{
    return ! (lhs == rhs);
}

bool operator<(const Star& lhs, const Star& rhs)
{
    if (lhs.x() < rhs.x())
        return true;
    else if (rhs.x() < lhs.x())
        return false;
    else if (lhs.y() < rhs.y())
        return true;
    else if (rhs.y() < lhs.y())
        return true;
    else
        return lhs.brightness() < rhs.brightness();
}
//..

// 10 data points with 4 stars at or above 75 brightness
const char STAR_DATA1[] =
    "-1.21 +0.11 76\n"
    "-1.05 +0.70 39\n"
    "-0.89 +1.03 93\n"
    "-0.61 +0.35 71\n"
    "-0.48 +1.19 61\n"
    "-0.01 +0.85 43\n"
    "+0.37 -0.01 90\n"
    "+0.37 +0.90 78\n"
    "+0.70 +0.48 54\n"
    "+0.91 +1.35 38\n";

// 8 data points with 3 stars at or above 75 brightness
// 1 point overlaps STAR_DATA1
const char STAR_DATA2[] =
    "-1.40 -0.48 74\n"
    "-0.95 -1.00 40\n"
    "-0.91 -0.21 51\n"
    "-0.51 -0.23 88\n"
    "-0.16 -0.55 30\n"
    "+0.37 -0.01 90\n"
    "+0.48 -0.57 66\n"
    "+0.93 -0.35 75\n";

//
//=============================================================================
//                       TEST DRIVER TEMPLATE
//-----------------------------------------------------------------------------

template <class TYPE, class ALLOC = bsl::allocator<TYPE> >
struct TestDriver {
    // The generating functions interpret the given 'spec' in order from left
    // to right to configure the object according to a custom language.
    // Uppercase letters '[A .. E]' correspond to arbitrary (but unique) char
    // values to be appended to the 'bsl::list<T>' object.  A tilde ('~')
    // indicates that the logical (but not necessarily physical) state of the
    // object is to be set to its initial, empty state (via the 'clear'
    // method).
    //
    // LANGUAGE SPECIFICATION:
    // -----------------------
    //
    // <SPEC>       ::= <EMPTY>   | <LIST>
    //
    // <EMPTY>      ::=
    //
    // <LIST>       ::= <ITEM>    | <ITEM><LIST>
    //
    // <ITEM>       ::= <ELEMENT> | <CLEAR>
    //
    // <ELEMENT>    ::= 'A' | 'B' | 'C' | 'D' | 'E' | ... | 'H'
    //                                      // unique but otherwise arbitrary
    // <CLEAR>      ::= '~'
    //
    // Spec String  Description
    // -----------  -----------------------------------------------------------
    // ""           Has no effect; leaves the object empty.
    // "A"          Append the value corresponding to A.
    // "AA"         Append two values both corresponding to A.
    // "ABC"        Append three values corresponding to A, B and C.
    // "ABC~"       Append three values corresponding to A, B and C and then
    //              remove all the elements (set array length to 0).  Note that
    //              this spec yields an object that is logically equivalent
    //              (but not necessarily identical internally) to one
    //              yielded by ("").
    // "ABC~DE"     Append three values corresponding to A, B, and C; empty
    //              the object; and append values corresponding to D and E.
    //-------------------------------------------------------------------------

    // TYPES
    typedef list<TYPE,ALLOC>  Obj;
        // Type under testing.

    typedef typename Obj::iterator                iterator;
    typedef typename Obj::const_iterator          const_iterator;
    typedef typename Obj::reverse_iterator        reverse_iterator;
    typedef typename Obj::const_reverse_iterator  const_reverse_iterator;
        // Shorthand.

    typedef typename
        bsl::is_convertible<bslma::Allocator*,ALLOC>::type ObjHasBslmaAlloc;
        // true_type if ALLOC is a bslma allocator type

    typedef typename bslma::UsesBslmaAllocator<TYPE>::type TypeHasBslmaAlloc;
        // true_type if TYPE uses a bslma allocator

    enum { SCOPED_ALLOC = ObjHasBslmaAlloc::value && TypeHasBslmaAlloc::value};
        // true if both the container shares its allocator with its contained
        // elements.

    // Unary predicate matching elements of a specified value
    struct VPred {
        const TYPE& d_match;
        explicit VPred(const TYPE& v) : d_match(v) { }
        bool operator()(const TYPE& x) const { return x == d_match; }
    };

    // Binary predicate returning true if the arguments values, expressed as
    // integers, have the same low bit value.  Thus, 'A' and 'C' compare
    // equal; 'B' and 'D' compare equal.  If an allocator is supplied to the
    // predicate constructor, then each call will cause an allocate/deallocate
    // sequence, which might throw an exception and is thus useful for
    // exception testing.
    struct LowBitEQ {
        bslma::Allocator* d_alloc;
        explicit LowBitEQ(bslma::Allocator* a = 0) : d_alloc(a) { }
        bool operator()(const TYPE& a, const TYPE& b) const {
            if (d_alloc) {
                void* p = d_alloc->allocate(1);
                d_alloc->deallocate(p);
            }
            char a1 = value_of(a);
            char b1 = value_of(b);
            return 0 == ((a1 ^ b1) & 1);
        }
    };

    // Binary predicate returning true if b < a
    class GreaterThan : private binary_function<TYPE, TYPE, bool> {
        int* d_countPtr;         // Pointer to count of times invoked
        int* d_invocationLimit;  // Number of invocations before throwing

      public:
        GreaterThan(int *count = 0) : d_countPtr(count) {
            d_invocationLimit = 0;
        }
        void setInvocationLimit(int *limit) { d_invocationLimit = limit; }
        bool operator()(const TYPE& a, const TYPE& b) {
            if (d_countPtr) ++*d_countPtr;
#ifdef BDE_BUILD_TARGET_EXC
            if (d_invocationLimit) {
                if (0 == *d_invocationLimit) throw --*d_invocationLimit;
                else if (0 < *d_invocationLimit) --*d_invocationLimit;
            }
#endif // BDE_BUILD_TARGET_EXC
            return b < a;
        }
    };

    // TEST APPARATUS
    static int getValues(const TYPE **values);
        // Load the specified 'values' with the address of an array containing
        // initialized values of the parameterized 'TYPE' and return the length
        // of that array.

    static int ggg(Obj *object, const char *spec, int verboseFlag = 1);
        // Configure the specified 'object' according to the specified 'spec',
        // using only the primary manipulator function 'push_back' and
        // white-box manipulator 'clear'.  Optionally specify a zero
        // 'verboseFlag' to suppress 'spec' syntax error messages.  Return the
        // index of the first invalid character, and a negative value
        // otherwise.  Note that this function is used to implement 'gg' as
        // well as allow for verification of syntax error detection.

    static Obj& gg(Obj *object, const char *spec);
        // Return, by reference, the specified object with its value adjusted
        // according to the specified 'spec'.

    static Obj g(const char *spec);
        // Return, by value, a new object corresponding to the specified
        // 'spec'.

    static list<TYPE> gV(const char *spec);
        // Return, by value, a new list corresponding to the specified
        // 'spec'.

    static bool checkIntegrity(const Obj& object, int length);
        // Check the integrity of the specified 'object' by verifying that
        // iterating over the list both forwards and backwards yields 'length'
        // positions and that 'object.size()' equals 'length'.  This simple
        // test should catch most instances of data structure corruption in a
        // doubly-linked-list implementation of list.

    static int expectedBlocks(int n);
        // Return the number of blocks expected to be used by a list of length
        // 'n'.

    static int deltaBlocks(int n);
        // Return the change in the number of blocks used by a list whose
        // length has changed by 'n' elements.  Note: 'n' may be negative.

    // TEST CASES
    static void testSort();
        // Test 'sort'

    static void testMerge();
        // Test 'merge'

    static void testUnique();
        // Test 'unique'

    static void testRemove();
        // Test 'remove' and 'remove_if'

    static void testSplice();
        // Test 'splice'

    static void testReverse();
        // Test 'reverse'

    static void testTypeTraits(bool uses_bslma, bool bitwise_moveable);
        // Test type traits

    static void testComparisonOps();
        // Test comparison free operators.

    static void testSwap();
        // Test 'swap' member and global swap.

    static void testErase();
        // Test 'erase' and 'pop_back'.

    static void testInsert();
        // Test 'insert' members, and move 'push_back' and 'insert' members.

    static void testEmplace();
        // Test 'emplace', 'emplace_front', and 'emplace_back' members.

    template <class CONTAINER>
    static void testInsertRange(const CONTAINER&);
        // Test 'insert' member template.

    static void testIterators();
        // Test iterators.

    static void testElementAccess();
        // Test element access.

    static void testResize();
        // Test 'resize' and 'max_size'

    static void testAssign();
        // Test 'assign' members.

    template <class CONTAINER>
    static void testAssignRange(const CONTAINER&);
        // Test 'assign' member template.

    static void testConstructor();
        // Test user-supplied constructors.

    template <class CONTAINER>
    static void testConstructorRange(const CONTAINER&);
        // Test user-supplied constructor templates.

    static void testAllocator(const char *t, const char *a);
    static void testAllocator(bsl::false_type, const char *t, const char *a);
    static void testAllocator(bsl::true_type, const char *t, const char *a);
        // Test allocator-related concerns.  The first overload is called from
        // the main test driver.  The second overload is dispatched when
        // 'ALLOC' is not a bslma-compliant allocator.  The third overload is
        // dispatched when 'ALLOC' is a bslma-compliant allocator.  The
        // arguments 't' and 'a' are the names of the parameters 'TYPE' and
        // 'ALLOC', respectively.

    static void testAssignmentOp();
        // Test assignment operator ('operator=').

    static void testGeneratorG();
        // Test generator function 'g'.

    static void testCopyCtor();
        // Test copy constructor.

    static void testEqualityOp();
        // Test equality operator ('operator==').

    static void testBasicAccessors();
        // Test basic accessors ('size', 'begin' and 'end').

    static void testGeneratorGG();
        // Test generator functions 'ggg' and 'gg'.

    static void testPrimaryManipulators();
        // Test primary manipulators ('push_back' and 'clear').

    static void breathingTest();
        // Breathing test.  This test *exercises* basic functionality but
        // *test* nothing.
};

                               // --------------
                               // TEST APPARATUS
                               // --------------

template <class TYPE, class ALLOC>
int TestDriver<TYPE,ALLOC>::getValues(const TYPE **valuesPtr)
{
    bslma::DefaultAllocatorGuard guard(
                                      &bslma::NewDeleteAllocator::singleton());

    static TYPE values[8]; // avoid DEFAULT_VALUE and UNINITIALIZED_VALUE
    values[0] = TYPE(VA);
    values[1] = TYPE(VB);
    values[2] = TYPE(VC);
    values[3] = TYPE(VD);
    values[4] = TYPE(VE);
    values[5] = TYPE(VF);
    values[6] = TYPE(VG);
    values[7] = TYPE(VH);

    const int NUM_VALUES = 8;

    *valuesPtr = values;
    return NUM_VALUES;
}

template <class TYPE, class ALLOC>
int TestDriver<TYPE,ALLOC>::ggg(Obj           *object,
                                const char    *spec,
                                int            verboseFlag)
{
    const TYPE *VALUES;
    getValues(&VALUES);
    enum { SUCCESS = -1 };
    for (int i = 0; spec[i]; ++i) {
        if ('A' <= spec[i] && spec[i] <= 'H') {
            object->push_back(VALUES[spec[i] - 'A']);
        }
        else if ('~' == spec[i]) {
            object->clear();
        }
        else {
            if (verboseFlag) {
                printf("Error, bad character ('%c') "
                       "in spec \"%s\" at position %d.\n", spec[i], spec, i);
            }
            return i;  // Discontinue processing this spec.           // RETURN
        }
   }
   return SUCCESS;
}

template <class TYPE, class ALLOC>
list<TYPE,ALLOC>& TestDriver<TYPE,ALLOC>::gg(Obj        *object,
                                             const char *spec)
{
    ASSERT(ggg(object, spec) < 0);
    return *object;
}

template <class TYPE, class ALLOC>
list<TYPE,ALLOC> TestDriver<TYPE,ALLOC>::g(const char *spec)
{
    ALLOC AL;
    Obj object(AL);
    return gg(&object, spec);
}

template <class TYPE, class ALLOC>
list<TYPE>  TestDriver<TYPE,ALLOC>::gV(const char *spec)
{
    const TYPE *VALUES;
    getValues(&VALUES);
    list<TYPE> result;
    for (int i = 0; spec[i]; ++i) {
        if ('A' <= spec[i] && spec[i] <= 'H') {
            result.push_back(VALUES[spec[i] - 'A']);
        }
        else if ('<' == spec[i]) {
            result.pop_back();
        }
        else if ('~' == spec[i]) {
            result.clear();
        }
        else {
            ASSERT(0);
        }
   }
   return result;
}

template <class TYPE, class ALLOC>
bool TestDriver<TYPE,ALLOC>::checkIntegrity(const Obj& object, int length)
{
    const const_iterator start  = object.begin();
    const const_iterator finish = object.end();
    const_iterator it;
    int count = 0;
    static const int MAX_SAVE_ITERS = 20;
    const_iterator save_iters[MAX_SAVE_ITERS];
    static const char DEFAULT_CVALUE = value_of(TYPE());

    // Iterate over the list.  Terminate the loop at the shorter of 'it ==
    // finish' or 'count == length'.  These should be the same, but data
    // structure corruption such as circular links or skipped nodes could make
    // them different.
    for (it = start; it != finish && count < length; ++it, ++count) {
        // Dereference the iterator and verify that the value is within the
        // expected range.
        char v = value_of(*it);
        if (v != DEFAULT_CVALUE && (v < VA || VH < v)) return false;
        if (count < MAX_SAVE_ITERS) {
            save_iters[count] = it;
        }
    }

    // Verify that 'count' reached 'length' at the same time that 'it' reached
    // 'finish'
    if (it != finish || count != length)
        return false;

    // Iterate over the list in reverse.  Verify that we see the same iterator
    // values on this traversal as we did in the forward direction.
    while (it != start && count > 0) {
        --it;
        --count;
        if (count < MAX_SAVE_ITERS && it != save_iters[count])
            return false;                                             // RETURN
    }

    if (it != start || count != 0)
        return false;                                                 // RETURN

    // If got here, then the only integrity test left is to verify that size()
    // returns the actual length of the list.
    return length == (int) object.size();
}

template <class TYPE, class ALLOC>
inline
int TestDriver<TYPE,ALLOC>::deltaBlocks(int n)
{
    // One block per element plus one additional block per element if the
    // element uses the list's allocator ('SCOPED_ALLOC' == 1).
    return n + n * SCOPED_ALLOC;
}

template <class TYPE, class ALLOC>
inline
int TestDriver<TYPE,ALLOC>::expectedBlocks(int n)
{
    // One block for the sentinel node + block allocations.
    return 1 + deltaBlocks(n);
}

                                 // ----------
                                 // TEST CASES
                                 // ----------

template <class TYPE, class ALLOC>
void TestDriver<TYPE,ALLOC>::testSort()
{
    // --------------------------------------------------------------------
    // TESTING SORT
    //
    // Concerns:
    //   1. Sorts correctly in the presence of equivalent (duplicate) elements.
    //   2. Sorts correctly if the input is already sorted or sorted in
    //      reverse.
    //   3. No memory is allocated or deallocated during the sort.
    //   4. No constructors, destructors, or assignment of elements takes
    //      place.
    //   5. Iterators to all elements remain valid.
    //   6. The predicate version of 'sort' can be used to sort using a
    //      different comparison criterion.
    //   7. The non-predicate version of 'sort' does not use 'std::less'.
    //   8. The sort is stable -- equivalent elements remain in the same order
    //      as in the original list.
    //   9. The number of calls to the comparison operation is no larger than
    //      'N*log2(N)', where 'N' is the number of elements.
    //   10. If the comparison function throws an exception, no memory is
    //       leaked.  (The order of the elements is indeterminate.)
    //
    // Test plan:
    //   Create a series of list specifications of different lengths, some
    //   containing duplicates, triplicates, and multiple sets of duplicates
    //   and triplicates.  Generate every permutation of elements within each
    //   specification.  Create a list from the permutation, and store an
    //   iterator to each list element.  Sort the list.  Verify that the
    //   resultant list is a sorted version of the original.  Verify that
    //   iterating over each element in the sorted list results in an iterator
    //   that existed in the original list and that, for equivalent elements,
    //   the iterators appear in the same order.  Test allocations,
    //   constructor counts, destructor counts, and assignment counts before
    //   and after the sort and verify that they haven't changed.
    //   (Constructor, destructor, and assignment counts are meaningful only
    //   if 'TYPE' is 'TestType', but will are accessible and will remain
    //   unchanged anyway for other types.)  To address concern 7,
    //   std::less<TestType> is specialized to detect being called
    //   inappropriately.  To address concern 6, repeat the test using a
    //   predicate that sorts in reverse order.  To address concern 9, the
    //   predicate counts the number of invocations.  To address concern 10,
    //   the predicate operator is instrumented to throw an exception after a
    //   specific number of iterations.  Using a sample string, set the
    //   comparison operator to throw at different counts and verify, after
    //   each exception, that no memory is leaked, that the list is valid, and
    //   that every element in the list is represented by a saved iterator.
    //
    // Testing:
    //   void sort();
    //   template <class COMP> void sort(COMP c);
    // --------------------------------------------------------------------

    const TYPE         *values     = 0;
    const TYPE *const&  VALUES     = values;
    const int           NUM_VALUES = getValues(&values);
    (void) VALUES;
    (void) NUM_VALUES;

    bslma::TestAllocator testAllocator;
    ALLOC Z(&testAllocator);

    const int MAX_SPEC_LEN = 10;

    // NOTE: The elements within each of these specifications must be sorted
    // so that 'next_permutation' can do the right thing.  Since we will be
    // testing every permutation, there is no worry about having the elements
    // int too predicatable an order.
    const char *const SPECS[] = {
        // Length 0 or 1: 1 permutation each
        "",
        "A",
        // Length 2: max 2 permutations each
        "AA", "AB",
        // Length 3: max 3! = 6 permutations each
        "AAA", "AAB", "ABB", "ABC",
        // Length 4: max 4! = 24 permutations each
        "AAAA", "AAAB", "AABB", "ABBB", "AABC", "ABBC", "ABCC", "ABCD",
        // Length 5: max 5! = 120 permutations each
        "AAAAA", "AAAAB", "AAABB", "AABBB", "ABBBB",
        "AAABC", "AABBC", "AABCC", "ABBBC", "ABBCC", "ABCCC", "ABCDE",
        // Length 8: max 8! = 40320 permutations each
        "ABCDEFGH", "AABCDEFG", "ABCDEFGG", "AABCDEFF", "ABCDDEFG",
        "AABCCDEE", "AAABBCDE",
        // Length 10, with no more than 8 unique elements:
        // max 10!/2!2! = 907200 permutations
//        "AABCDEFFGH"
    };

    const int NUM_SPECS = sizeof(SPECS) / sizeof(SPECS[0]);

    // Log2 of integers from 0 to 16, rounded up.
    // (Log2(0) is undefined, but 0 works for our purposes.)
    const int LOG2[] = { 0, 0, 1, 2, 2, 3, 3, 3, 3, 4, 4, 4, 4, 4, 4, 4, 4 };

    if (verbose) printf("\nTesting sort()\n");

    for (int i = 0; i < NUM_SPECS; ++i) {
        const char* const S_SPEC = SPECS[i];  // Sorted spec.
        const int LENGTH = strlen(S_SPEC);
        ASSERT(MAX_SPEC_LEN >= LENGTH);

        char spec[MAX_SPEC_LEN + 1];
        strcpy(spec, S_SPEC);

        // Expected result
        Obj mExp;   const Obj& EXP = gg(&mExp, S_SPEC);

        // Test each permutation
        do {
            const char *const SPEC = spec;
            if (veryVeryVerbose) P(SPEC);

            Obj mX(Z);  const Obj& X = gg(&mX, SPEC);

            const_iterator save_iters[MAX_SPEC_LEN + 1];
            const_iterator xi = X.begin();
            for (int j = 0; j < LENGTH; ++j, ++xi) {
                save_iters[j] = xi;
            }
            save_iters[LENGTH] = xi;

            const int BB = testAllocator.numBlocksTotal();
            const int B  = testAllocator.numBlocksInUse();
            const int CTORS_BEFORE = (numDefaultCtorCalls +
                                      numCharCtorCalls    +
                                      numCopyCtorCalls);
            const int ASSIGN_BEFORE = numAssignmentCalls;
            const int DTORS_BEFORE  = numDestructorCalls;

            mX.sort();

            const int AA = testAllocator.numBlocksTotal();
            const int A  = testAllocator.numBlocksInUse();
            const int CTORS_AFTER = (numDefaultCtorCalls +
                                     numCharCtorCalls    +
                                     numCopyCtorCalls);
            const int ASSIGN_AFTER = numAssignmentCalls;
            const int DTORS_AFTER  = numDestructorCalls;

            LOOP_ASSERT(SPEC, checkIntegrity(X, LENGTH));
            LOOP_ASSERT(SPEC, X            == EXP);
            LOOP_ASSERT(SPEC, AA           == BB);
            LOOP_ASSERT(SPEC, A            == B);
            LOOP_ASSERT(SPEC, CTORS_AFTER  == CTORS_BEFORE);
            LOOP_ASSERT(SPEC, DTORS_AFTER  == DTORS_BEFORE);
            LOOP_ASSERT(SPEC, ASSIGN_AFTER == ASSIGN_BEFORE);

            xi = X.begin();
            for (int j = 0; j < LENGTH; ++j) {

                // Find index of iterator in saved iterator array
                const_iterator* p = find(save_iters, save_iters + LENGTH, xi);
                int save_idx = p - save_iters;
                LOOP2_ASSERT(SPEC, j, LENGTH >= save_idx);

                // Verify stable sort.  Iterate through equivalent values and
                // verify that the sorted list produces iterators in the same
                // order as in the saved iterator array.  As each iterator is
                // matched, it is removed from 'save_iters' so as to ensure
                // that no iterator appears more than once (which would
                // represent a serious data structure corruption).
                char val = SPEC[save_idx];
                for (int k = save_idx; SPEC[k] == val; ++k, ++xi, ++j) {
                    LOOP2_ASSERT(SPEC, k, xi == save_iters[k]);
                    save_iters[k] = X.end();  // Avoid matching iterator twice
                } // end for k
            } // end for j
        } while (next_permutation(spec, spec + LENGTH));
    } // end for i

    if (verbose) printf("\nTesting template<COMP> sort(COMP)\n");

    for (int i = 0; i < NUM_SPECS; ++i) {
        const int LENGTH = strlen(SPECS[i]);
        ASSERT(MAX_SPEC_LEN >= LENGTH);

        // Copy SPECS[i] in reverse order
        char s_spec[MAX_SPEC_LEN + 1];
        for (int j = 0; j < LENGTH; ++j) {
            s_spec[j] = SPECS[i][LENGTH - j - 1];
        }
        s_spec[LENGTH] = '\0';
        const char* const S_SPEC = s_spec;    // (reverse) sorted spec.

        char spec[MAX_SPEC_LEN + 1];
        strcpy(spec, S_SPEC);

        // Expected result
        Obj mExp;   const Obj& EXP = gg(&mExp, S_SPEC);

        // Test each permutation
        do {
            const char *const SPEC = spec;

            Obj mX(Z);  const Obj& X = gg(&mX, SPEC);

            const_iterator save_iters[MAX_SPEC_LEN + 1];
            const_iterator xi = X.begin();
            for (int j = 0; j < LENGTH; ++j, ++xi) {
                save_iters[j] = xi;
            }
            save_iters[LENGTH] = xi;

            const int BB = testAllocator.numBlocksTotal();
            const int B  = testAllocator.numBlocksInUse();
            const int CTORS_BEFORE = (numDefaultCtorCalls +
                                      numCharCtorCalls    +
                                      numCopyCtorCalls);
            const int ASSIGN_BEFORE = numAssignmentCalls;
            const int DTORS_BEFORE  = numDestructorCalls;

            int predicateCalls = 0;  // Count of calls to predicate

            if (veryVeryVeryVerbose) { printf("\tBefore: "); P_(X); }

            mX.sort(GreaterThan(&predicateCalls));

            if (veryVeryVeryVerbose) { printf("After: "); P(X); }

            const int AA = testAllocator.numBlocksTotal();
            const int A  = testAllocator.numBlocksInUse();
            const int CTORS_AFTER = (numDefaultCtorCalls +
                                     numCharCtorCalls    +
                                     numCopyCtorCalls);
            const int ASSIGN_AFTER = numAssignmentCalls;
            const int DTORS_AFTER  = numDestructorCalls;

            LOOP_ASSERT(SPEC, checkIntegrity(X, LENGTH));
            LOOP_ASSERT(SPEC, X            == EXP);
            LOOP_ASSERT(SPEC, AA           == BB);
            LOOP_ASSERT(SPEC, A            == B);
            LOOP_ASSERT(SPEC, CTORS_AFTER  == CTORS_BEFORE);
            LOOP_ASSERT(SPEC, DTORS_AFTER  == DTORS_BEFORE);
            LOOP_ASSERT(SPEC, ASSIGN_AFTER == ASSIGN_BEFORE);

            // Verify complexity requirement.
            LOOP_ASSERT(SPEC, predicateCalls <= LENGTH * LOG2[LENGTH]);
            LOOP_ASSERT(SPEC, predicateCalls >= LENGTH - 1);

            xi = X.begin();
            for (int j = 0; j < LENGTH; ++j) {

                // Find index of iterator in saved iterator array
                const_iterator* p = find(save_iters, save_iters + LENGTH, xi);
                int save_idx = p - save_iters;
                LOOP2_ASSERT(SPEC, j, LENGTH >= save_idx);

                // Verify stable sort.  Iterate through equivalent values and
                // verify that the sorted list produces iterators in the same
                // order as in the saved iterator array.  As each iterator is
                // matched, it is removed from 'save_iters' so as to ensure
                // that no iterator appears more than once (which would
                // represent a serious data structure corruption).
                char val = SPEC[save_idx];
                for (int k = save_idx; SPEC[k] == val; ++k, ++xi, ++j) {
                    LOOP2_ASSERT(SPEC, k, xi == save_iters[k]);
                    save_iters[k] = X.end();  // Avoid matching iterator twice
                } // end for k
            } // end for j
        } while (next_permutation(spec, spec + LENGTH, std::greater<char>()));
    } // end for i

#ifdef BDE_BUILD_TARGET_EXC
    if (verbose) printf("\nTesting exception safety\n");

    // Choose a longish string of random values
    const char EH_SPEC[] = "CBHADBAGCBFFADHE";
    enum {
        EH_SPEC_LEN = sizeof(EH_SPEC) - 1
    };

    bool caught_ex = true;
    for (int threshold = 0; caught_ex; ++threshold) {
        caught_ex = false;

        Obj mX(Z);  const Obj& X = gg(&mX, EH_SPEC);

        const_iterator save_iters[EH_SPEC_LEN + 1];
        const_iterator xi = X.begin();
        for (int j = 0; j < EH_SPEC_LEN; ++j, ++xi) {
            save_iters[j] = xi;
        }
        save_iters[EH_SPEC_LEN] = xi;

        const int BB = testAllocator.numBlocksTotal();
        const int B  = testAllocator.numBlocksInUse();
        const int CTORS_BEFORE = (numDefaultCtorCalls +
                                  numCharCtorCalls    +
                                  numCopyCtorCalls);
        const int ASSIGN_BEFORE = numAssignmentCalls;
        const int DTORS_BEFORE  = numDestructorCalls;

        GreaterThan gt;  // Create a predicate object
        int limit = threshold;
        gt.setInvocationLimit(&limit);
        try {
            mX.sort(gt);
        }
        catch (int e) {
            LOOP_ASSERT(threshold, -1 == e);
            caught_ex = true;
        }
        catch (...) {
            LOOP_ASSERT(threshold, ("Caught unexpected exception", 0));
            caught_ex = true;
        }

        if (veryVeryVeryVerbose) {
            T_; P_(threshold); P_(caught_ex);
            printf("Result: "); P(X);
        }

        const int AA = testAllocator.numBlocksTotal();
        const int A  = testAllocator.numBlocksInUse();
        const int CTORS_AFTER = (numDefaultCtorCalls +
                                 numCharCtorCalls    +
                                 numCopyCtorCalls);
        const int ASSIGN_AFTER = numAssignmentCalls;
        const int DTORS_AFTER  = numDestructorCalls;

        if (caught_ex) {
            // Should not call predicate more than N*Log2(N) times.
            LOOP_ASSERT(threshold,
                        threshold < EH_SPEC_LEN * LOG2[EH_SPEC_LEN]);
        }
        else {
            // Must have called predicate successfully at least N-1 times.
            LOOP_ASSERT(threshold, threshold >= EH_SPEC_LEN -1);
        }

        LOOP_ASSERT(threshold, (int) X.size() == EH_SPEC_LEN);
        LOOP_ASSERT(threshold, checkIntegrity(X, X.size()));

        LOOP_ASSERT(threshold, AA           == BB);
        LOOP_ASSERT(threshold, CTORS_AFTER  == CTORS_BEFORE);
        LOOP_ASSERT(threshold, ASSIGN_AFTER == ASSIGN_BEFORE);

        if ((int) X.size() == EH_SPEC_LEN) {
            // To avoid cascade errors The following tests are skipped if the
            // length changed.  Otherwise they would all fail, giving no
            // additional information.

            LOOP_ASSERT(threshold, A            == B);
            LOOP_ASSERT(threshold, DTORS_AFTER  == DTORS_BEFORE);
        }

        // Verify that all iterators in list were already in the list before
        // the sort (and before the exception).  The order of elements is
        // unspecified in the case of an exception, and is thus not tested.
        for (xi = X.begin(); xi != X.end(); ++xi) {
            // Find index of iterator in saved iterator array
            const_iterator* p = find(save_iters, save_iters + EH_SPEC_LEN, xi);
            int save_idx = p - save_iters;
            const char VAL = EH_SPEC[save_idx];

            LOOP_ASSERT(threshold, save_idx < EH_SPEC_LEN);
            if (save_idx < EH_SPEC_LEN) {
                LOOP_ASSERT(threshold, value_of(*xi) == VAL);
            }
        } // End for (xi)
    } // End for (threshold)
#endif // BDE_BUILD_TARGET_EXC
}

template <class TYPE, class ALLOC>
void TestDriver<TYPE,ALLOC>::testMerge()
{
    // --------------------------------------------------------------------
    // TESTING MERGE
    //
    // Concerns:
    //   1. Merging produces correct results with and without duplicate
    //      elements within and between the lists to be merged.
    //   2. The argument to merge is empty after the merge.
    //   3. No memory is allocated or deallocated during the merge.
    //   4. No constructors, destructors, or assignment of elements takes
    //      place.
    //   5. Iterators to all elements remain valid.
    //   6. The predicate version of 'merge' can be used to merge using a
    //      different comparison criterion.
    //   7. The non-predicate version of 'merge' does not use 'std::less'.
    //   8. Merging a list with itself has no effect.
    //   9. If the comparison function throws an exception, no memory is
    //      leaked and all elements remain in one list or the other.
    //
    // Test plan:
    //   Create two lists from the cross-product of two small sets of
    //   specifications.  The elements in the lists are chosen so that every
    //   combination of duplicate and non-duplicate elements, both within and
    //   between lists, is represented.  Save the iterators to all elements of
    //   both lists and record the memory usage before the merge.  Merge one
    //   list into the other.  Verify that the merged value is correct, that
    //   all of the pre-merge iterators are still valid, and that the
    //   non-merged list is now empty.  To address concern 6, sort the initial
    //   specifications using the reverse sort order, then use a custom
    //   "greater-than" predicate to merge the lists and verify the same
    //   values as for the non-predicate case.  To address concern 7,
    //   std::less<TestType> is specialized to detect being called
    //   inappropriately.  To address concern 8, merge each list with itself
    //   and verify that no memory is allocated or deallocated and that all
    //   iterators remain valid.
    //
    // Testing:
    //   void merge(list& other);
    //   template <class COMP> void merge(list& other, COMP c);
    // --------------------------------------------------------------------

    const TYPE         *values     = 0;
    const TYPE *const&  VALUES     = values;
    const int           NUM_VALUES = getValues(&values);
    (void) NUM_VALUES;

    bslma::TestAllocator testAllocator;
    ALLOC Z(&testAllocator);

    class SortedSpecGen
    {
        // Generate every possible specification up to 5 elements long such
        // that no element has a value less than the previous element.  Using
        // 6 of the possible 8 values for each element, there are a total of
        // 462 combinations.
      public:
        enum { MAX_SPEC_LEN = 5 };
      private:
        int  d_len;
        char d_spec[MAX_SPEC_LEN + 1];
        mutable char d_reverse_spec[MAX_SPEC_LEN + 1];

        enum { MAX_ELEMENT = 'F' };

      public:
        SortedSpecGen() : d_len(0) { d_spec[0] = '\0'; }

        // Return true if this object holds a valid spec
        operator bool() const { return d_len <= MAX_SPEC_LEN; }

        // Advance to the next specification
        SortedSpecGen& operator++() {

            // Find the last element with value < MAX_ELEMENT.  Note that
            // with 'MAX_ELEMENT' set to 'F', we are using only 6 of the
            // possible 8 values for each element yielding a total of 462
            // combinations.  For more combinations (and a slower test),
            // extend 'MAX_ELEMENT' to 'G' or (max) 'H'.
            char max_elem_str[2] = { MAX_ELEMENT, 0 };
            int i = strcspn(d_spec, max_elem_str) - 1;

            // If nothing was found, then 'd_spec' is all MAX_ELEMENTs.
            // Increment length and start over with all 'A's.
            if (i < 0) {
                ++d_len;
                if (MAX_SPEC_LEN < d_len) return *this;
                memset(d_spec, 'A', d_len);
                d_spec[d_len] = '\0';
                return *this;                                         // RETURN
            }

            // d_spec[i] < MAX_ELEMENT.  Increment the element at 'i' and fill
            // the remainder of the spec with the same value.
            char x = d_spec[i] + 1;
            memset(d_spec + i, x, d_len - i);
            return *this;
        }

        int len() const { return d_len; }
        const char* spec() const { return d_spec; }
        const char* reverse_spec() const {
            for (int i = 0; i < d_len; ++i) {
                d_reverse_spec[d_len - i - 1] = d_spec[i];
            }
            d_reverse_spec[d_len] = '\0';
            return d_reverse_spec;
        }
    };  // End class SortedSpecGen

    const int MAX_SPEC_LEN = SortedSpecGen::MAX_SPEC_LEN;

    if (verbose) printf("\nTesting void merge(list& other);\n");

    for (SortedSpecGen xgen; xgen; ++xgen) {
        for (SortedSpecGen ygen; ygen; ++ygen) {

            const char* const X_SPEC     = xgen.spec();
            const int         X_SPEC_LEN = xgen.len();
            const char* const Y_SPEC     = ygen.spec();
            const int         Y_SPEC_LEN = ygen.len();

            Obj mX(Z); const Obj& X = gg(&mX, X_SPEC);
            Obj mY(Z); const Obj& Y = gg(&mY, Y_SPEC);

            const_iterator xiters[MAX_SPEC_LEN + 1];
            const_iterator yiters[MAX_SPEC_LEN + 1];

            // Save the iterators before merge
            int xi = 0;
            for (const_iterator it = X.begin(); it != X.end(); ++it, ++xi) {
                xiters[xi] = it;
            }
            xiters[xi] = X.end();
            int yi = 0;
            for (const_iterator it = Y.begin(); it != Y.end(); ++it, ++yi) {
                yiters[yi] = it;
            }
            yiters[yi] = Y.end();

            const int BB = testAllocator.numBlocksTotal();
            const int B  = testAllocator.numBlocksInUse();
            const int CTORS_BEFORE = (numDefaultCtorCalls +
                                      numCharCtorCalls    +
                                      numCopyCtorCalls);
            const int ASSIGN_BEFORE = numAssignmentCalls;
            const int DTORS_BEFORE  = numDestructorCalls;

            // Self merge (noop)
            mX.merge(mX);
            LOOP2_ASSERT(X_SPEC, Y_SPEC, (int) X.size() == X_SPEC_LEN);
            LOOP2_ASSERT(X_SPEC, Y_SPEC, (int) Y.size() == Y_SPEC_LEN);

            if (veryVeryVerbose) {
                T_; printf("Before: "); P_(X); P_(Y);
            }

            mX.merge(mY); // Test merge here

            if (veryVeryVerbose) {
                T_; printf("After: "); P_(X); P(Y);
            }

            const int AA = testAllocator.numBlocksTotal();
            const int A  = testAllocator.numBlocksInUse();
            const int CTORS_AFTER = (numDefaultCtorCalls +
                                     numCharCtorCalls    +
                                     numCopyCtorCalls);
            const int ASSIGN_AFTER = numAssignmentCalls;
            const int DTORS_AFTER  = numDestructorCalls;

            // Test result size
            LOOP2_ASSERT(X_SPEC, Y_SPEC,
                         (int) X.size() == X_SPEC_LEN + Y_SPEC_LEN);
            LOOP2_ASSERT(X_SPEC, Y_SPEC, Y.size() == 0);

            // Test merged results and iterators
            int idx = 0;
            xi = yi = 0;
            for (const_iterator it = X.begin(); it != X.end(); ++it, ++idx)
            {
                if (it == xiters[xi]) {
                    if (yi < Y_SPEC_LEN) {
                        // Verify that merge criterion was met
                        LOOP4_ASSERT(X_SPEC, Y_SPEC, xi, yi,
                                     ! (Y_SPEC[yi] < X_SPEC[xi]));
                        LOOP4_ASSERT(X_SPEC, Y_SPEC, xi, yi,
                                     VALUES[X_SPEC[xi] - 'A'] == *it)
                    }
                    ++xi;
                }
                else if (it == yiters[yi]) {
                    if (xi < X_SPEC_LEN) {
                        // Verify that merge criterion was met.
                        // C++98 required that items from X precede equivalent
                        // items from Y.  C++0x seemed to remove this
                        // requirement, but we should adhere to it anyway.
                        LOOP4_ASSERT(X_SPEC, Y_SPEC, xi, yi,
                                     Y_SPEC[yi] < X_SPEC[xi]);
                        LOOP4_ASSERT(X_SPEC, Y_SPEC, xi, yi,
                                     VALUES[Y_SPEC[yi] - 'A'] == *it)
                    }
                    ++yi;
                }
                else {
                    // A stable merge requires that the iterator must match
                    // the next iterator on the save x or y list.
                    LOOP4_ASSERT(X_SPEC, Y_SPEC, xi, yi,
                                 ("Invalid merge", 0));
                }
            }
            // Test end iterators
            LOOP4_ASSERT(X_SPEC, Y_SPEC, xi, yi, xiters[xi] == X.end());
            LOOP4_ASSERT(X_SPEC, Y_SPEC, xi, yi, yiters[yi] == Y.end());
            LOOP4_ASSERT(X_SPEC, Y_SPEC, xi, yi, (xi + yi) == (int) X.size());

            // Test allocations and deallocations
            LOOP4_ASSERT(X_SPEC, Y_SPEC, xi, yi, AA == BB);
            LOOP4_ASSERT(X_SPEC, Y_SPEC, xi, yi,  A ==  B);

            // Test that no constructors, destructors or assignments were
            // called.
            LOOP4_ASSERT(X_SPEC, Y_SPEC, xi, yi, CTORS_AFTER  == CTORS_BEFORE);
            LOOP4_ASSERT(X_SPEC, Y_SPEC, xi, yi, DTORS_AFTER  == DTORS_BEFORE);
            LOOP4_ASSERT(X_SPEC, Y_SPEC, xi, yi, ASSIGN_AFTER ==ASSIGN_BEFORE);
        } // end for (ygen)
    } // end for (xgen)

    if (verbose) printf("\nTesting void merge(list& other, COMP c);\n");

    for (SortedSpecGen xgen; xgen; ++xgen) {
        for (SortedSpecGen ygen; ygen; ++ygen) {

            const char* const X_SPEC     = xgen.reverse_spec();
            const int         X_SPEC_LEN = xgen.len();
            const char* const Y_SPEC     = ygen.reverse_spec();
            const int         Y_SPEC_LEN = ygen.len();

            Obj mX(Z); const Obj& X = gg(&mX, X_SPEC);
            Obj mY(Z); const Obj& Y = gg(&mY, Y_SPEC);

            const_iterator xiters[MAX_SPEC_LEN + 1];
            const_iterator yiters[MAX_SPEC_LEN + 1];

            // Save the iterators before merge
            int xi = 0;
            for (const_iterator it = X.begin(); it != X.end(); ++it, ++xi) {
                xiters[xi] = it;
            }
            xiters[xi] = X.end();
            int yi = 0;
            for (const_iterator it = Y.begin(); it != Y.end(); ++it, ++yi) {
                yiters[yi] = it;
            }
            yiters[yi] = Y.end();

            const int BB = testAllocator.numBlocksTotal();
            const int B  = testAllocator.numBlocksInUse();
            const int CTORS_BEFORE = (numDefaultCtorCalls +
                                      numCharCtorCalls    +
                                      numCopyCtorCalls);
            const int ASSIGN_BEFORE = numAssignmentCalls;
            const int DTORS_BEFORE  = numDestructorCalls;

            // Self merge (noop)
            mX.merge(mX, GreaterThan());
            LOOP2_ASSERT(X_SPEC, Y_SPEC, (int) X.size() == X_SPEC_LEN);
            LOOP2_ASSERT(X_SPEC, Y_SPEC, (int) Y.size() == Y_SPEC_LEN);

            if (veryVeryVerbose) {
                T_; printf("Before: "); P_(X); P_(Y);
            }

            mX.merge(mY, GreaterThan()); // Test merge here

            if (veryVeryVerbose) {
                T_; printf("After: "); P_(X); P(Y);
            }

            const int AA = testAllocator.numBlocksTotal();
            const int A  = testAllocator.numBlocksInUse();
            const int CTORS_AFTER = (numDefaultCtorCalls +
                                     numCharCtorCalls    +
                                     numCopyCtorCalls);
            const int ASSIGN_AFTER = numAssignmentCalls;
            const int DTORS_AFTER  = numDestructorCalls;

            // Test result size
            LOOP2_ASSERT(X_SPEC, Y_SPEC,
                         (int) X.size() == X_SPEC_LEN + Y_SPEC_LEN);
            LOOP2_ASSERT(X_SPEC, Y_SPEC, Y.size() == 0);

            // Test merged results and iterators
            int idx = 0;
            xi = yi = 0;
            for (const_iterator it = X.begin(); it != X.end(); ++it, ++idx)
            {
                if (it == xiters[xi]) {
                    if (yi < Y_SPEC_LEN) {
                        // Verify that merge criterion was met
                        LOOP4_ASSERT(X_SPEC, Y_SPEC, xi, yi,
                                     ! (Y_SPEC[yi] > X_SPEC[xi]));
                        LOOP4_ASSERT(X_SPEC, Y_SPEC, xi, yi,
                                     VALUES[X_SPEC[xi] - 'A'] == *it)
                    }
                    ++xi;
                }
                else if (it == yiters[yi]) {
                    if (xi < X_SPEC_LEN) {
                        // Verify that merge criterion was met.
                        // C++98 required that items from X precede equivalent
                        // items from Y.  C++0x seemed to remove this
                        // requirement, but we should adhere to it anyway.
                        LOOP4_ASSERT(X_SPEC, Y_SPEC, xi, yi,
                                     Y_SPEC[yi] > X_SPEC[xi]);
                        LOOP4_ASSERT(X_SPEC, Y_SPEC, xi, yi,
                                     VALUES[Y_SPEC[yi] - 'A'] == *it)
                    }
                    ++yi;
                }
                else {
                    // A stable merge requires that the iterator must match
                    // the next iterator on the save x or y list.
                    LOOP4_ASSERT(X_SPEC, Y_SPEC, xi, yi,
                                 ("Invalid merge", 0));
                }
            }
            // Test end iterators
            LOOP4_ASSERT(X_SPEC, Y_SPEC, xi, yi, xiters[xi] == X.end());
            LOOP4_ASSERT(X_SPEC, Y_SPEC, xi, yi, yiters[yi] == Y.end());
            LOOP4_ASSERT(X_SPEC, Y_SPEC, xi, yi, (xi + yi) == (int) X.size());

            // Test allocations and deallocations
            LOOP4_ASSERT(X_SPEC, Y_SPEC, xi, yi, AA == BB);
            LOOP4_ASSERT(X_SPEC, Y_SPEC, xi, yi,  A ==  B);

            // Test that no constructors, destructors or assignments were
            // called.
            LOOP4_ASSERT(X_SPEC, Y_SPEC, xi, yi, CTORS_AFTER  == CTORS_BEFORE);
            LOOP4_ASSERT(X_SPEC, Y_SPEC, xi, yi, DTORS_AFTER  == DTORS_BEFORE);
            LOOP4_ASSERT(X_SPEC, Y_SPEC, xi, yi, ASSIGN_AFTER ==ASSIGN_BEFORE);
        } // end for (ygen)
    } // end for (xgen)

#ifdef BDE_BUILD_TARGET_EXC
    if (verbose) printf("\nTesting exception safety\n");
    {
        const char X_SPEC[] = "HGFEDCBA";
        const char Y_SPEC[] = "GGEECCBA";
        enum {
            X_SPEC_LEN = sizeof(X_SPEC) - 1,
            Y_SPEC_LEN = sizeof(Y_SPEC) - 1,
            MERGED_SPEC_LEN = X_SPEC_LEN + Y_SPEC_LEN
        };

        bool caught_ex = true;
        for (int threshold = 0; caught_ex; ++threshold) {
            caught_ex = false;

            Obj mX(Z);  const Obj& X = gg(&mX, X_SPEC);
            Obj mY(Z);  const Obj& Y = gg(&mY, Y_SPEC);

            const_iterator save_iters[MERGED_SPEC_LEN + 1];
            int j = 0;
            for (const_iterator xi = X.begin(); xi != X.end(); ++xi, ++j) {
                save_iters[j] = xi;
            }
            for (const_iterator yi = Y.begin(); yi != Y.end(); ++yi, ++j) {
                save_iters[j] = yi;
            }
            save_iters[MERGED_SPEC_LEN] = Y.end();
            LOOP_ASSERT(threshold, MERGED_SPEC_LEN == j);

            const int BB = testAllocator.numBlocksTotal();
            const int B  = testAllocator.numBlocksInUse();
            const int CTORS_BEFORE = (numDefaultCtorCalls +
                                      numCharCtorCalls    +
                                      numCopyCtorCalls);
            const int ASSIGN_BEFORE = numAssignmentCalls;
            const int DTORS_BEFORE  = numDestructorCalls;

            GreaterThan gt;  // Create a predicate object
            int limit = threshold;
            gt.setInvocationLimit(&limit);
            try {
                mX.merge(mY, gt);
            }
            catch (int e) {
                LOOP_ASSERT(threshold, -1 == e);
                caught_ex = true;
            }
            catch (...) {
                LOOP_ASSERT(threshold, ("Caught unexpected exception", 0));
                caught_ex = true;
            }

            if (veryVeryVeryVerbose) {
                T_; P_(threshold); P_(caught_ex);
                printf("Result: "); P_(X); P(Y);
            }

            const int AA = testAllocator.numBlocksTotal();
            const int A  = testAllocator.numBlocksInUse();
            const int CTORS_AFTER = (numDefaultCtorCalls +
                                     numCharCtorCalls    +
                                     numCopyCtorCalls);
            const int ASSIGN_AFTER = numAssignmentCalls;
            const int DTORS_AFTER  = numDestructorCalls;

            LOOP_ASSERT(threshold,
                        (int)(X.size() + Y.size()) == MERGED_SPEC_LEN);
            LOOP_ASSERT(threshold, checkIntegrity(X, X.size()));
            LOOP_ASSERT(threshold, checkIntegrity(Y, Y.size()));

            LOOP_ASSERT(threshold, AA           == BB);
            LOOP_ASSERT(threshold, ASSIGN_AFTER == ASSIGN_BEFORE);
            LOOP_ASSERT(threshold, CTORS_AFTER  == CTORS_BEFORE);

            if ((int) (X.size() + Y.size()) == MERGED_SPEC_LEN) {
                // To avoid cascade errors The following tests are skipped if
                // the total length changed.  Otherwise they would all fail,
                // giving no additional information.
                LOOP_ASSERT(threshold, A            == B);
                LOOP_ASSERT(threshold, DTORS_AFTER  == DTORS_BEFORE);
            }

            // Verify that all iterators in the lists were already in the
            // lists before the merge (and before the exception).  The order
            // of elements is unspecified in the case of an exception, and is
            // thus not tested.
            char prev_val = 'Z';
            for (const_iterator xi = X.begin(); xi != X.end(); ++xi) {
                // Find index of iterator in saved iterator array
                const_iterator* p = find(save_iters,
                                         save_iters + MERGED_SPEC_LEN, xi);
                int save_idx = p - save_iters;
                const char VAL = (save_idx < X_SPEC_LEN) ?
                                  X_SPEC[save_idx] :
                                  Y_SPEC[save_idx - X_SPEC_LEN];

                LOOP_ASSERT(threshold, save_idx < MERGED_SPEC_LEN);
                if (save_idx < MERGED_SPEC_LEN) {
                    LOOP_ASSERT(threshold, value_of(*xi) == VAL);
                    // Verify that the values are still in descending value,
                    // even though the standard does not seem to require it.
                    LOOP_ASSERT(threshold, VAL <= prev_val);
                }
                save_iters[save_idx] = Y.end(); // Prevent duplicate matches
            } // End for (xi)
            prev_val = 'Z';
            for (const_iterator yi = Y.begin(); yi != Y.end(); ++yi) {
                // Find index of iterator in saved iterator array
                const_iterator* p = find(save_iters,
                                         save_iters + MERGED_SPEC_LEN, yi);
                int save_idx = p - save_iters;
                const char VAL = (save_idx < X_SPEC_LEN) ?
                                  X_SPEC[save_idx] :
                                  Y_SPEC[save_idx - X_SPEC_LEN];

                LOOP_ASSERT(threshold, save_idx < MERGED_SPEC_LEN);
                if (save_idx < MERGED_SPEC_LEN) {
                    LOOP_ASSERT(threshold, value_of(*yi) == VAL);
                    // Verify that the values are still in descending value,
                    // even though the standard does not seem to require it.
                    LOOP_ASSERT(threshold, VAL <= prev_val);
                }
                save_iters[save_idx] = Y.end(); // Prevent duplicate matches
            } // End for (yi)
        } // End for (threshold)
    }
#endif // BDE_BUILD_TARGET_EXC
}

template <class TYPE, class ALLOC>
void TestDriver<TYPE,ALLOC>::testUnique()
{
    // --------------------------------------------------------------------
    // TESTING UNIQUE
    //
    // Concerns:
    //   1. The predicate and non-predicate versions of 'unique' have
    //      essentially the same characteristics.
    //   2. Can remove elements from any or all positions in the list except
    //      the first.
    //   3. Destructors are called for removed elements and memory is deleted
    //      for removed elements.
    //   4. No constructors, destructors, or assignment operators are called
    //      on the remaining (non-removed) elements.
    //   5. No memory is allocated.
    //   6. Iterators to non-removed elements, including the 'end()' iterator,
    //      remain valid after removal.
    //   7. The non-removed elements retain their relative order.
    //   8. The 'unique' operation is exception-neutral, if the equality
    //      operator or predicate throw an exception.
    //   9. The non-predicate version calls operator==(T,T) directly; it does
    //      not call std::equal_to<T>::operator()(T,T).
    //
    // Plan:
    //   For concern 1, perform the same tests for both the predicate and
    //   non-predicate versions of 'unique.  Generate lists of various lengths
    //   up to 10 elements, filling the lists with different sequences of
    //   values such that every combination of matching and non-matching
    //   subsequences is generated.  (For the predicate version, matching
    //   elements need to be equal only in their low bit).  For each
    //   combination, make a copy of all of the iterators to non-repeated
    //   elements, then call 'unique'.  Validate that: The number of new
    //   destructor calls matches the number of elements removed, reduction of
    //   memory blocks in use is correct for the number elements removed, the
    //   number of new allocations is zero, the number of new constructor
    //   calls is zero, and the iterating over the remaining elements produces
    //   a sequence of values and iterators matching those saved before the
    //   'unique' operation.  For concern 8, perform the tests in an
    //   exception-testing framework, using a special feature of the
    //   'LowBitEQ' predicate to cause exceptions to be thrown.  For concern
    //   9, std::equal_to<TestType> is specialized to detect being called
    //   inappropriately.
    //
    // Testing:
    //   void unique();
    //   template <class BINPRED> void unique(BINPRED p);
    // --------------------------------------------------------------------

    const TYPE         *values     = 0;
    const TYPE *const&  VALUES     = values;
    // For this test, it is important that 'NUM_VALUES' be even.
    // If 'getValues' returns an odd number, ignore the last value.
    const int           NUM_VALUES = getValues(&values) & 0xfffe;

    bslma::TestAllocator testAllocator; // For exception testing only
    bslma::TestAllocator objAllocator;  // For object allocation testing
    ALLOC Z(&objAllocator);

    const int LENGTHS[] = { 0, 1, 2, 3, 4, 5, 10 };
    const int NUM_LENGTHS = sizeof(LENGTHS) / sizeof(LENGTHS[0]);
    const int MAX_LENGTH = 10;

    enum {
        OP_FIRST,
        OP_UNIQUE = OP_FIRST, // void unique();
        OP_UNIQUE_PRED,       // template <class BINPRED> void unique(BINPRED);
        OP_LAST
    };

    for (int op = OP_FIRST; op < OP_LAST; ++op) {

        // The 'perturb_bit' is a bit mask that can be perturbed in a value and
        // still compare equal to the original according to the predicate.
        char perturb_bit;

        switch (op) {
          case OP_UNIQUE:
            if (verbose) printf("\nTesting unique()\n");
            perturb_bit = 0;
            break;
          case OP_UNIQUE_PRED:
            if (verbose) printf("\nTesting unique(BINPRED p)\n");
            perturb_bit = 2;
            break;
        }

        for (int i = 0; i < NUM_LENGTHS; ++i) {
            const int LEN  = LENGTHS[i];

            ASSERT(MAX_LENGTH >= LEN);

            // 'mask' contains a bit for each element in the list.  For each
            // '1' bit, the element should match the preceding element's value
            // according to the predicate.  Bit 0 (the first position) is
            // skipped, since it has no preceding value.
            for (unsigned mask = 0; mask < (unsigned) (1 << LEN); mask += 2) {

              BSLMA_TESTALLOCATOR_EXCEPTION_TEST_BEGIN(testAllocator) {
                const_iterator save_iters[MAX_LENGTH + 1];
                int res_len = 0;  // To compute expected result length
                Obj mX(Z);    const Obj& X = mX;            // test objected
                Obj res_exp;  const Obj& RES_EXP = res_exp; // expected result

                int val_idx  = 0;
                if (LEN > 0) {
                    mX.push_back(VALUES[0]);
                    res_exp.push_back(VALUES[0]);
                    ++res_len;
                    save_iters[0] = X.begin();
                }
                for (unsigned bit = 2; bit < (unsigned)(1 << LEN); bit <<= 1) {
                    if ((mask & bit)) {
                        // Set the new value to the previous value, but
                        // (possibly) perturbed in such a way that it they
                        // still compare equal according to the predicate.
                        val_idx = val_idx ^ perturb_bit;
                        mX.push_back(VALUES[val_idx]);
                    }
                    else {
                        // Increment val_idx, modulo NUM_VALUES
                        val_idx = (val_idx + 1) % NUM_VALUES;
                        mX.push_back(VALUES[val_idx]);
                        res_exp.push_back(VALUES[val_idx]);

                        // Save iterators to non-repeated elements
                        save_iters[res_len++] = --X.end();
                    }
                }
                LOOP3_ASSERT(op, X, RES_EXP, (int) X.size() == LEN);
                LOOP3_ASSERT(op, X, RES_EXP, (int) RES_EXP.size() == res_len);
                save_iters[res_len] = X.end();

                const int BB = objAllocator.numBlocksTotal();
                const int B  = objAllocator.numBlocksInUse();
                const int CTORS_BEFORE = (numDefaultCtorCalls +
                                          numCharCtorCalls    +
                                          numCopyCtorCalls);
                const int ASSIGN_BEFORE = numAssignmentCalls;
                const int DTORS_BEFORE  = numDestructorCalls;

                if (veryVeryVerbose) { T_; printf("Before: "); P_(X); }

                switch (op) {
                  case OP_UNIQUE:
                    mX.unique();
                    break;
                  case OP_UNIQUE_PRED: {
                    mX.unique(LowBitEQ(&testAllocator));
                  } break;
                }

                if (veryVeryVerbose) { printf("After: "); P(X); }

                const int AA = objAllocator.numBlocksTotal();
                const int A  = objAllocator.numBlocksInUse();
                const int CTORS_AFTER = (numDefaultCtorCalls +
                                         numCharCtorCalls    +
                                         numCopyCtorCalls);
                const int ASSIGN_AFTER = numAssignmentCalls;
                const int DTORS_AFTER  = numDestructorCalls;

                // Test result value
                LOOP3_ASSERT(op, X, RES_EXP, checkIntegrity(X, res_len));
                LOOP3_ASSERT(op, X, RES_EXP, (int) X.size() == res_len);
                LOOP3_ASSERT(op, X, RES_EXP, X == RES_EXP);

                // Test that iterators are still valid
                int idx = 0;
                for (const_iterator it = X.begin(); it != X.end(); ++it, ++idx)
                {
                    LOOP4_ASSERT(op, X, RES_EXP, idx, save_iters[idx] == it);
                }
                // Test end iterator
                LOOP4_ASSERT(op, X, RES_EXP, idx, save_iters[idx] == X.end());

                // Test allocations and deallocations
                LOOP3_ASSERT(op, X, RES_EXP, AA == BB);
                LOOP3_ASSERT(op, X, RES_EXP,
                             deltaBlocks(LEN - res_len) == B - A);

                // If 'TYPE' is 'TestType', then test that no constructors or
                // assignments were called and the expected number of
                // destructors were called.
                if (bsl::is_same<TYPE, TestType>::value) {
                    LOOP3_ASSERT(op, X, RES_EXP, CTORS_AFTER  == CTORS_BEFORE);
                    LOOP3_ASSERT(op, X, RES_EXP,
                                 ASSIGN_AFTER == ASSIGN_BEFORE);
                    LOOP3_ASSERT(op, X, RES_EXP,
                                 DTORS_AFTER == DTORS_BEFORE + (LEN-res_len));
                }

              } BSLMA_TESTALLOCATOR_EXCEPTION_TEST_END
            } // end for (mask)
        } // end for (i)
    } // end for (op)
}

template <class TYPE, class ALLOC>
void TestDriver<TYPE,ALLOC>::testRemove()
{
    // --------------------------------------------------------------------
    // TESTING REMOVE
    //
    // Concerns:
    //   1. 'remove' and 'remove_if' have essentially the same characteristics.
    //   2. Will remove 0..N elements from an N-element list.
    //   3. Can remove elements from any or all positions in the list
    //   4. Destructors are called for removed elements and memory is deleted
    //      for removed elements.
    //   5. No constructors, destructors, or assignment operators are called
    //      on the remaining (non-removed) elements.
    //   6. No memory is allocated.
    //   7. Iterators to non-removed elements, including the 'end()' iterator,
    //      remain valid after removal.
    //   8. The non-'E' elements retain their relative order.
    //
    // Plan:
    //   For concern 1, perform the same tests for both 'remove' and
    //   'remove_if'.  Generate lists from a small set of specifications from
    //   empty to 10 elements, none of which contain the value 'E'.  Replace 0
    //   to 'LENGTH' elements with the value 'E', in every possible
    //   combination.  For each specification and combination, make a copy of
    //   all of the iterators to non-'E' elements, then call 'remove' or
    //   'remove_if'.  Validate that: The number of new destructor call
    //   matches the number of elements removed, reduction of memory blocks in
    //   use is correct for the number elements removed, the number of new
    //   allocations is zero, the number of new constructor calls is zero, and
    //   the iterating over the remaining elements produces a sequence of
    //   values and iterators matching those saved before the remove
    //   operation.
    //
    // Testing:
    //   void remove(const T& val);
    //   template <class PRED> void remove_if(PRED p);
    // --------------------------------------------------------------------

    const TYPE         *values     = 0;
    const TYPE *const&  VALUES     = values;
    const int           NUM_VALUES = getValues(&values);
    const TYPE&         E          = VALUES[4];  // Element with value 'E'
    (void) NUM_VALUES;

    bslma::TestAllocator testAllocator;
    ALLOC Z(&testAllocator);

    // Specifications from 0 to 10 elements long, none of which is the value
    // 'E'.
    const char* const SPECS[] = {
        "", "A", "AB", "ABA", "ABCD", "AAAA", "ABCDF", "ABCDFGHDAB"
    };

    const int NUM_SPECS = sizeof(SPECS) / sizeof(SPECS[0]);
    const int MAX_SPEC_LEN = 10;

    enum {
        OP_FIRST,
        OP_REMOVE = OP_FIRST, // remove(const T& val);
        OP_REMOVE_IF,         // template <class PRED> void remove_if(PRED p);
        OP_LAST
    };

    for (int op = OP_FIRST; op < OP_LAST; ++op) {

        if (verbose) {
            switch (op) {
              case OP_REMOVE:
                printf("\nTesting remove(const T& val)\n");
                break;
              case OP_REMOVE_IF:
                printf("\nTesting remove(PRED p)\n");
                break;
            }
        }

        for (int i = 0; i < NUM_SPECS; ++i) {
            const char* const SPEC = SPECS[i];
            const int         LEN  = std::strlen(SPEC);

            ASSERT(MAX_SPEC_LEN >= LEN);

            // 'mask' contains a bit for each element in the list.  For each
            // '1' bit, the element is replaced by the value 'E'
            for (unsigned mask = 0; mask < (unsigned) (1 << LEN); ++mask) {

                Obj mX(Z);   const Obj& X = gg(&mX, SPEC);

                const_iterator save_iters[MAX_SPEC_LEN + 1];
                char res_spec[MAX_SPEC_LEN + 1]; // expected result spec
                int res_len = 0;  // To compute expected result length

                // Replace each element in 'mX' for which 'mask' has a '1'
                // bit with the value 'E'.
                iterator it = mX.begin();
                int idx = 0;
                for (unsigned bit = 1; bit < (unsigned) (1 << LEN);
                     bit <<= 1, ++it, ++idx) {
                    if ((mask & bit)) {
                        *it = E;
                    }
                    else {
                        save_iters[res_len] = it;
                        res_spec[res_len] = SPEC[idx];
                        ++res_len;
                    }
                }
                LOOP2_ASSERT(SPEC, mask, X.end() == it);
                save_iters[res_len] = X.end();
                res_spec[res_len] = '\0';

                const int BB = testAllocator.numBlocksTotal();
                const int B  = testAllocator.numBlocksInUse();
                const int CTORS_BEFORE = (numDefaultCtorCalls +
                                          numCharCtorCalls    +
                                          numCopyCtorCalls);
                const int ASSIGN_BEFORE = numAssignmentCalls;
                const int DTORS_BEFORE  = numDestructorCalls;

                if (veryVeryVerbose) { T_; printf("Before: "); P_(X); }

                switch (op) {
                  case OP_REMOVE:    mX.remove(E);           break;
                  case OP_REMOVE_IF: mX.remove_if(VPred(E)); break;
                }

                if (veryVeryVerbose) { printf("After: "); P(X); }

                const int AA = testAllocator.numBlocksTotal();
                const int A  = testAllocator.numBlocksInUse();
                const int CTORS_AFTER = (numDefaultCtorCalls +
                                         numCharCtorCalls    +
                                         numCopyCtorCalls);
                const int ASSIGN_AFTER = numAssignmentCalls;
                const int DTORS_AFTER  = numDestructorCalls;

                // Test result value
                LOOP3_ASSERT(SPEC, res_spec, X, checkIntegrity(X, res_len));
                LOOP3_ASSERT(SPEC, res_spec, X, (int) X.size() == res_len);
                LOOP3_ASSERT(SPEC, res_spec, X, X == g(res_spec));

                // Test that iterators are still valid
                const_iterator cit = X.begin();
                for (idx = 0; idx < (int) X.size(); ++idx, ++cit) {
                    LOOP3_ASSERT(SPEC, res_spec, idx, save_iters[idx] == cit);
                }
                // Test end iterator
                LOOP3_ASSERT(SPEC, res_spec, idx, save_iters[idx] == cit);

                // Test allocations and deallocations
                LOOP2_ASSERT(SPEC, res_spec, AA == BB);
                LOOP2_ASSERT(SPEC, res_spec,
                             deltaBlocks(LEN - res_len) == B - A);

                // If 'TYPE' is 'TestType', then test that no constructors or
                // assignments were called and the expected number of
                // destructors were called.
                if (bsl::is_same<TYPE, TestType>::value) {
                    LOOP2_ASSERT(SPEC, res_spec, CTORS_AFTER  == CTORS_BEFORE);
                    LOOP2_ASSERT(SPEC, res_spec,
                                 ASSIGN_AFTER == ASSIGN_BEFORE);
                    LOOP2_ASSERT(SPEC, res_spec,
                                 DTORS_AFTER == DTORS_BEFORE + (LEN-res_len));
                }

            } // end for (mask)
        } // end for (i)
    } // end for (op)
}

template <class TYPE, class ALLOC>
void TestDriver<TYPE,ALLOC>::testSplice()
{
    // --------------------------------------------------------------------
    // TESTING SPLICE
    //
    // Concerns:
    //   1. Can splice into any position within target list.
    //   2. Can splice from any position within source list.
    //   3. No iterators or pointers are invalidated.
    //   4. No allocations or deallocations occur.
    //   5. No constructor calls, destructor calls, or assignments occur.
    //
    // Test plan:
    //   Perform a small area test with source and target lists of 0 to 5
    //   elements each, splicing into every target position from every
    //   source position and every source length.  Keep track of the
    //   original iterators and element addresses from each list and
    //   verify that they remain valid and point to the correct element in
    //   the post-splice lists.  Query the number of allocations,
    //   deallocations, constructor calls, destructor calls, and
    //   assignment operator calls before and after each splice and verify
    //   that they do not change.
    //
    // Testing:
    //   void splice(iterator pos, list& other);
    //   void splice(iterator pos, list& other, iterator i);
    //   void splice(iterator pos, list& other,
    //               iterator first, iterator last);
    // --------------------------------------------------------------------

    bslma::TestAllocator testAllocator;
    ALLOC Z(&testAllocator);

    const char* const SPECS[] = {
        "", "A", "AB", "ABC", "ABCD", "ABCDE"
    };

    const int NUM_SPECS = sizeof(SPECS) / sizeof(SPECS[0]);
    const int MAX_SPEC_LEN = 5;

    enum {
        OP_FIRST,
        OP_SPLICE_ALL = OP_FIRST, // splice(pos, other)
        OP_SPLICE_1,              // splice(pos, other, i)
        OP_SPLICE_RANGE,          // splice(pos, other, first, last)
        OP_LAST
    };

    for (int op = OP_FIRST; op < OP_LAST; ++op) {

        switch (op) {
            case OP_SPLICE_ALL:
                if (verbose) printf("\nTesting splice(pos, other)\n");
                break;
            case OP_SPLICE_1:
                if (verbose) printf("\nTesting splice(pos, other, i)\n");
                break;
            case OP_SPLICE_RANGE:
                if (verbose) printf("\nTesting splice(pos, other, "
                                    "first, last)\n");
                break;
        }

        for (int i = 0; i < NUM_SPECS * NUM_SPECS; ++i) {
            const char* const X_SPEC = SPECS[i / NUM_SPECS ];
            const int         X_LEN  = std::strlen(X_SPEC);
            const char* const Y_SPEC = SPECS[i % NUM_SPECS ];
            const int         Y_LEN  = std::strlen(Y_SPEC);

            if (veryVerbose) { P_(X_SPEC); P(Y_SPEC); }
            LOOP_ASSERT(X_SPEC, X_LEN <= MAX_SPEC_LEN);
            LOOP_ASSERT(Y_SPEC, Y_LEN <= MAX_SPEC_LEN);

            int max_y_pos = MAX_SPEC_LEN;
            int min_y_count = 0, max_y_count = MAX_SPEC_LEN;

            switch (op) {
                case OP_SPLICE_ALL:   min_y_count = Y_LEN;           break;
                case OP_SPLICE_1:     min_y_count = max_y_count = 1; break;
                case OP_SPLICE_RANGE:                                break;
            }

            if (max_y_pos + min_y_count > Y_LEN)
                max_y_pos = Y_LEN - min_y_count;

            for (int x_pos = 0; x_pos <= X_LEN; ++x_pos) {
                for (int y_pos = 0; y_pos <= max_y_pos; ++y_pos) {
                    for (int y_count = min_y_count;
                         y_count <= Y_LEN-y_pos && y_count <= max_y_count;
                         ++y_count)
                    {
                        Obj mX(Z);
                        const Obj& X = gg(&mX, X_SPEC);

                        Obj mY(Z);
                        const Obj& Y = gg(&mY, Y_SPEC);

                        if (veryVeryVerbose) {
                            T_; P_(x_pos); P_(y_pos); P(y_count);
                            T_; T_; printf("Before: "); P_(X); P(Y);
                        }

                        // iterators and pointers to elements -- BEFORE
                        iterator    BX_iters[MAX_SPEC_LEN + 1];
                        const TYPE* BX_ptrs[MAX_SPEC_LEN];
                        iterator    BY_iters[MAX_SPEC_LEN + 1];
                        const TYPE* BY_ptrs[MAX_SPEC_LEN];

                        // iterators and pointers to elements -- AFTER
                        iterator    AX_iters[2*MAX_SPEC_LEN + 1];
                        const TYPE* AX_ptrs[2*MAX_SPEC_LEN];
                        iterator    AY_iters[MAX_SPEC_LEN + 1];
                        const TYPE* AY_ptrs[MAX_SPEC_LEN];

                        // Save iterators and pointers into BEFORE arrays
                        iterator xi = mX.begin();
                        for (int j = 0; j < X_LEN; ++j, ++xi) {
                            BX_iters[j] = xi;
                            BX_ptrs[j] = &*xi;
                        }
                        BX_iters[X_LEN] = xi;

                        iterator yi = mY.begin();
                        for (int j = 0; j < Y_LEN; ++j, ++yi) {
                            BY_iters[j] = yi;
                            BY_ptrs[j] = &*yi;
                        }
                        BY_iters[Y_LEN] = yi;

                        // Compute iterators and pointers AFTER splice
                        for (int j = 0; j < x_pos; ++j) {
                            AX_iters[j] = BX_iters[j];
                            AX_ptrs[j] = BX_ptrs[j];
                        }
                        for (int j = 0; j < y_pos; ++j) {
                            AY_iters[j] = BY_iters[j];
                            AY_ptrs[j] = BY_ptrs[j];
                        }
                        for (int j = 0; j < y_count; ++j) {
                            AX_iters[x_pos + j] = BY_iters[y_pos + j];
                            AX_ptrs[x_pos + j] = BY_ptrs[y_pos + j];
                        }
                        for (int j = x_pos; j < X_LEN; ++j) {
                            AX_iters[j + y_count] = BX_iters[j];
                            AX_ptrs[j + y_count]  = BX_ptrs[j];
                        }
                        AX_iters[X_LEN + y_count] = BX_iters[X_LEN];
                        for (int j = y_pos + y_count; j < Y_LEN; ++j) {
                            AY_iters[j - y_count] = BY_iters[j];
                            AY_ptrs[j - y_count]  = BY_ptrs[j];
                        }
                        AY_iters[Y_LEN - y_count] = BY_iters[Y_LEN];

                        const int BB = testAllocator.numBlocksTotal();
                        const int B  = testAllocator.numBlocksInUse();
                        const int CTORS_BEFORE = (numDefaultCtorCalls +
                                                  numCharCtorCalls    +
                                                  numCopyCtorCalls);
                        const int ASSIGN_BEFORE = numAssignmentCalls;
                        const int DTORS_BEFORE  = numDestructorCalls;

                        switch (op) {
                            case OP_SPLICE_ALL:
                                ASSERT(0 == y_pos);
                                ASSERT(Y_LEN == y_count);
                                mX.splice(BX_iters[x_pos], mY);
                                break;
                            case OP_SPLICE_1:
                                ASSERT(1 == y_count);
                                mX.splice(BX_iters[x_pos], mY,
                                          BY_iters[y_pos]);
                                break;
                            case OP_SPLICE_RANGE:
                                mX.splice(BX_iters[x_pos], mY,
                                          BY_iters[y_pos],
                                          BY_iters[y_pos + y_count]);
                                break;
                        }

                        if (veryVeryVerbose) {
                            T_; T_; printf("After: "); P_(X); P(Y);
                        }

                        const int AA = testAllocator.numBlocksTotal();
                        const int A  = testAllocator.numBlocksInUse();
                        const int CTORS_AFTER = (numDefaultCtorCalls +
                                                 numCharCtorCalls    +
                                                 numCopyCtorCalls);
                        const int ASSIGN_AFTER = numAssignmentCalls;
                        const int DTORS_AFTER  = numDestructorCalls;

                        LOOP4_ASSERT(X_SPEC, Y_SPEC, x_pos, y_pos, AA == BB);
                        LOOP4_ASSERT(X_SPEC, Y_SPEC, x_pos, y_pos, A  == B );
                        LOOP4_ASSERT(X_SPEC, Y_SPEC, x_pos, y_pos,
                                     CTORS_AFTER  == CTORS_BEFORE);
                        LOOP4_ASSERT(X_SPEC, Y_SPEC, x_pos, y_pos,
                                     ASSIGN_AFTER == ASSIGN_BEFORE);
                        LOOP4_ASSERT(X_SPEC, Y_SPEC, x_pos, y_pos,
                                     DTORS_AFTER  == DTORS_BEFORE);

                        LOOP4_ASSERT(X_SPEC, Y_SPEC, x_pos, y_pos,
                                     checkIntegrity(X, X_LEN + y_count));

                        xi = mX.begin();
                        for (int j = 0; j < X_LEN + y_count; ++j, ++xi) {
                            LOOP4_ASSERT(X_SPEC, Y_SPEC, x_pos, y_pos,
                                         AX_iters[j] == xi);
                            LOOP4_ASSERT(X_SPEC, Y_SPEC, x_pos, y_pos,
                                         AX_ptrs[j] == &*xi);
                        }
                        LOOP4_ASSERT(X_SPEC, Y_SPEC, x_pos, y_pos,
                                     X.end() == xi);
                        LOOP4_ASSERT(X_SPEC, Y_SPEC, x_pos, y_pos,
                                     AX_iters[X_LEN + y_count] == xi);

                        yi = mY.begin();
                        for (int j = 0; j < Y_LEN - y_count; ++j, ++yi) {
                            LOOP4_ASSERT(X_SPEC, Y_SPEC, x_pos, y_pos,
                                         AY_iters[j] == yi);
                            LOOP4_ASSERT(X_SPEC, Y_SPEC, x_pos, y_pos,
                                         AY_ptrs[j] == &*yi);
                        }
                        LOOP4_ASSERT(X_SPEC, Y_SPEC, x_pos, y_pos,
                                     Y.end() == yi);
                        LOOP4_ASSERT(X_SPEC, Y_SPEC, x_pos, y_pos,
                                     AY_iters[Y_LEN - y_count] == yi);

                    } // end for (y_count)
                } // end for (y_pos)
            } // end for (x_pos)
        } // end for (i)
    } // end for (op)
}

template <class TYPE, class ALLOC>
void TestDriver<TYPE,ALLOC>::testReverse()
{
    // --------------------------------------------------------------------
    // TESTING REVERSE
    //
    // Concerns:
    //   1. Reversing a list produced the correct result with 0, 1, 2,
    //      or more elements.
    //   2. Reversing a list with duplicate elements works as expected.
    //   3. No constructors, destructors, or assignment operators of
    //      contained elements are called.
    //   4. No memory is allocated or deallocated.
    //
    // Plan:
    //   Create a list from a variety of specifications, including empty
    //   lists, lists of different lengths, and lists with consecutive or
    //   non-consecutive duplicate elements and call 'reverse' on the
    //   list.  For concerns 1 and 2, verify that calling 'reverse'
    //   produces the expected result.  For concern 3, compare the counts
    //   of 'TestType' constructors and destructors before and after
    //   calling 'reverse' and verify that they do not change.  For
    //   concern 4, use a test allocator and compare the counts of total
    //   blocks allocated and blocks in use before and after calling
    //   'reverse' and verify that the counts do not change.
    //
    // Testing:
    //   void reverse();
    // --------------------------------------------------------------------

    bslma::TestAllocator testAllocator(veryVeryVerbose);
    ALLOC Z(&testAllocator);

    struct {
        int         d_line;
        const char* d_spec_before;
        const char* d_spec_after;
    } const DATA[] = {
        { L_, "",           ""              },
        { L_, "A",          "A"             },
        { L_, "AB",         "BA"            },
        { L_, "ABC",        "CBA"           },
        { L_, "ABCD",       "DCBA"          },
        { L_, "ABBC",       "CBBA"          },
        { L_, "ABCA",       "ACBA"          },
        { L_, "AAAA",       "AAAA"          },
        { L_, "ABCDEABCD",  "DCBAEDCBA"     },
    };

    const int NUM_DATA = sizeof(DATA) / sizeof(DATA[0]);

    for (int i = 0; i < NUM_DATA; ++i) {
        const int   LINE            = DATA[i].d_line;
        const char *SPEC_BEFORE     = DATA[i].d_spec_before;
        const char *SPEC_AFTER      = DATA[i].d_spec_after;
        const int   LENGTH          = strlen(SPEC_BEFORE);

        Obj mX(Z);
        const Obj& X = gg(&mX, SPEC_BEFORE);

        Obj mExp;
        const Obj& EXP = gg(&mExp, SPEC_AFTER);

        const int BB = testAllocator.numBlocksTotal();
        const int B  = testAllocator.numBlocksInUse();
        const int CTORS_BEFORE = (numDefaultCtorCalls +
                                  numCharCtorCalls    +
                                  numCopyCtorCalls);
        const int ASSIGN_BEFORE = numAssignmentCalls;
        const int DTORS_BEFORE  = numDestructorCalls;

        mX.reverse();

        const int AA = testAllocator.numBlocksTotal();
        const int A  = testAllocator.numBlocksInUse();
        const int CTORS_AFTER = (numDefaultCtorCalls +
                                 numCharCtorCalls    +
                                 numCopyCtorCalls);
        const int ASSIGN_AFTER = numAssignmentCalls;
        const int DTORS_AFTER  = numDestructorCalls;

        LOOP_ASSERT(LINE, checkIntegrity(X, LENGTH));
        LOOP_ASSERT(LINE, EXP == X);
        LOOP_ASSERT(LINE, AA == BB);
        LOOP_ASSERT(LINE, A  == B );
        LOOP_ASSERT(LINE, CTORS_AFTER  == CTORS_BEFORE);
        LOOP_ASSERT(LINE, ASSIGN_AFTER == ASSIGN_BEFORE);
        LOOP_ASSERT(LINE, DTORS_AFTER  == DTORS_BEFORE);
    } // end for (i)
}

template <class TYPE, class ALLOC>
void TestDriver<TYPE,ALLOC>::testTypeTraits(bool uses_bslma,
                                            bool bitwise_moveable)
{
    // --------------------------------------------------------------------
    // TESTING TYPE TRAITS
    //
    // Concerns:
    //   1. That the list has the 'bslalg::HasStlIterators' trait.
    //   2. Iff instantiated with 'bsl::allocator', then list has the
    //      'bslma::UsesBslmaAllocator' trait.
    //   3. Iff instantiated with an allocator that is bitwise moveable, then
    //      the list has the 'bslmf::IsBitwiseMoveable' trait.
    //
    // Plan:
    //   Test each of the above three traits and compare their value to the
    //   expected value as expressed in the 'uses_bslma' and
    //   'bitwise_moveable' arguments to this function.
    //
    // Testing:
    //   bslalg::HasStlIterators
    //   bslma::UsesBslmaAllocator
    //   bslmf::IsBitwiseMoveable
    // --------------------------------------------------------------------

    ASSERT(bslalg::HasStlIterators<Obj>::value);

    LOOP_ASSERT(uses_bslma,
                uses_bslma == bslma::UsesBslmaAllocator<Obj>::value);

    LOOP_ASSERT(bitwise_moveable,
                bitwise_moveable == bslmf::IsBitwiseMoveable<Obj>::value);
}

template <class TYPE, class ALLOC>
void TestDriver<TYPE,ALLOC>::testComparisonOps()
{
    // --------------------------------------------------------------------
    // TESTING COMPARISON FREE OPERATORS
    //
    // Concerns:
    //   1. 'operator<' returns the lexicographic comparison on two lists.
    //   2. 'operator>', 'operator<=', and 'operator>=' are correctly tied to
    //      'operator<'.
    //   3. That traits get selected properly.
    //
    // Plan:
    //   For a variety of lists of different sizes and different values, test
    //   that the comparison returns as expected.
    //
    // Testing:
    //   bool operator<(const list<T,A>&, const list<T,A>&);
    //   bool operator>(const list<T,A>&, const list<T,A>&);
    //   bool operator<=(const list<T,A>&, const list<T,A>&);
    //   bool operator>=(const list<T,A>&, const list<T,A>&);
    // ------------------------------------------------------------------------

    // NOTE: These specs must be sorted in lexicographical order
    static const char *SPECS[] = {
        "",
        "A",
        "AA",
        "AAA",
        "AAAA",
        "AAAAA",
        "AAAAAA",
        "AAAAAAA",
        "AAAAAAAA",
        "AAAAAAAAA",
        "AAAAAAAAAA",
        "AAAAAAAAAAA",
        "AAAAAAAAAAAA",
        "AAAAAAAAAAAAA",
        "AAAAAAAAAAAAAA",
        "AAAAAAAAAAAAAAA",
        "AAAAAB",
        "AAAAABA",
        "AAAAABAA",
        "AAAAABAAA",
        "AAAAABAAAA",
        "AAAAABAAAAA",
        "AAAAABAAAAAA",
        "AAAAABAAAAAAA",
        "AAAAABAAAAAAAA",
        "AAAAABAAAAAAAAA",
        "AAAAB",
        "AAAABAAAAAA",
        "AAAABAAAAAAA",
        "AAAABAAAAAAAA",
        "AAAABAAAAAAAAA",
        "AAAABAAAAAAAAAA",
        "AAAB",
        "AAABA",
        "AAABAA",
        "AAABAAAAAA",
        "AAB",
        "AABA",
        "AABAA",
        "AABAAA",
        "AABAAAAAA",
        "AB",
        "ABA",
        "ABAA",
        "ABAAA",
        "ABAAAAAA",
        "B",
        "BA",
        "BAA",
        "BAAA",
        "BAAAA",
        "BAAAAA",
        "BAAAAAA",
        "BB",
    };

    const int NUM_SPECS = sizeof(SPECS) / sizeof(SPECS[0]);

    if (verbose) printf("\nCompare each pair of similar and different"
                        " values (u, v) in S x S \n.");
    {
        // Create first object
        for (int si = 0; si < NUM_SPECS; ++si) {
            const char *const U_SPEC = SPECS[si];

            Obj mU(g(U_SPEC));  const Obj& U = mU;

            if (veryVerbose) {
                T_; T_; P_(U_SPEC); P(U);
            }

            // Create second object
            for (int sj = 0; sj < NUM_SPECS; ++sj) {
                const char *const V_SPEC = SPECS[sj];

                Obj mV(g(V_SPEC));  const Obj& V = mV;

                if (veryVerbose) {
                    T_; T_; T_; P_(V_SPEC); P(V);
                }

                const bool isLT = si <  sj;
                const bool isLE = si <= sj;
                const bool isGT = si >  sj;
                const bool isGE = si >= sj;

                LOOP2_ASSERT(si, sj, isLT == (U <  V));
                LOOP2_ASSERT(si, sj, isLE == (U <= V));
                LOOP2_ASSERT(si, sj, isGT == (U >  V));
                LOOP2_ASSERT(si, sj, isGE == (U >= V));
                LOOP2_ASSERT(si, sj, (U <  V) == !(U >= V));
                LOOP2_ASSERT(si, sj, (U >  V) == !(U <= V));
            }
        }
    }
}

template <class TYPE, class ALLOC>
void TestDriver<TYPE,ALLOC>::testSwap()
{
    // --------------------------------------------------------------------
    // TESTING SWAP
    //
    // Concerns:
    //   1. Swapping containers does not swap allocators.
    //   2. Swapping containers with same allocator results in no allocation
    //      or deallocation operations.
    //   3. Swapping containers with the same allocator causes iterators to
    //      remain valid but to refer to the opposite container.
    //   4. DEPRECATED: Swapping containers with different allocator instances
    //      will have the same memory usage copy-constructing each container
    //      and destroying the original.
    //   5. DEPRECATED: An exception thrown while swapping containers with
    //      different allocator instances will leave the containers unchanged.
    //
    // Plan:
    //   Construct 'lst1' and 'lst2' with same test allocator.
    //   Add data to each list.  Remember allocation statistics and iterators.
    //   Verify that contents were swapped.
    //   Verify that allocator is unchanged.
    //   Verify that no memory was allocated or deallocated.
    //   Verify that each iterator now refers to the same element in the other
    //      container.
    //   For concerns 4 and 5, construct two containers with different
    //   allocators and swap them within an exception test harness.  Verify
    //   the expected memory usage and verify that an exception leaves the
    //   containers unchanged.
    //
    // Testing:
    //   swap(list& rhs);                           // member
    //   bsl::swap(list<T,A>& lhs, list<T,A>& rhs); // free function
    // ------------------------------------------------------------------------

    bslma::TestAllocator testAllocator(veryVeryVerbose);
    bslma::TestAllocator testAllocator2(veryVeryVerbose);
    const ALLOC Z(&testAllocator);
    const ALLOC Z2(&testAllocator2);

    const int           MAX_LEN    = 15;

    static const struct {
        int         d_lineNum;  // source line number
        const char *d_spec;     // container spec
    } DATA[] = {
        //line  spec                            length
        //----  ----                            ------
        { L_,   ""                        }, // 0
        { L_,   "A"                       }, // 1
        { L_,   "AB"                      }, // 2
        { L_,   "ABC"                     }, // 3
        { L_,   "ABCD"                    }, // 4
        { L_,   "ABCDA"                   }, // 5
        { L_,   "ABCDABCDABCDABC"         }, // 15
    };
    const int NUM_DATA = sizeof DATA / sizeof *DATA;

    if (verbose) printf("\nTesting member swap\n");
    for (int ti = 0; ti < NUM_DATA; ++ti) {
        const int     XLINE   = DATA[ti].d_lineNum;
        const char   *XSPEC   = DATA[ti].d_spec;
        const int     XLENGTH = strlen(XSPEC);
        LOOP_ASSERT(XLINE, MAX_LEN >= XLENGTH);

        for (int tj = 0; tj < NUM_DATA; ++tj) {
            const int     YLINE   = DATA[tj].d_lineNum;
            const char   *YSPEC   = DATA[tj].d_spec;
            const int     YLENGTH = strlen(YSPEC);
            LOOP_ASSERT(YLINE, MAX_LEN >= YLENGTH);

            // Create two objects to be swapped.
            Obj mX(Z);  const Obj& X = gg(&mX, XSPEC);
            Obj mY(Z);  const Obj& Y = gg(&mY, YSPEC);

            // Save iterators
            const_iterator xiters[MAX_LEN + 1];
            const_iterator yiters[MAX_LEN + 1];

            const_iterator it = X.begin();
            for (int i = 0; i < XLENGTH + 1; ++i, ++it) {
                xiters[i] = it;
            }
            it = Y.begin();
            for (int i = 0; i < YLENGTH + 1; ++i, ++it) {
                yiters[i] = it;
            }

            const int BB = testAllocator.numBlocksTotal();
            const int B  = testAllocator.numBlocksInUse();

            mX.swap(mY);  // Test here

            const int AA = testAllocator.numBlocksTotal();
            const int A  = testAllocator.numBlocksInUse();

            // Test the contents have swapped.  Allocator is unchanged.
            LOOP2_ASSERT(XLINE, YLINE, g(YSPEC) == X);
            LOOP2_ASSERT(XLINE, YLINE, g(XSPEC) == Y);
            LOOP2_ASSERT(XLINE, YLINE, Z == X.get_allocator());
            LOOP2_ASSERT(XLINE, YLINE, Z == Y.get_allocator());

            // Test that iterators have swapped.  NOTE: the end iterator is
            // included in this test.  This test is correct for our current
            // implementation, but the standard does not require that the end
            // iterator be swapped.
            it = X.begin();
            for (int i = 0; i < YLENGTH + 1; ++i, ++it) {
                LOOP3_ASSERT(XLINE, YLINE, i, it == yiters[i]);
            }
            it = Y.begin();
            for (int i = 0; i < XLENGTH + 1; ++i, ++it) {
                LOOP3_ASSERT(XLINE, YLINE, i, it == xiters[i]);
            }

            // No allocations or deallocations should have occurred.
            LOOP2_ASSERT(XLINE, YLINE, BB == AA);
            LOOP2_ASSERT(XLINE, YLINE, B  == A );
        } // end for tj
    } // end for ti

    if (verbose) printf("\nTesting free swap\n");
    for (int ti = 0; ti < NUM_DATA; ++ti) {
        const int     XLINE   = DATA[ti].d_lineNum;
        const char   *XSPEC   = DATA[ti].d_spec;
        const int     XLENGTH = strlen(XSPEC);
        LOOP_ASSERT(XLINE, MAX_LEN >= XLENGTH);

        for (int tj = 0; tj < NUM_DATA; ++tj) {
            const int     YLINE   = DATA[tj].d_lineNum;
            const char   *YSPEC   = DATA[tj].d_spec;
            const int     YLENGTH = strlen(YSPEC);
            LOOP_ASSERT(YLINE, MAX_LEN >= YLENGTH);

            // Create two objects to be swapped.
            Obj mX(Z);  const Obj& X = gg(&mX, XSPEC);
            Obj mY(Z);  const Obj& Y = gg(&mY, YSPEC);

            // Save iterators
            const_iterator xiters[MAX_LEN + 1];
            const_iterator yiters[MAX_LEN + 1];

            const_iterator it = X.begin();
            for (int i = 0; i < XLENGTH + 1; ++i, ++it) {
                xiters[i] = it;
            }
            it = Y.begin();
            for (int i = 0; i < YLENGTH + 1; ++i, ++it) {
                yiters[i] = it;
            }

            const int BB = testAllocator.numBlocksTotal();
            const int B  = testAllocator.numBlocksInUse();

            swap(mX, mY);  // Test here

            const int AA = testAllocator.numBlocksTotal();
            const int A  = testAllocator.numBlocksInUse();

            // Test the contents have swapped.  Allocator is unchanged.
            LOOP2_ASSERT(XLINE, YLINE, g(YSPEC) == X);
            LOOP2_ASSERT(XLINE, YLINE, g(XSPEC) == Y);
            LOOP2_ASSERT(XLINE, YLINE, Z == X.get_allocator());
            LOOP2_ASSERT(XLINE, YLINE, Z == Y.get_allocator());

            // Test that iterators have swapped.  NOTE: the end iterator is
            // included in this test.  This test is correct for our current
            // implementation, but the standard does not require that the end
            // iterator be swapped.
            it = X.begin();
            for (int i = 0; i < YLENGTH + 1; ++i, ++it) {
                LOOP3_ASSERT(XLINE, YLINE, i, it == yiters[i]);
            }
            it = Y.begin();
            for (int i = 0; i < XLENGTH + 1; ++i, ++it) {
                LOOP3_ASSERT(XLINE, YLINE, i, it == xiters[i]);
            }

            // No allocations or deallocations should have occurred.
            LOOP2_ASSERT(XLINE, YLINE, BB == AA);
            LOOP2_ASSERT(XLINE, YLINE, B  == A );
        } // end for tj
    } // end for ti

    if (verbose) printf("\nTesting member swap with unequal allocators\n");
    for (int ti = 0; ti < NUM_DATA; ++ti) {
        const int     XLINE   = DATA[ti].d_lineNum;
        const char   *XSPEC   = DATA[ti].d_spec;
        const int     XLENGTH = strlen(XSPEC);
        LOOP_ASSERT(XLINE, MAX_LEN >= XLENGTH);

        for (int tj = 0; tj < NUM_DATA; ++tj) {
            const int     YLINE   = DATA[tj].d_lineNum;
            const char   *YSPEC   = DATA[tj].d_spec;
            const int     YLENGTH = strlen(YSPEC);
            LOOP_ASSERT(YLINE, MAX_LEN >= YLENGTH);

            // Create two objects to be swapped.
            Obj mX(Z);  const Obj& X = gg(&mX, XSPEC);
            Obj mY(Z2); const Obj& Y = gg(&mY, YSPEC);

            BSLMA_TESTALLOCATOR_EXCEPTION_TEST_BEGIN(testAllocator) {
                ExceptionGuard<Obj> gx(&mX, X, XLINE);
                ExceptionGuard<Obj> gy(&mY, Y, YLINE);

                const int BB = testAllocator.numBlocksTotal();
                const int B  = testAllocator.numBlocksInUse();
                const int BB2 = testAllocator2.numBlocksTotal();
                const int B2  = testAllocator2.numBlocksInUse();

                mX.swap(mY);  // Test here

                gx.release();
                gy.release();

                const int AA = testAllocator.numBlocksTotal();
                const int A  = testAllocator.numBlocksInUse();
                const int AA2 = testAllocator2.numBlocksTotal();
                const int A2  = testAllocator2.numBlocksInUse();

                // Test the contents have swapped.  Allocator is unchanged.
                LOOP2_ASSERT(XLINE, YLINE, g(YSPEC) == X);
                LOOP2_ASSERT(XLINE, YLINE, g(XSPEC) == Y);
                LOOP2_ASSERT(XLINE, YLINE, Z  == X.get_allocator());
                LOOP2_ASSERT(XLINE, YLINE, Z2 == Y.get_allocator());

                // Total allocations increased by enough to build copies
                // of each list
                LOOP2_ASSERT(XLINE, YLINE, BB +expectedBlocks(YLENGTH) == AA );
                LOOP2_ASSERT(XLINE, YLINE, BB2+expectedBlocks(XLENGTH) == AA2);

                // Blocks in use have effectively swapped
                LOOP2_ASSERT(XLINE, YLINE,
                             A - B   == deltaBlocks(YLENGTH - XLENGTH));
                LOOP2_ASSERT(XLINE, YLINE, A2 - B2 == -(A - B));
            } BSLMA_TESTALLOCATOR_EXCEPTION_TEST_END
        } // end for tj
    } // end for ti
}

template <class TYPE, class ALLOC>
void TestDriver<TYPE,ALLOC>::testErase()
{
    // --------------------------------------------------------------------
    // TESTING ERASE
    //
    // Concerns:
    //   1. That the resulting value is correct.
    //   2. That erase operations do not allocate memory.
    //   3. That no memory is leaked.
    //
    // Plan:
    //   For the 'erase' methods, the concerns are simply to cover the full
    //   range of possible indices and numbers of elements.  We build a list
    //   with a variable size and capacity, and remove a variable element or
    //   number of elements from it, and verify that size, capacity, and value
    //   are as expected:
    //      - Without exceptions, and computing the number of allocations.
    //      - That the total allocations do not increase.
    //      - That the in-use allocations diminish by the correct amount.
    //
    // Testing:
    //   void pop_back();
    //   void pop_front();
    //   iterator erase(const_iterator pos);
    //   iterator erase(const_iterator first, const_iterator last);
    // -----------------------------------------------------------------------

    bslma::TestAllocator testAllocator(veryVeryVerbose);
    const ALLOC Z(&testAllocator);

    const int           MAX_LEN    = 15;

    // Operations to test
    enum {
        TEST_FIRST,
        TEST_ERASE1 = TEST_FIRST,     // erase(pos);
        TEST_ERASE_RANGE,             // erase(first, last);
        TEST_POP_BACK,                // pop_back();
        TEST_POP_FRONT,               // pop_front();
        TEST_LAST
    };

    static const struct {
        int         d_lineNum;  // source line number
        const char *d_spec;     // container spec
    } DATA[] = {
        //line  spec                            length
        //----  ----                            ------
        { L_,   ""                        }, // 0
        { L_,   "A"                       }, // 1
        { L_,   "AB"                      }, // 2
        { L_,   "ABC"                     }, // 3
        { L_,   "ABCD"                    }, // 4
        { L_,   "ABCDA"                   }, // 5
        { L_,   "ABCDABCDABCDABC"         }, // 15
    };
    const int NUM_DATA = sizeof DATA / sizeof *DATA;

    // Iterate through the operations
    for (int op = TEST_FIRST; op < TEST_LAST; ++op) {

        const char* opname = "<unknown>";

        switch (op) {
            case TEST_ERASE1:      opname = "erase(iterator)";           break;
            case TEST_ERASE_RANGE: opname = "erase(iterator, iterator)"; break;
            case TEST_POP_BACK:    opname = "pop_back()";                break;
            case TEST_POP_FRONT:   opname = "pop_front()";               break;
        }

        if (verbose) printf("\ntesting %s\n", opname);

        for (int ti = 0; ti < NUM_DATA; ++ti) {
            const int     LINE   = DATA[ti].d_lineNum;
            const char   *SPEC   = DATA[ti].d_spec;
            const int     LENGTH = strlen(SPEC);

            LOOP_ASSERT(LENGTH, LENGTH <= MAX_LEN);

            int pos_first, pos_last;  // possible start positions

            switch (op) {
                case TEST_ERASE1:
                    pos_first = 0;
                    pos_last  = LENGTH - 1;
                    break;
                case TEST_ERASE_RANGE:
                    pos_first = 0;
                    pos_last  = LENGTH;
                    break;
                case TEST_POP_BACK:
                    pos_first = LENGTH - 1;
                    pos_last  = LENGTH - 1;
                    break;
                case TEST_POP_FRONT:
                    pos_first = 0;
                    pos_last  = 0;
                    break;
            } // end switch

            for (int posidx = pos_first; posidx <= pos_last; ++posidx) {

                int erase_min, erase_max;      // num elements to be erased
                if (TEST_ERASE_RANGE == op) {
                    erase_min = 0;
                    erase_max = LENGTH - posidx;
                }
                else {
                    erase_min = 1;
                    erase_max = 1;
                    if (LENGTH < 1) continue;
                }

                for (int n = erase_min; n <= erase_max; ++n) {

                    Obj mX(Z);
                    const Obj& X = gg(&mX, SPEC);

                    const Obj Y(X);  // Control

                    // Save original iterators (including end iterator)
                    // C++0x allows erasing using const_iterator
                    const_iterator orig_iters[MAX_LEN + 1];
                    const_iterator it = X.begin();
                    for (int i = 0; i < LENGTH + 1; ++i, ++it) {
                        orig_iters[i] = it;
                    }

                    // C++0x allows erasing using const_iterator
                    const_iterator pos = orig_iters[posidx];
                    iterator ret;

                    const int BB = testAllocator.numBlocksTotal();
                    const int B = testAllocator.numBlocksInUse();

                    if (veryVerbose) {
                        T_; P_(SPEC); P_(posidx); P(n);
                    }

                    switch (op) {
                        case TEST_ERASE1: {
                            ret = mX.erase(pos);
                        } break;
                        case TEST_ERASE_RANGE: {
                            // C++0x allows erasing using const_iterator
                            const_iterator end_range = succ(pos, n);
                            ret = mX.erase(pos, end_range);
                        } break;
                        case TEST_POP_BACK: {
                            mX.pop_back();
                            ret = mX.end();
                        } break;
                        case TEST_POP_FRONT: {
                            mX.pop_front();
                            ret = mX.begin();
                        } break;
                    } // end switch

                    // Should never have an exception, so should always get
                    // here.

                    const int AA = testAllocator.numBlocksTotal();
                    const int A = testAllocator.numBlocksInUse();

                    // Test important values
                    LOOP3_ASSERT(LINE, op, posidx,
                                 checkIntegrity(X, LENGTH - n));
                    LOOP3_ASSERT(LINE, op, posidx,
                                 LENGTH - n == (int) X.size());
                    LOOP3_ASSERT(LINE, op, posidx, BB == AA);
                    LOOP3_ASSERT(LINE, op, posidx, B + deltaBlocks(-n) == A);

                    const_iterator cit = X.begin();
                    const_iterator yi = Y.begin();
                    for (int i = 0; i < LENGTH; ++i, ++yi) {
                        if (i < posidx) {
                            // Test that part before erasure is unchanged
                            LOOP4_ASSERT(LINE, op, posidx, i, *yi == *cit);
                            LOOP4_ASSERT(LINE, op, posidx, i,
                                         orig_iters[i] == cit);
                            ++cit;
                        }
                        else if (i < posidx + n) {
                            // skip erased values
                            continue;
                        }
                        else {
                            // Test that part after erasure is unchanged
                            LOOP4_ASSERT(LINE, op, posidx, i, *yi == *cit);
                            LOOP4_ASSERT(LINE, op, posidx, i,
                                         orig_iters[i] == cit);
                            ++cit;
                        }
                    }
                    // Test end iterator
                    LOOP3_ASSERT(LINE, op, posidx, X.end() == cit);
                    LOOP3_ASSERT(LINE, op, posidx, Y.end() == yi);
                    LOOP3_ASSERT(LINE, op, posidx, orig_iters[LENGTH] == cit);

                } // end for (n)

                LOOP3_ASSERT(LINE, op, posidx,
                             0 == testAllocator.numBlocksInUse());
            } // end for (posidx)
        } // end for (ti)
    } // end for (op)
}

template <class TYPE, class ALLOC>
void TestDriver<TYPE,ALLOC>::testInsert()
{
    // --------------------------------------------------------------------
    // TESTING INSERTION:
    //
    // Concerns
    //   1. That the resulting list value is correct.
    //   2. That the 'insert' return (if any) value is a valid iterator to the
    //      first inserted element or to the insertion position if no elements
    //      are inserted.
    //   3. That insertion of one element has the strong exception guarantee.
    //   4. That insertion is exception neutral w.r.t. memory allocation.
    //   5. The internal memory management system is hooked up properly
    //      so that *all* internally allocated memory draws from a
    //      user-supplied allocator whenever one is specified.
    //   6. That inserting a 'const T& value' that is a reference to an element
    //      of the list does not suffer from aliasing problems.
    //   7. That no iterators are invalidated by the insertion.
    //   8. That inserting 'n' copies of value 'v' selects the correct
    //      overload when 'n' and 'v' are identical arithmetic types (i.e.,
    //      the iterator-range overload is not selected).
    //   9. That inserting 'n' copies of value 'v' selects the correct
    //      overload when 'v' is a pointer type and 'n' is a null pointer
    //      literal ,'0'. (i.e., the iterator-range overload is not selected).
    //
    // Plan:
    //   Create objects of various sizes and insert a distinct value one or
    //   more times into each possible position.  For concerns 1, 2 & 5, verify
    //   that the return value and modified list are as expected.  For concerns
    //   3 & 4 perform the test using the exception-testing infrastructure and
    //   verify the value and memory changes.  For concern 6, we select the
    //   value to insert from the middle of the list, thus testing insertion
    //   before, at, and after the aliased element.  For concern 7, save
    //   copies of the iterators before and after the insertion point and
    //   verify that they point to the same (valid) elements after the
    //   insertion by iterating to the same point in the resulting list and
    //   comparing the new iterators to the old ones.  For concerns 8 and 9,
    //   insert 2 elements of integral or pointer types into lists and verify
    //   that it compiles and that the resultant list contains the expected
    //   values.
    //
    // Testing:
    //   iterator insert(const_iterator pos, const T& value);
    //   iterator insert(const_iterator pos, size_type n, const T& value);
    //   void push_back(const T& value);
    //   void push_front(const T& value);
    // -----------------------------------------------------------------------

    bslma::TestAllocator testAllocator(veryVeryVerbose);
    const ALLOC Z(&testAllocator);

    const TYPE         *values     = 0;
    const TYPE *const&  VALUES     = values;
    const int           NUM_VALUES = getValues(&values);
    (void) NUM_VALUES;

    const int           MAX_LEN    = 15;

    // Operations to test
    enum {
        TEST_FIRST,
        TEST_INSERT_N0 = TEST_FIRST,  // insert(pos, 0, value);
        TEST_INSERT_N1,               // insert(pos, 1, value);
        TEST_INSERT_N2,               // insert(pos, 2, value);
        TEST_INSERT_N3,               // insert(pos, 3, value);
        TEST_INSERT,                  // insert(pos, value);
        TEST_PUSH_BACK,               // push_back(value);
        TEST_PUSH_FRONT,              // push_front(value);
        TEST_LAST
    };

    static const struct {
        int         d_lineNum;  // source line number
        const char *d_spec;     // container spec
    } DATA[] = {
        //line  spec                            length
        //----  ----                            ------
        { L_,   ""                        }, // 0
        { L_,   "A"                       }, // 1
        { L_,   "AB"                      }, // 2
        { L_,   "ABC"                     }, // 3
        { L_,   "ABCD"                    }, // 4
        { L_,   "ABCDA"                   }, // 5
        { L_,   "ABCDABCDABCDABC"         }, // 15
    };
    const int NUM_DATA = sizeof DATA / sizeof *DATA;

    // Iterate through the operations
    for (int op = TEST_FIRST; op < TEST_LAST; ++op) {

        for (int ti = 0; ti < NUM_DATA; ++ti) {
            const int     LINE   = DATA[ti].d_lineNum;
            const char   *SPEC   = DATA[ti].d_spec;
            const int     LENGTH = strlen(SPEC);

            LOOP_ASSERT(LENGTH, LENGTH <= MAX_LEN);

            for (int posidx = 0; posidx <= LENGTH; ++posidx) {

                if (TEST_PUSH_BACK == op && LENGTH != posidx) {
                    continue;  // Can push_back only at end
                }
                else if (TEST_PUSH_FRONT == op && 0 != posidx) {
                    continue;  // Can push_front only at beginning
                }

                BSLMA_TESTALLOCATOR_EXCEPTION_TEST_BEGIN(testAllocator) {
                    const int AL = testAllocator.allocationLimit();
                    testAllocator.setAllocationLimit(-1);

                    Obj mX(Z);
                    const Obj& X = gg(&mX, SPEC);

                    const Obj Y(X);  // Control

                    // Choose a value to insert that is deliberately aliasing
                    // a list element.
                    const TYPE& NEW_ELEM_REF(LENGTH ?
                                             nthElem(X,LENGTH/2) :
                                             VALUES[0]);
                    const TYPE NEW_ELEM_VALUE(NEW_ELEM_REF);

                    // Save original iterators (including end iterator)
                    // C++0x allows insertion using const_iterator
                    const_iterator orig_iters[MAX_LEN + 1];
                    const_iterator it = X.begin();
                    for (int i = 0; i < LENGTH + 1; ++i, ++it) {
                        orig_iters[i] = it;
                    }

                    testAllocator.setAllocationLimit(AL);

                    int n = 0;
                    // C++0x allows insertion using const_iterator
                    const_iterator pos = orig_iters[posidx];
                    iterator ret;
                    ExceptionGuard<Obj> guard(&mX, X, LINE);

                    const int B = testAllocator.numBlocksInUse();

                    switch (op) {
                        case TEST_INSERT: {
                            ret = mX.insert(pos, NEW_ELEM_REF);
                            n = 1;
                        } break;
                        case TEST_PUSH_BACK: {
                            mX.push_back(NEW_ELEM_REF);
                            ret = --mX.end();
                            n = 1;
                        } break;
                        case TEST_PUSH_FRONT: {
                            mX.push_front(NEW_ELEM_REF);
                            ret = mX.begin();
                            n = 1;
                        } break;
                        default: {
                            n = op - TEST_INSERT_N0;
                            if (n > 1)
                                // strong guarantee only for 0 or 1 insertion
                                guard.release();
                            ret = mX.insert(pos, n, NEW_ELEM_REF);
                        }
                    } // end switch
                    guard.release();

                    // If got here, then there was no exception

                    const int A = testAllocator.numBlocksInUse();

                    // Test important values
                    LOOP3_ASSERT(LINE, op, posidx,
                                 checkIntegrity(X, LENGTH + n));
                    LOOP3_ASSERT(LINE, op, posidx,
                                 LENGTH + n == (int) X.size());
                    LOOP3_ASSERT(LINE, op, posidx, B + deltaBlocks(n) == A);

                    // Test return value from 'insert'
                    LOOP3_ASSERT(LINE, op, posidx,
                                 bsl::distance(mX.begin(), ret) == posidx);

                    const_iterator cit = X.begin();
                    const_iterator yi = Y.begin();
                    for (int i = 0; i < (int) X.size(); ++i, ++cit) {
                        if (i < posidx) {
                            // Test that part before insertion is unchanged
                            LOOP4_ASSERT(LINE, op, posidx, i, *yi++ == *cit);
                            LOOP4_ASSERT(LINE, op, posidx, i,
                                         orig_iters[i] == cit);
                        }
                        else if (i < posidx + n) {
                            // Test inserted values
                            LOOP4_ASSERT(LINE, op, posidx, i,
                                         NEW_ELEM_VALUE == *cit);
                        }
                        else {
                            // Test that part after insertion is unchanged
                            LOOP4_ASSERT(LINE, op, posidx, i, *yi++ == *cit);
                            LOOP4_ASSERT(LINE, op, posidx, i,
                                         orig_iters[i - n] == cit);
                        }
                    }
                    // Test end iterator
                    LOOP3_ASSERT(LINE, op, posidx, X.end() == cit);
                    LOOP3_ASSERT(LINE, op, posidx, orig_iters[LENGTH] == cit);

                } BSLMA_TESTALLOCATOR_EXCEPTION_TEST_END

                LOOP3_ASSERT(LINE, op, posidx,
                             0 == testAllocator.numBlocksInUse());
            } // end for (posidx)
        } // end for (ti)
    } // end for (op)

    if (verbose) printf("\nTesting overloading disambiguation\n");
    {
        // 'n' and 'v' are identical arithmetic types.  Make sure overload
        // resolution doesn't try to call the iterator-range 'insert'.
        {
            list<size_t, ALLOC> x;
            list<size_t, ALLOC>& X = x;
            size_t n = 2, v = 99;

            x.insert(X.begin(), n, v);
            ASSERT(X.size()  == n);
            ASSERT(X.front() == v);
            ASSERT(X.back()  == v);
        }
        {
            list<IntWrapper, ALLOC> x;
            list<IntWrapper, ALLOC>& X = x;
            unsigned char n = 2, v = 99;

            x.insert(X.begin(), n, v);
            ASSERT(X.size()  == n);
            ASSERT(X.front() == v);
            ASSERT(X.back()  == v);
        }
        {
            list<IntWrapper, ALLOC> x;
            list<IntWrapper, ALLOC>& X = x;
            size_t n = 2, v = 99;

            x.insert(X.begin(), n, v);
            ASSERT(X.size()  == n);
            ASSERT(X.front() == v);
            ASSERT(X.back()  == v);
        }
        {
            // TBD: the below code block causes warnings.
            //list<IntWrapper, ALLOC> x;
            //list<IntWrapper, ALLOC>& X = x;
            //float n = 2, v = 99;

            //x.insert(X.begin(), n, v);
            //ASSERT(X.size()  == n);
            //ASSERT(X.front() == v);
            //ASSERT(X.back()  == v);
        }

        {
            list<IntWrapper, ALLOC> x;
            list<IntWrapper, ALLOC>& X = x;
            TestEnum n = TWO, v = NINETYNINE;

            x.insert(X.begin(), n, v);
            ASSERT(X.size()  == (size_t)n);
            ASSERT(X.front() == v);
            ASSERT(X.back()  == v);
        }

        // 'n' is an 'int' and 'v' is a zero 'int' literal (which is also a
        // null pointer literal).  Make sure that it is correctly treated as a
        // pointer.
        {
            list<char*, ALLOC> x;
            list<char*, ALLOC>& X = x;
            int   n = 2;
            char *v = 0;

            x.insert(X.begin(), n, 0);  // Literal null, acts like an int.
            ASSERT(X.size()  == (size_t)n);
            ASSERT(X.front() == v);
            ASSERT(X.back()  == v);
        }
    }
}

template <class TYPE, class ALLOC>
void TestDriver<TYPE,ALLOC>::testEmplace()
{
    // --------------------------------------------------------------------
    // TESTING INSERTION USING EMPLACE:
    //
    // Concerns
    //   1. That the resulting list value is correct.
    //   2. That the 'emplace' return (if any) value is a valid iterator to the
    //      first inserted element or to the insertion position if no elements
    //      are inserted.
    //   3. That 'emplace' has the strong exception guarantee.
    //   4. That 'emplace' is exception neutral w.r.t. memory allocation.
    //   5. The internal memory management system is hooked up properly
    //      so that *all* internally allocated memory draws from a
    //      user-supplied allocator whenever one is specified.
    //   6. That inserting a 'const T& value' that is a reference to an element
    //      of the list does not suffer from aliasing problems.
    //   7. That no iterators are invalidated by the insertion.
    //   8. That 'emplace' passes 0 to 5 arguments to the 'T' constructor.
    //
    // Plan:
    //   Create objects of various sizes and insert a distinct value into each
    //   possible position.  For concerns 1, 2 & 5, verify that the return
    //   value and modified list are as expected.  For concerns 3 & 4 perform
    //   the test using the exception-testing infrastructure and verify the
    //   value and memory changes.  For concern 6, we select the value to
    //   insert from the middle of the list, thus testing insertion before,
    //   at, and after the aliased element.  For concern 7, save copies of the
    //   iterators before and after the insertion point and verify that they
    //   point to the same (valid) elements after the insertion by iterating
    //   to the same point in the resulting list and comparing the new
    //   iterators to the old ones.  For concern 8, test each 'emplace' call
    //   with 0 to 5 arguments.  The test types are designed to ignore all but
    //   the last argument, but verify that the preceding arguments are the
    //   values '1', '2', '3', and '4'.
    //
    // Testing:
    //   iterator emplace(const_iterator pos, Args&&... args);
    //   void emplace_back(Args&&... args);
    //   void emplace_front(Args&&... args);
    // -----------------------------------------------------------------------

    bslma::TestAllocator testAllocator(veryVeryVerbose);
    const ALLOC Z(&testAllocator);

    const TYPE         *values        = 0;
    const TYPE *const&  VALUES        = values;
    const int           NUM_VALUES    = getValues(&values);
    const TYPE          DEFAULT_VALUE = TYPE(::DEFAULT_VALUE);
    (void) NUM_VALUES;

    const int           MAX_LEN    = 15;

    // Operations to test
    enum {
        TEST_FIRST,
        TEST_EMPLACE_A0 = TEST_FIRST, // emplace(pos);
        TEST_EMPLACE_A1,              // emplace(pos, a1);
        TEST_EMPLACE_A2,              // emplace(pos, a1, a2);
        TEST_EMPLACE_A3,              // emplace(pos, a1, a2, a3);
        TEST_EMPLACE_A4,              // emplace(pos, a1, a2, a3, a4);
        TEST_EMPLACE_A5,              // emplace(pos, a1, a2, a3, a4, a5);
        TEST_EMPLACE_FRONT_A0,        // emplace_front(pos);
        TEST_EMPLACE_FRONT_A1,        // emplace_front(pos, a1);
        TEST_EMPLACE_FRONT_A2,        // emplace_front(pos, a1, a2);
        TEST_EMPLACE_FRONT_A3,        // emplace_front(pos, a1, a2, a3);
        TEST_EMPLACE_FRONT_A4,        // emplace_front(pos, a1, a2, a3, a4);
        TEST_EMPLACE_FRONT_A5,        // emplace_front(pos, a1, a2, a3, a4,a5);
        TEST_EMPLACE_BACK_A0,         // emplace_back(pos);
        TEST_EMPLACE_BACK_A1,         // emplace_back(pos, a1);
        TEST_EMPLACE_BACK_A2,         // emplace_back(pos, a1, a2);
        TEST_EMPLACE_BACK_A3,         // emplace_back(pos, a1, a2, a3);
        TEST_EMPLACE_BACK_A4,         // emplace_back(pos, a1, a2, a3, a4);
        TEST_EMPLACE_BACK_A5,         // emplace_back(pos, a1, a2, a3, a4, a5);
        TEST_LAST
    };

    static const struct {
        int         d_lineNum;  // source line number
        const char *d_spec;     // container spec
    } DATA[] = {
        //line  spec                            length
        //----  ----                            ------
        { L_,   ""                        }, // 0
        { L_,   "A"                       }, // 1
        { L_,   "AB"                      }, // 2
        { L_,   "ABC"                     }, // 3
        { L_,   "ABCD"                    }, // 4
        { L_,   "ABCDA"                   }, // 5
        { L_,   "ABCDABCDABCDABC"         }, // 15
    };
    const int NUM_DATA = sizeof DATA / sizeof *DATA;

    // Iterate through the operations
    for (int op = TEST_FIRST; op < TEST_LAST; ++op) {

        for (int ti = 0; ti < NUM_DATA; ++ti) {
            const int     LINE   = DATA[ti].d_lineNum;
            const char   *SPEC   = DATA[ti].d_spec;
            const int     LENGTH = strlen(SPEC);

            LOOP_ASSERT(LENGTH, LENGTH <= MAX_LEN);

            for (int posidx = 0; posidx <= LENGTH; ++posidx) {

                if (TEST_EMPLACE_BACK_A0 <= op &&
                    op <= TEST_EMPLACE_BACK_A5 && LENGTH != posidx) {
                    continue;  // Can emplace_back only at end
                }
                else if (TEST_EMPLACE_FRONT_A0 <= op &&
                         op <= TEST_EMPLACE_FRONT_A5 && 0 != posidx) {
                    continue;  // Can emplace_front only at beginning
                }

                BSLMA_TESTALLOCATOR_EXCEPTION_TEST_BEGIN(testAllocator) {
                    const int AL = testAllocator.allocationLimit();
                    testAllocator.setAllocationLimit(-1);

                    Obj mX(Z);
                    const Obj& X = gg(&mX, SPEC);

                    const Obj Y(X);  // Control

                    // Choose a value to insert that is deliberately aliasing
                    // a list element.
                    bool useDefault = (TEST_EMPLACE_A0       ||
                                       TEST_EMPLACE_FRONT_A0 ||
                                       TEST_EMPLACE_BACK_A0);
                    const TYPE& NEW_ELEM_REF(useDefault ?
                                             DEFAULT_VALUE :
                                             LENGTH ?
                                             nthElem(X,LENGTH/2) :
                                             VALUES[0]);
                    const TYPE NEW_ELEM_VALUE(NEW_ELEM_REF);

                    // Save original iterators (including end iterator)
                    // C++0x allows insertion using const_iterator
                    const_iterator orig_iters[MAX_LEN + 1];
                    const_iterator it = X.begin();
                    for (int i = 0; i < LENGTH + 1; ++i, ++it) {
                        orig_iters[i] = it;
                    }

                    testAllocator.setAllocationLimit(AL);

                    // C++0x allows insertion using const_iterator
                    const_iterator pos = orig_iters[posidx];
                    iterator ret;
                    ExceptionGuard<Obj> guard(&mX, X, LINE);

                    const int BB = testAllocator.numBlocksTotal();
                    const int B  = testAllocator.numBlocksInUse();

                    switch (op) {
                        case TEST_EMPLACE_A0: {
                            ret = mX.emplace(pos);
                        } break;
                        case TEST_EMPLACE_A1: {
                            ret = mX.emplace(pos, NEW_ELEM_REF);
                        } break;
                        case TEST_EMPLACE_A2: {
                            ret = mX.emplace(pos, 1, NEW_ELEM_REF);
                        } break;
                        case TEST_EMPLACE_A3: {
                            ret = mX.emplace(pos, 1, 2, NEW_ELEM_REF);
                        } break;
                        case TEST_EMPLACE_A4: {
                            ret = mX.emplace(pos, 1, 2, 3, NEW_ELEM_REF);
                        } break;
                        case TEST_EMPLACE_A5: {
                            ret = mX.emplace(pos, 1, 2, 3, 4, NEW_ELEM_REF);
                        } break;
                        case TEST_EMPLACE_FRONT_A0: {
                            mX.emplace_front();
                            ret = mX.begin();
                        } break;
                        case TEST_EMPLACE_FRONT_A1: {
                            mX.emplace_front(NEW_ELEM_REF);
                            ret = mX.begin();
                        } break;
                        case TEST_EMPLACE_FRONT_A2: {
                            mX.emplace_front(1, NEW_ELEM_REF);
                            ret = mX.begin();
                        } break;
                        case TEST_EMPLACE_FRONT_A3: {
                            mX.emplace_front(1, 2, NEW_ELEM_REF);
                            ret = mX.begin();
                        } break;
                        case TEST_EMPLACE_FRONT_A4: {
                            mX.emplace_front(1, 2, 3, NEW_ELEM_REF);
                            ret = mX.begin();
                        } break;
                        case TEST_EMPLACE_FRONT_A5: {
                            mX.emplace_front(1, 2, 3, 4, NEW_ELEM_REF);
                            ret = mX.begin();
                        } break;
                        case TEST_EMPLACE_BACK_A0: {
                            mX.emplace_back();
                            ret = --mX.end();
                        } break;
                        case TEST_EMPLACE_BACK_A1: {
                            mX.emplace_back(NEW_ELEM_REF);
                            ret = --mX.end();
                        } break;
                        case TEST_EMPLACE_BACK_A2: {
                            mX.emplace_back(1, NEW_ELEM_REF);
                            ret = --mX.end();
                        } break;
                        case TEST_EMPLACE_BACK_A3: {
                            mX.emplace_back(1, 2, NEW_ELEM_REF);
                            ret = --mX.end();
                        } break;
                        case TEST_EMPLACE_BACK_A4: {
                            mX.emplace_back(1, 2, 3, NEW_ELEM_REF);
                            ret = --mX.end();
                        } break;
                        case TEST_EMPLACE_BACK_A5: {
                            mX.emplace_back(1, 2, 3, 4, NEW_ELEM_REF);
                            ret = --mX.end();
                        } break;
                        default: {
                            ASSERT(0 && "No such operation");
                        }
                    } // end switch
                    guard.release();

                    // If got here, then there was no exception

                    const int AA = testAllocator.numBlocksTotal();
                    const int A  = testAllocator.numBlocksInUse();

                    // Test important values
                    LOOP3_ASSERT(LINE, op, posidx,
                                 checkIntegrity(X, LENGTH + 1));
                    LOOP3_ASSERT(LINE, op, posidx,
                                 LENGTH + 1 == (int) X.size());
                    LOOP3_ASSERT(LINE, op, posidx, BB + deltaBlocks(1) == AA);
                    LOOP3_ASSERT(LINE, op, posidx, B + deltaBlocks(1) == A);

                    if (TEST_EMPLACE_A0 <= op && op <= TEST_EMPLACE_A5) {
                        // Test return value from emplace
                        LOOP3_ASSERT(LINE, op, posidx,
                                     bsl::distance(mX.begin(), ret) == posidx);
                    }

                    const_iterator cit = X.begin();
                    const_iterator yi = Y.begin();
                    for (int i = 0; i < (int) X.size(); ++i, ++cit) {
                        if (i < posidx) {
                            // Test that part before insertion is unchanged
                            LOOP4_ASSERT(LINE, op, posidx, i, *yi++ == *cit);
                            LOOP4_ASSERT(LINE, op, posidx, i,
                                         orig_iters[i] == cit);
                        }
                        else if (i == posidx) {
                            // Test inserted value
                            LOOP4_ASSERT(LINE, op, posidx, i,
                                         NEW_ELEM_VALUE == *cit);
                        }
                        else {
                            // Test that part after insertion is unchanged
                            LOOP4_ASSERT(LINE, op, posidx, i, *yi++ == *cit);
                            LOOP4_ASSERT(LINE, op, posidx, i,
                                         orig_iters[i - 1] == cit);
                        }
                    }
                    // Test end iterator
                    LOOP3_ASSERT(LINE, op, posidx, X.end() == cit);
                    LOOP3_ASSERT(LINE, op, posidx, orig_iters[LENGTH] == cit);

                } BSLMA_TESTALLOCATOR_EXCEPTION_TEST_END

                LOOP3_ASSERT(LINE, op, posidx,
                             0 == testAllocator.numBlocksInUse());
            } // end for (posidx)
        } // end for (ti)
    } // end for (op)
}

template <class TYPE, class ALLOC>
template <class CONTAINER>
void TestDriver<TYPE,ALLOC>::testInsertRange(const CONTAINER&)
{
    // --------------------------------------------------------------------
    // TESTING RANGE INSERTION:
    //
    // Concerns
    //   1. That the resulting list value is correct.
    //   2. That the 'insert' return (if any) value is a valid iterator to the
    //      first inserted element or to the insertion position if no elements
    //      are inserted.
    //   3. That insertion of one element has the strong exception guarantee.
    //   4. That insertion is exception neutral w.r.t. memory allocation.
    //   5. The internal memory management system is hooked up properly
    //      so that *all* internally allocated memory draws from a
    //      user-supplied allocator whenever one is specified.
    //   6. That no iterators are invalidated by the insertion.
    //
    // Plan:
    //   Create objects of various sizes and insert a range of 0 to 3 values
    //   at each possible position.  For concerns 1, 2 & 5, verify
    //   that the return value and modified list are as expected.  For concerns
    //   3 & 4 perform the test using the exception-testing infrastructure and
    //   verify the value and memory changes.  For concern 7, save
    //   copies of the iterators before and after the insertion point and
    //   verify that they point to the same (valid) elements after the
    //   insertion by iterating to the same point in the resulting list and
    //   comparing the new iterators to the old ones.
    //
    // Testing:
    //   template <class InputIter>
    //    void insert(const_iterator pos, InputIter first, InputIter last);
    // --------------------------------------------------------------------

    bslma::TestAllocator testAllocator(veryVeryVerbose);
    const ALLOC Z(&testAllocator);

    const TYPE         *values     = 0;
    const TYPE *const&  VALUES     = values;
    const int           NUM_VALUES = getValues(&values);
    (void) VALUES;
    (void) NUM_VALUES;

    const int           MAX_LEN    = 15;

    // Starting data
    static const struct {
        int         d_lineNum;  // source line number
        const char *d_spec;     // container spec
    } DATA[] = {
        //line  spec                            length
        //----  ----                            ------
        { L_,   ""                        }, // 0
        { L_,   "A"                       }, // 1
        { L_,   "AB"                      }, // 2
        { L_,   "ABC"                     }, // 3
        { L_,   "ABCD"                    }, // 4
        { L_,   "ABCDA"                   }, // 5
        { L_,   "ABCDABCDABCDABC"         }, // 15
    };
    const int NUM_DATA = sizeof DATA / sizeof *DATA;

    // Data to insert
    static const struct {
        int         d_lineNum;  // source line number
        const char *d_spec;     // container spec
    } U_DATA[] = {
        //line  spec                            length
        //----  ----                            ------
        { L_,   ""                        }, // 0
        { L_,   "E"                       }, // 1
        { L_,   "EA"                      }, // 2
        { L_,   "EBA"                     }, // 3
    };
    const int NUM_U_DATA = sizeof U_DATA / sizeof *U_DATA;

    for (int ti = 0; ti < NUM_DATA; ++ti) {
        const int     LINE   = DATA[ti].d_lineNum;
        const char   *SPEC   = DATA[ti].d_spec;
        const int     LENGTH = strlen(SPEC);

        LOOP_ASSERT(LENGTH, LENGTH <= MAX_LEN);

        for (int posidx = 0; posidx <= LENGTH; ++posidx) {

            for (int ui = 0; ui < NUM_U_DATA; ++ui) {

                const int     U_LINE   = U_DATA[ui].d_lineNum;
                const char   *U_SPEC   = U_DATA[ui].d_spec;
                const size_t  N        = strlen(U_SPEC);

                CONTAINER mU(U_SPEC);  const CONTAINER& U = mU;

                BSLMA_TESTALLOCATOR_EXCEPTION_TEST_BEGIN(testAllocator) {
                    const int AL = testAllocator.allocationLimit();
                    testAllocator.setAllocationLimit(-1);

                    Obj mX(Z);
                    const Obj& X = gg(&mX, SPEC);

                    const Obj Y(X);  // Control

                    // Save original iterators (including end iterator)
                    // C++0x allows insertion using const_iterator
                    const_iterator orig_iters[MAX_LEN + 1];
                    const_iterator it = X.begin();
                    for (int i = 0; i < LENGTH + 1; ++i, ++it) {
                        orig_iters[i] = it;
                    }

                    testAllocator.setAllocationLimit(AL);

                    // C++0x allows insertion using const_iterator
                    const_iterator pos = orig_iters[posidx];
                    iterator ret;
                    ExceptionGuard<Obj> guard(&mX, X, LINE);

                    const int B = testAllocator.numBlocksInUse();

                    if (N > 1) {
                        // strong guarantee only for 0 or 1 insertions
                        guard.release();
                    }

                    ret = mX.insert(pos, U.begin(), U.end());
                    guard.release();

                    // If got here, then there was no exception

                    const int A = testAllocator.numBlocksInUse();

                    // Test important values
                    LOOP3_ASSERT(LINE, posidx, U_LINE,
                                 checkIntegrity(X, LENGTH + N));
                    LOOP3_ASSERT(LINE, posidx, U_LINE, LENGTH + N == X.size());
                    LOOP3_ASSERT(LINE, posidx, U_LINE,
                                 B + deltaBlocks(N) == A);
                    LOOP3_ASSERT(LINE, posidx, U_LINE,
                                 bsl::distance(mX.begin(), ret) == posidx);

                    const_iterator cit = X.begin();
                    const_iterator yi = Y.begin();
                    for (int i = 0; i < (int) X.size(); ++i, ++cit) {
                        if (i < posidx) {
                            // Test that part before insertion is unchanged
                            LOOP4_ASSERT(LINE, posidx, U_LINE,
                                         i, *yi++ == *cit);
                            LOOP4_ASSERT(LINE, posidx, U_LINE, i,
                                         orig_iters[i] == cit);
                        }
                        else if (i < posidx + (int) N) {
                            // Test inserted values
                            LOOP4_ASSERT(LINE, posidx, U_LINE, i,
                                         U[i - posidx] == *cit);
                        }
                        else {
                            // Test that part after insertion is unchanged
                            LOOP4_ASSERT(LINE, posidx, U_LINE, i,
                                         *yi++ == *cit);
                            LOOP4_ASSERT(LINE, posidx, U_LINE, i,
                                         orig_iters[i - N] == cit);
                        }
                    }
                    // Test end iterator
                    LOOP3_ASSERT(LINE, posidx, U_LINE, X.end() == cit);
                    LOOP3_ASSERT(LINE, posidx, U_LINE,
                                 orig_iters[LENGTH] == cit);

                } BSLMA_TESTALLOCATOR_EXCEPTION_TEST_END

                LOOP3_ASSERT(LINE, posidx, U_LINE,
                             0 == testAllocator.numBlocksInUse());
            } // end for (ui)
        } // end for (posidx)
    } // end for (ti)
}

template <class TYPE, class ALLOC>
void TestDriver<TYPE,ALLOC>::testIterators()
{
    // --------------------------------------------------------------------
    // TESTING ITERATORS
    //
    // Concerns:
    //   1. That 'iterator' and 'const_iterator' are bi-directional iterators.
    //   2. That 'iterator' and 'const_iterator' are CopyConstructible,
    //      Assignable, and EqualityComparable, that 'iterator' is
    //      convertible to 'const_iterator', and that 'reverse_iterator' is
    //      constructible from 'iterator'.
    //   3. That 'begin' and 'end' return mutable iterators for a
    //      reference to a modifiable list, and non-mutable iterators
    //      otherwise.
    //   4. That the iterators can be dereferenced using 'operator*' or
    //      'operator->', yielding a reference or pointer with the correct
    //      constness.
    //   5. That the range '[begin(), end())' equals the value of the list.
    //   6. That iterators can be pre-incremented, post-incremented,
    //      pre-decremented, and post-decremented.
    //   7. Same concerns with 'rbegin', 'rend', 'reverse_iterator', and
    //      'const_reverse_iterator'.
    //
    // Plan:
    //   For concerns 1, 3, 4, and 7 create a one-element list and verify the
    //   static properties of 'iterator', 'const_iterator',
    //   ''reverse_iterator', and 'const_reverse_iterator'.
    //
    //   For concerns 1, 2, 5, 6, and 7, for each value given by variety of
    //   specifications of different lengths, create a test list with this
    //   value, and access each element in sequence and in reverse sequence,
    //   both as a modifiable reference (setting it to a default value, then
    //   back to its original value), and as a non-modifiable reference.  At
    //   each step in the traversal, save the current iterator using both copy
    //   construction and assignment and, in a nested second loop, traverse
    //   the whole list in reverse order, testing that the nested-traversal
    //   iterator matches the saved iterator iff they refer to the same
    //   element.
    //
    // Testing:
    //   type iterator
    //   type reverse_iterator
    //   type const_iterator
    //   type const_reverse_iterator
    //   iterator begin();
    //   iterator end();
    //   reverse_iterator rbegin();
    //   reverse_iterator rend();
    //   const_iterator begin() const;
    //   const_iterator end() const;
    //   const_reverse_iterator rbegin() const;
    //   const_reverse_iterator rend() const;
    // --------------------------------------------------------------------

    typedef typename Obj::size_type size_type;

    bslma::TestAllocator testAllocator(veryVeryVerbose);

    const TYPE DEFAULT_VALUE = TYPE();
    (void) DEFAULT_VALUE;

    static const struct {
        int         d_lineNum;          // source line number
        const char *d_spec;             // initial
    } DATA[] = {
        { L_,  ""                },
        { L_,  "A"               },
        { L_,  "ABC"             },
        { L_,  "ABCD"            },
        { L_,  "ABCDE"           },
        { L_,  "ABCDEAB"         },
        { L_,  "ABCDEABC"        },
        { L_,  "ABCDEABCD"       }
    };
    const int NUM_DATA = sizeof DATA / sizeof *DATA;

    if (verbose) printf("Testing 'iterator', 'reverse_iterator', "
                        "'const_iterator', and 'const_reverse_iterator'\n");
    {
        Obj mX(2); const Obj& X = mX;

        const iterator               iter   = mX.begin();
        const const_iterator         citer  =  X.begin();
        const reverse_iterator       riter  = mX.rbegin();
        const const_reverse_iterator criter =  X.rbegin();

        // Check iterator category
        ASSERT((bsl::is_same<typename iterator::iterator_category,
                             bidirectional_iterator_tag>::value));
        ASSERT((bsl::is_same<typename reverse_iterator::iterator_category,
                             bidirectional_iterator_tag>::value));
        ASSERT((bsl::is_same<typename const_iterator::iterator_category,
                             bidirectional_iterator_tag>::value));
        ASSERT((bsl::is_same<typename const_reverse_iterator::iterator_category
                            ,bidirectional_iterator_tag>::value));

        // Test mutability
        ASSERT(  is_mutable(*mX.begin()));
        ASSERT(! is_mutable(* X.begin()));
        ASSERT(  is_mutable(*mX.rbegin()));
        ASSERT(! is_mutable(* X.rbegin()));
        ASSERT(  is_mutable(*--mX.end()));
        ASSERT(! is_mutable(*-- X.end()));
        ASSERT(  is_mutable(*--mX.rend()));
        ASSERT(! is_mutable(*-- X.rend()));

        ASSERT(  is_mutable(*iter));
        ASSERT(! is_mutable(*citer));
        ASSERT(  is_mutable(*riter));
        ASSERT(! is_mutable(*criter));

        // Test dereferencing
        ASSERT(&*iter   == &X.front());
        ASSERT(&*citer  == &X.front());
        ASSERT(&*riter  == &X.back());
        ASSERT(&*criter == &X.back());

        // Test operator->()
        ASSERT(iter.operator->()   == &X.front());
        ASSERT(citer.operator->()  == &X.front());
        ASSERT(riter.operator->()  == &X.back());
        ASSERT(criter.operator->() == &X.back());
    }

    if (verbose) printf("Testing 'begin', and 'end', 'rbegin', 'rend', "
                        " and their 'const' variants.\n");
    {
        for (int ti = 0; ti < NUM_DATA; ++ti) {
            const int     LINE   = DATA[ti].d_lineNum;
            const char   *SPEC   = DATA[ti].d_spec;
            const size_t  LENGTH = strlen(SPEC);

            Obj mX(&testAllocator);  const Obj& X = gg(&mX, SPEC);

            Obj mY(X);  const Obj& Y = mY;  // control

            if (verbose) { P_(LINE); P(SPEC); }

            iterator               iter   = mX.begin();
            const_iterator         citer  =  X.begin();
            reverse_iterator       riter  = mX.rend();
            const_reverse_iterator criter =  X.rend();

            for (size_type i = 0; i < LENGTH; ++i)
            {
                LOOP2_ASSERT(LINE, i, TYPE(SPEC[i]) == *iter);
                LOOP2_ASSERT(LINE, i, TYPE(SPEC[i]) == *citer);

                LOOP2_ASSERT(LINE, i, iter    != mX.end());
                LOOP2_ASSERT(LINE, i, citer   !=  X.end());
                LOOP2_ASSERT(LINE, i, riter   != mX.rbegin());
                LOOP2_ASSERT(LINE, i, criter  !=  X.rbegin());
                LOOP2_ASSERT(LINE, i, citer   == iter);
                LOOP2_ASSERT(LINE, i, &*citer == &*iter);
                // C++0x allows comparison of dissimilar reverse_iterators.
                //LOOP2_ASSERT(LINE, i, criter  == riter);

                // Decrement reverse iterator before dereferencing
                --riter;
                --criter;

                // Reverse iterator refers to same element as iterator
                LOOP2_ASSERT(LINE, i, TYPE(SPEC[i]) == *riter);
                LOOP2_ASSERT(LINE, i, TYPE(SPEC[i]) == *criter);
                LOOP2_ASSERT(LINE, i, &*iter == &*riter);
                LOOP2_ASSERT(LINE, i, &*iter == &*criter);

                // iterator copy ctor and assignment
                iterator iter2(iter);     // iterator copy ctor
                iterator iter3(mY.end());
                iter3 = iter;             // iterator assignment

                // const_iterator copy ctor, assignment, and conversion
                const_iterator citer2(citer);   // const_iterator copy ctor
                const_iterator citer3(Y.end());
                citer3 = citer;                 // const_iterator assignment
                const_iterator citer4 = iter;   // conversion ctor
                const_iterator citer5(Y.end());
                citer5 = iter;                  // conversion assignment

                // reverse_iterator conversion, copy ctor, and assignment
                reverse_iterator       riter1(iter);     // conversion ctor
                reverse_iterator       riter2(riter);    // copy ctor
                reverse_iterator       riter3(mY.end());
                riter3 = riter;                          // assignment

                // const_reverse_iterator conversion, copy ctor, and assignment
                const_reverse_iterator criter1(citer);   // rev conversion ctor
                const_reverse_iterator criter3(criter);  // copy ctor
                const_reverse_iterator criter2(riter);   // const conversion
                const_reverse_iterator criter4(Y.end());
                criter4 = criter;                        // assignment
                const_reverse_iterator criter5(Y.end());
                criter5 = riter;                         // const assignment

                // Test equivalences: All of the iterators except for riter1
                // and criter1 refer to the same element
                LOOP2_ASSERT(LINE, i, iter     == iter2);
                LOOP2_ASSERT(LINE, i, iter     == iter3);
                LOOP2_ASSERT(LINE, i, citer    == citer2);
                LOOP2_ASSERT(LINE, i, citer    == citer3);
                LOOP2_ASSERT(LINE, i, citer    == citer4);
                LOOP2_ASSERT(LINE, i, citer    == citer5);
                LOOP2_ASSERT(LINE, i, riter    == riter2);
                LOOP2_ASSERT(LINE, i, riter    == riter3);
                // C++0x allows comparison of dissimilar reverse_iterators.
                //LOOP2_ASSERT(LINE, i, riter    == criter);

                LOOP2_ASSERT(LINE, i, criter   == criter2);
                LOOP2_ASSERT(LINE, i, criter   == criter3);
                LOOP2_ASSERT(LINE, i, criter   == criter4);
                LOOP2_ASSERT(LINE, i, criter   == criter5);

                LOOP2_ASSERT(LINE, i, &*iter   == &*iter2);
                LOOP2_ASSERT(LINE, i, &*citer  == &*citer2);
                LOOP2_ASSERT(LINE, i, &*riter  == &*riter2);
                LOOP2_ASSERT(LINE, i, &*criter == &*criter2);

                // Forward-reverse equivalences
                LOOP2_ASSERT(LINE, i, citer == criter1.base());
                LOOP2_ASSERT(LINE, i, iter  == riter1.base());
                LOOP2_ASSERT(LINE, i, &*iter  == &*--riter1);
                LOOP2_ASSERT(LINE, i, &*citer == &*--criter1);

                // Iterate backwards over the list
                iterator               iback   = mX.end();
                const_iterator         ciback  =  X.end();
                reverse_iterator       riback  = mX.rbegin();
                const_reverse_iterator criback =  X.rbegin();
                for (size_type j = LENGTH; j > 0; ) {
                    --j;
                    --iback;
                    --ciback;

                    LOOP3_ASSERT(LINE, i, j, &*iback == &*ciback);
                    LOOP3_ASSERT(LINE, i, j, &*iback == &*riback);
                    LOOP3_ASSERT(LINE, i, j, &*iback == &*criback);

                    const bool is_eq  = (j == i);
                    const bool is_neq = (j != i);

                    LOOP3_ASSERT(LINE, i, j, is_eq  == (iback   == iter2));
                    LOOP3_ASSERT(LINE, i, j, is_neq == (iback   != iter2));
                    LOOP3_ASSERT(LINE, i, j, is_eq  == (ciback  == citer2));
                    LOOP3_ASSERT(LINE, i, j, is_neq == (ciback  != citer2));
                    LOOP3_ASSERT(LINE, i, j, is_eq  == (riback  == riter2));
                    LOOP3_ASSERT(LINE, i, j, is_neq == (riback  != riter2));
                    LOOP3_ASSERT(LINE, i, j, is_eq  == (criback == criter2));
                    LOOP3_ASSERT(LINE, i, j, is_neq == (criback != criter2));

                    LOOP3_ASSERT(LINE, i, j, is_eq == (&*iback == &*iter2));
                    LOOP3_ASSERT(LINE, i, j, is_eq == (&*iback == &*citer2));
                    LOOP3_ASSERT(LINE, i, j, is_eq == (&*iback == &*riter2));
                    LOOP3_ASSERT(LINE, i, j, is_eq == (&*iback == &*criter2));

                    ++riback;
                    ++criback;
                    // iback and ciback have already been decremented
                }

                LOOP2_ASSERT(LINE, i, X.begin() == iback);
                LOOP2_ASSERT(LINE, i, X.begin() == ciback);
                // C++0x allows comparison of dissimilar reverse_iterators.
                //LOOP2_ASSERT(LINE, i, X.rend()  == riback);
                LOOP2_ASSERT(LINE, i, X.rend()  == criback);

                // Test result of pre and post-increment
                LOOP2_ASSERT(LINE, i, iter2++   ==   iter3);
                LOOP2_ASSERT(LINE, i, iter2     == ++iter3);
                LOOP2_ASSERT(LINE, i, iter2     ==   iter3);
                LOOP2_ASSERT(LINE, i, citer2++  ==   citer3);
                LOOP2_ASSERT(LINE, i, citer2    == ++citer3);
                LOOP2_ASSERT(LINE, i, citer2    ==   citer3);
                LOOP2_ASSERT(LINE, i, riter2++  ==   riter3);
                LOOP2_ASSERT(LINE, i, riter2    == ++riter3);
                LOOP2_ASSERT(LINE, i, riter2    ==   riter3);
                LOOP2_ASSERT(LINE, i, criter2++ ==   criter3);
                LOOP2_ASSERT(LINE, i, criter2   == ++criter3);
                LOOP2_ASSERT(LINE, i, criter2   ==   criter3);

                ++iter;
                ++citer;
                // riter and criter have already been decremented
            } // end for i

            LOOP_ASSERT(LINE, X.end()    == iter);
            LOOP_ASSERT(LINE, X.end()    == citer);
            // C++0x allows comparison of dissimilar reverse_iterators.
            //LOOP_ASSERT(LINE, X.rbegin() == riter);
            LOOP_ASSERT(LINE, X.rbegin() == criter);
        } // end for each spec
    } // end for 'begin', 'end', etc.
}

template <class TYPE, class ALLOC>
void TestDriver<TYPE,ALLOC>::testElementAccess()
{
    // --------------------------------------------------------------------
    // TESTING ELEMENT ACCESS
    //
    // Concerns:
    //   1. That 'v.front()' and 'v.back()', allow modifying the
    //      element when 'v' is modifiable, but must not modify the
    //      element when it is 'const'.
    //
    // Plan:
    //   For each value given by variety of specifications of different
    //   lengths, create a test list with this value, and access the first and
    //   last elements (front, back) both as a modifiable reference (setting
    //   it to a default value, then back to its original value), and as a
    //   non-modifiable reference.
    //
    // Testing:
    //   T& front();
    //   T& back();
    //   const T& front() const;
    //   const T& back() const;
    // --------------------------------------------------------------------

    bslma::TestAllocator testAllocator(veryVeryVerbose);

    const TYPE DEFAULT_VALUE = TYPE();

    static const struct {
        int         d_lineNum;          // source line number
        const char *d_spec;             // initial
    } DATA[] = {
        { L_,  ""                },
        { L_,  "A"               },
        { L_,  "ABC"             },
        { L_,  "ABCD"            },
        { L_,  "ABCDE"           },
        { L_,  "ABCDEAB"         },
        { L_,  "ABCDEABC"        },
        { L_,  "ABCDEABCD"       }
    };
    const int NUM_DATA = sizeof DATA / sizeof *DATA;

    if (verbose) printf("\tWithout exception.\n");
    {
        for (int ti = 0; ti < NUM_DATA; ++ti) {
            const int     LINE   = DATA[ti].d_lineNum;
            const char   *SPEC   = DATA[ti].d_spec;
            const size_t  LENGTH = strlen(SPEC);

            Obj mX(&testAllocator);
            const Obj& X = gg(&mX,SPEC);

            Obj mY(X);  const Obj& Y = mY;  // control

            if (verbose) { P_(LINE); P(SPEC); }

            if (LENGTH) {
                LOOP_ASSERT(LINE,   is_mutable(mX.front()));
                LOOP_ASSERT(LINE, ! is_mutable(X.front()));
                LOOP_ASSERT(LINE, TYPE(SPEC[0]) == X.front());
                mX.front() = DEFAULT_VALUE;
                LOOP_ASSERT(LINE, DEFAULT_VALUE == X.front());
                LOOP_ASSERT(LINE, Y != X);
                mX.front() = Y.front();
                LOOP_ASSERT(LINE, Y == X);

                LOOP_ASSERT(LINE,   is_mutable(mX.back()));
                LOOP_ASSERT(LINE, ! is_mutable(X.back()));
                LOOP_ASSERT(LINE, TYPE(SPEC[LENGTH - 1]) == X.back());
                mX.back() = DEFAULT_VALUE;
                LOOP_ASSERT(LINE, DEFAULT_VALUE == X.back());
                LOOP_ASSERT(LINE, Y != X);
                mX.back() = Y.back();
                LOOP_ASSERT(LINE, Y == X);
            }
        }
    }
}

template <class TYPE, class ALLOC>
void TestDriver<TYPE,ALLOC>::testResize()
{
    // --------------------------------------------------------------------
    // TESTING 'resize'
    //
    // Concerns:
    //   1. Resized list has the correct value.
    //   2. Resizing to the current size allocates and frees no memory.
    //   3. Resizing to a smaller size allocates no memory.
    //   4. Resizing to a larger size frees no memory.
    //   5. Resizing to a larger size propagates the allocator to elements
    //      appropriately.
    //   6. 'resize' is exception neutral.
    //
    // Plan:
    //   Using a set of input specs and result sizes, try each combination
    //   with and without specifying a value for the new elements.  Verify
    //   each of the above concerns for each combination.
    //
    // Testing:
    //   void resize(size_type n);
    //   void resize(size_type n, const T& val);
    // --------------------------------------------------------------------

    bslma::TestAllocator  testAllocator(veryVeryVerbose);
    ALLOC                Z(&testAllocator);

    const TYPE           DEFAULT_VALUE = TYPE();
    const TYPE          *values     = 0;
    const TYPE *const&   VALUES     = values;
    const int            NUM_VALUES = getValues(&values);

    static const struct {
        int         d_lineNum;  // source line number
        const char *d_spec;     // container spec
    } DATA[] = {
        //line  spec                            length
        //----  ----                            ------
        { L_,   ""                        }, // 0
        { L_,   "A"                       }, // 1
        { L_,   "AB"                      }, // 2
        { L_,   "ABC"                     }, // 3
        { L_,   "ABCD"                    }, // 4
        { L_,   "ABCDE"                   }, // 5
        { L_,   "ABCDEAB"                 }, // 7
        { L_,   "ABCDEABC"                }, // 8
        { L_,   "ABCDEABCD"               }, // 9
        { L_,   "ABCDEABCDEABCDE"         }, // 15
        { L_,   "ABCDEABCDEABCDEA"        }, // 16
        { L_,   "ABCDEABCDEABCDEAB"       }  // 17
    };
    const int NUM_DATA = sizeof DATA / sizeof *DATA;

    if (verbose) printf("\nTesting resize(sz).\n");
    for (int i = 0; i < NUM_DATA; ++i)
    {
        const int     LINE   = DATA[i].d_lineNum;
        const char   *SPEC   = DATA[i].d_spec;
        const size_t  LENGTH = strlen(SPEC);

        if (veryVerbose) { T_; P(SPEC); }

        for (int newlen = 0; newlen < 20; ++newlen)
        {
            const int NEWLEN = newlen;
            if (veryVerbose) { T_; T_; P(NEWLEN); }

            BSLMA_TESTALLOCATOR_EXCEPTION_TEST_BEGIN(testAllocator) {
                const int AL = testAllocator.allocationLimit();
                testAllocator.setAllocationLimit(-1);

                Obj mX(Z);
                const Obj& X = gg(&mX, SPEC);
                Obj mU(X);  const Obj& U = mU;

                testAllocator.setAllocationLimit(AL);

                const int BB = testAllocator.numBlocksTotal();
                const int B  = testAllocator.numBlocksInUse();

                mX.resize(NEWLEN);  // test here

                const int AA = testAllocator.numBlocksTotal();
                const int A  = testAllocator.numBlocksInUse();

                if (veryVerbose) {
                    T_; T_; T_; P(X);
                }

                LOOP2_ASSERT(LINE, NEWLEN, checkIntegrity(X, NEWLEN));
                LOOP2_ASSERT(LINE, NEWLEN, NEWLEN == (int) X.size());
                if (NEWLEN <= (int) LENGTH) {
                    LOOP2_ASSERT(LINE, NEWLEN, BB == AA);
                }
                else {
                    LOOP2_ASSERT(LINE, NEWLEN,
                                 BB + deltaBlocks(NEWLEN - LENGTH) == AA);
                }

                LOOP2_ASSERT(LINE, NEWLEN,
                             B + deltaBlocks(NEWLEN - LENGTH) == A);

                const_iterator xi = X.begin();
                const_iterator yi = U.begin();
                for (int j = 0;
                     j < (int) LENGTH && j < NEWLEN;
                     ++j, ++xi, ++yi) {
                    LOOP2_ASSERT(LINE, NEWLEN, *yi == *xi);
                }
                for (int j = LENGTH; j < NEWLEN; ++j, ++xi) {
                    LOOP2_ASSERT(LINE, NEWLEN, DEFAULT_VALUE == *xi);
                }
                LOOP2_ASSERT(LINE, NEWLEN, xi == X.end());
            } BSLMA_TESTALLOCATOR_EXCEPTION_TEST_END

            ASSERT(0 == testAllocator.numMismatches());
            ASSERT(0 == testAllocator.numBlocksInUse());
        } // end for newlen
    } // end testing resize(sz)

    if (verbose) printf("\nTesting resize(sz, c).\n");
    for (int i = 0; i < NUM_DATA; ++i)
    {
        const int     LINE   = DATA[i].d_lineNum;
        const char   *SPEC   = DATA[i].d_spec;
        const size_t  LENGTH = strlen(SPEC);
        const TYPE    VALUE  = VALUES[i % NUM_VALUES];

        if (veryVerbose) { T_; P(SPEC); }

        for (int newlen = 0; newlen < 20; ++newlen)
        {
            const int NEWLEN = newlen;
            if (veryVerbose) { T_; T_; P(NEWLEN); }

            BSLMA_TESTALLOCATOR_EXCEPTION_TEST_BEGIN(testAllocator) {
                const int AL = testAllocator.allocationLimit();
                testAllocator.setAllocationLimit(-1);

                Obj mX(Z);
                const Obj& X = gg(&mX, SPEC);
                Obj mU(X);  const Obj& U = mU;

                testAllocator.setAllocationLimit(AL);

                const int BB = testAllocator.numBlocksTotal();
                const int B  = testAllocator.numBlocksInUse();

                mX.resize(NEWLEN, VALUE);  // test here

                const int AA = testAllocator.numBlocksTotal();
                const int A  = testAllocator.numBlocksInUse();

                if (veryVerbose) {
                    T_; T_; T_; P(X);
                }

                LOOP2_ASSERT(LINE, NEWLEN, checkIntegrity(X, NEWLEN));
                LOOP2_ASSERT(LINE, NEWLEN, NEWLEN == (int) X.size());
                if (NEWLEN <= (int) LENGTH) {
                    LOOP2_ASSERT(LINE, NEWLEN, BB == AA);
                }
                else {
                    LOOP2_ASSERT(LINE, NEWLEN,
                                 BB + deltaBlocks(NEWLEN - LENGTH) == AA);
                }

                LOOP2_ASSERT(LINE, NEWLEN,
                             B + deltaBlocks(NEWLEN - LENGTH) == A);

                const_iterator xi = X.begin();
                const_iterator yi = U.begin();
                for (int j = 0;
                     j < (int) LENGTH && j < NEWLEN;
                     ++j, ++xi, ++yi) {
                    LOOP2_ASSERT(LINE, NEWLEN, *yi == *xi);
                }
                for (int j = LENGTH; j < NEWLEN; ++j, ++xi) {
                    LOOP2_ASSERT(LINE, NEWLEN, VALUE == *xi);
                }
                LOOP2_ASSERT(LINE, NEWLEN, xi == X.end());
            } BSLMA_TESTALLOCATOR_EXCEPTION_TEST_END

            ASSERT(0 == testAllocator.numMismatches());
            ASSERT(0 == testAllocator.numBlocksInUse());
        } // end for newlen
    } // end testing resize(sz)
}

template <class TYPE, class ALLOC>
void TestDriver<TYPE,ALLOC>::testAssign()
{
    // --------------------------------------------------------------------
    // TESTING 'assign'
    //
    // Concerns:
    //   1. The assigned value is correct.
    //   2. The 'assign' call is exception neutral w.r.t. memory allocation.
    //   3. The internal memory management system is hooked up properly
    //      so that *all* internally allocated memory draws from a
    //      user-supplied allocator whenever one is specified.
    //
    // Plan:
    //   For the assignment we will create objects of varying sizes containing
    //   default values for type T, and then assign different 'value'.  Perform
    //   the above tests:
    //    - With various initial values before the assignment.
    //    - In the presence of exceptions during memory allocations using
    //        a 'bslma_TestAllocator' and varying its *allocation* *limit*.
    //   and use basic accessors and equality comparison to verify that
    //   assignment was successful.
    //
    // Testing:
    //   assign(size_type n, const T& value);
    // --------------------------------------------------------------------

    bslma::TestAllocator  testAllocator(veryVeryVerbose);
    ALLOC                Z(&testAllocator);

    const TYPE           DEFAULT_VALUE = TYPE();
    const TYPE          *values     = 0;
    const TYPE *const&   VALUES     = values;
    const int            NUM_VALUES = getValues(&values);

    if (verbose) printf("\nTesting initial-length assignment.\n");
    {
        static const struct {
            int         d_lineNum;          // source line number
            int         d_length;           // expected length
        } DATA[] = {
            //line  length
            //----  ------
            { L_,        0   },
            { L_,        1   },
            { L_,        2   },
            { L_,        3   },
            { L_,        4   },
            { L_,        5   },
            { L_,        6   },
            { L_,        7   },
            { L_,        8   },
            { L_,        9   },
            { L_,       11   },
            { L_,       12   },
            { L_,       14   },
            { L_,       15   },
            { L_,       16   },
            { L_,       17   }
        };
        const int NUM_DATA = sizeof DATA / sizeof *DATA;

        if (verbose) printf("\tUsing 'n' copies of 'value'.\n");
        {
            for (int i = 0; i < NUM_DATA; ++i) {
                const int    INIT_LINE   = DATA[i].d_lineNum;
                const size_t INIT_LENGTH = DATA[i].d_length;

                if (veryVerbose) {
                    printf("\t\tWith initial value of "); P_(INIT_LENGTH);
                    printf(" using default value.\n");
                }

                Obj mX(INIT_LENGTH, DEFAULT_VALUE, Z);
                const Obj& X = mX;

                for (int ti = 0; ti < NUM_DATA; ++ti) {
                    const int    LINE   = DATA[ti].d_lineNum;
                    const size_t LENGTH = DATA[ti].d_length;
                    const TYPE   VALUE  = VALUES[ti % NUM_VALUES];

                    if (veryVerbose) {
                        printf("\t\tAssign "); P_(LENGTH);
                        printf(" using "); P(VALUE);
                    }

                    mX.assign(LENGTH, VALUE);
                    const int A = testAllocator.numBlocksInUse();

                    if (veryVerbose) {
                        T_; T_; T_; P(X);
                    }

                    LOOP4_ASSERT(INIT_LINE, LINE, i, ti,
                                 checkIntegrity(X, LENGTH));
                    LOOP4_ASSERT(INIT_LINE, LINE, i, ti, LENGTH == X.size());
                    LOOP4_ASSERT(INIT_LINE, LINE, i, ti,
                                 A == expectedBlocks(LENGTH));

                    for (const_iterator j = X.begin(); j != X.end(); ++j) {
                        LOOP4_ASSERT(INIT_LINE,LINE, i, ti, VALUE == *j);
                    }
                }
            }
            ASSERT(0 == testAllocator.numMismatches());
            ASSERT(0 == testAllocator.numBlocksInUse());
        }

        if (verbose) printf("\tWith exceptions.\n");
        {
            for (int i = 0; i < NUM_DATA; ++i) {
                const int    INIT_LINE   = DATA[i].d_lineNum;
                const size_t INIT_LENGTH = DATA[i].d_length;

                if (veryVerbose) {
                    printf("\t\tWith initial value of "); P_(INIT_LENGTH);
                    printf(" using default value.\n");
                }

                for (int ti = 0; ti < NUM_DATA; ++ti) {
                    const int    LINE   = DATA[ti].d_lineNum;
                    const size_t LENGTH = DATA[ti].d_length;
                    const TYPE   VALUE  = VALUES[ti % NUM_VALUES];

                    if (veryVerbose) {
                        printf("\t\tAssign "); P_(LENGTH);
                        printf(" using "); P(VALUE);
                    }

                    BSLMA_TESTALLOCATOR_EXCEPTION_TEST_BEGIN(testAllocator) {
                        const int AL = testAllocator.allocationLimit();
                        testAllocator.setAllocationLimit(-1);

                        Obj mX(INIT_LENGTH, DEFAULT_VALUE, Z);
                        const Obj& X = mX;

                        testAllocator.setAllocationLimit(AL);

                        mX.assign(LENGTH, VALUE);  // test here
                        const int A = testAllocator.numBlocksInUse();

                        if (veryVerbose) {
                            T_; T_; T_; P(X);
                        }

                        LOOP4_ASSERT(INIT_LINE, LINE, i, ti,
                                     checkIntegrity(X, LENGTH));
                        LOOP4_ASSERT(INIT_LINE,LINE,i,ti, LENGTH == X.size());
                        LOOP4_ASSERT(INIT_LINE,LINE,i,ti,
                                     A == expectedBlocks(LENGTH));

                        for (const_iterator j = X.begin(); j != X.end(); ++j) {
                            LOOP4_ASSERT(INIT_LINE,LINE, i, ti, VALUE == *j);
                        }
                    } BSLMA_TESTALLOCATOR_EXCEPTION_TEST_END

                    ASSERT(0 == testAllocator.numMismatches());
                    ASSERT(0 == testAllocator.numBlocksInUse());
                }
            }
        }
    }
}

template <class TYPE, class ALLOC>
template <class CONTAINER>
void TestDriver<TYPE,ALLOC>::testAssignRange(const CONTAINER&)
{
    // --------------------------------------------------------------------
    // TESTING 'assign'
    //
    // Concerns:
    //   1. That the initial value is correct.
    //   2. That the initial range is correctly imported if the
    //      initial 'FWD_ITER' is an input iterator.
    //   3. That the constructor is exception neutral w.r.t. memory
    //      allocation.
    //   4. That the internal memory management system is hooked up properly
    //      so that *all* internally allocated memory draws from a
    //      user-supplied allocator whenever one is specified.
    //   5. The previous value is freed properly.
    //
    // Plan:
    //   For the assignment we will create objects of varying sizes containing
    //   default values for type T, and then assign different 'value' as
    //   argument.  Perform the above tests:
    //    - From the parameterized 'CONTAINER::const_iterator'.
    //    - In the presence of exceptions during memory allocations using
    //        a 'bslma_TestAllocator' and varying its *allocation* *limit*.
    //   and use basic accessors to verify
    //      - size
    //      - capacity
    //      - element value at each index position { 0 .. length - 1 }.
    //   Note that we relax the concerns about memory consumption, since this
    //   is implemented as 'erase + insert', and insert will be tested more
    //   completely in test case 17.
    //
    // Testing:
    //   template <class InputIter>
    //     assign(InputIter first, InputIter last);
    // --------------------------------------------------------------------

    bslma::TestAllocator  testAllocator(veryVeryVerbose);
    ALLOC                Z(&testAllocator);

    const TYPE           DEFAULT_VALUE = TYPE();
    const TYPE          *values     = 0;
    const TYPE *const&   VALUES     = values;
    const int            NUM_VALUES = getValues(&values);

    static const struct {
        int         d_lineNum;  // source line number
        int         d_length;   // expected length
    } DATA[] = {
        //line  length
        //----  ------
        { L_,        0   },
        { L_,        1   },
        { L_,        2   },
        { L_,        3   },
        { L_,        4   },
        { L_,        5   },
        { L_,        6   },
        { L_,        7   },
        { L_,        8   },
        { L_,        9   },
        { L_,       11   },
        { L_,       12   },
        { L_,       14   },
        { L_,       15   },
        { L_,       16   },
        { L_,       17   }
    };
    const int NUM_DATA = sizeof DATA / sizeof *DATA;

    static const struct {
        int         d_lineNum;  // source line number
        const char *d_spec;     // container spec
    } U_DATA[] = {
        //line  spec                            length
        //----  ----                            ------
        { L_,   ""                        }, // 0
        { L_,   "A"                       }, // 1
        { L_,   "AB"                      }, // 2
        { L_,   "ABC"                     }, // 3
        { L_,   "ABCD"                    }, // 4
        { L_,   "ABCDE"                   }, // 5
        { L_,   "ABCDEAB"                 }, // 7
        { L_,   "ABCDEABC"                }, // 8
        { L_,   "ABCDEABCD"               }, // 9
        { L_,   "ABCDEABCDEABCDE"         }, // 15
        { L_,   "ABCDEABCDEABCDEA"        }, // 16
        { L_,   "ABCDEABCDEABCDEAB"       }  // 17
    };
    const int NUM_U_DATA = sizeof U_DATA / sizeof *U_DATA;

    if (verbose) printf("\tUsing 'CONTAINER::const_iterator'.\n");
    {
        for (int i = 0; i < NUM_DATA; ++i) {
            const int    INIT_LINE   = DATA[i].d_lineNum;
            const size_t INIT_LENGTH = DATA[i].d_length;

            if (veryVerbose) {
                printf("\t\tWith initial value of "); P_(INIT_LENGTH);
                printf(" using default value.\n");
            }

            Obj mX(INIT_LENGTH, VALUES[i % NUM_VALUES], Z);
            const Obj& X = mX;

            for (int ti = 0; ti < NUM_U_DATA; ++ti) {
                const int     LINE   = U_DATA[ti].d_lineNum;
                const char   *SPEC   = U_DATA[ti].d_spec;
                const size_t  LENGTH = strlen(SPEC);

                CONTAINER mU(SPEC);  const CONTAINER& U = mU;

                if (veryVerbose) {
                    printf("\t\tAssign "); P_(LENGTH);
                    printf(" using "); P(SPEC);
                }

                mX.assign(U.begin(), U.end());
                const int A = testAllocator.numBlocksInUse();

                if (veryVerbose) {
                    T_; T_; T_; P(X);
                }

                LOOP4_ASSERT(INIT_LINE, LINE, i, ti,
                             checkIntegrity(X, LENGTH));
                LOOP4_ASSERT(INIT_LINE, LINE, i, ti, LENGTH == X.size());
                LOOP4_ASSERT(INIT_LINE, LINE, i, ti,
                             A == expectedBlocks(LENGTH));

                Obj mY(g(SPEC)); const Obj& Y = mY;
                LOOP4_ASSERT(INIT_LINE, LINE, i, ti, Y == X);
            }
        }
        ASSERT(0 == testAllocator.numMismatches());
        ASSERT(0 == testAllocator.numBlocksInUse());
    }

    if (verbose) printf("\tWith exceptions.\n");
    {
        for (int i = 0; i < NUM_DATA; ++i) {
            const int    INIT_LINE   = DATA[i].d_lineNum;
            const size_t INIT_LENGTH = DATA[i].d_length;

            if (veryVerbose) {
                printf("\t\tWith initial value of "); P_(INIT_LENGTH);
                printf(" using default value.\n");
            }

            for (int ti = 0; ti < NUM_U_DATA; ++ti) {
                const int     LINE   = U_DATA[ti].d_lineNum;
                const char   *SPEC   = U_DATA[ti].d_spec;
                const size_t  LENGTH = strlen(SPEC);

                CONTAINER mU(SPEC);  const CONTAINER& U = mU;

                if (veryVerbose) {
                    printf("\t\tAssign "); P_(LENGTH);
                    printf(" using "); P(SPEC);
                }

                Obj mY(g(SPEC)); const Obj& Y = mY;

                BSLMA_TESTALLOCATOR_EXCEPTION_TEST_BEGIN(testAllocator) {
                    const int AL = testAllocator.allocationLimit();
                    testAllocator.setAllocationLimit(-1);

                    Obj mX(INIT_LENGTH, DEFAULT_VALUE, Z);  const Obj& X = mX;

                    testAllocator.setAllocationLimit(AL);

                    mX.assign(U.begin(), U.end());  // test here
                    const int A = testAllocator.numBlocksInUse();

                    if (veryVerbose) {
                        T_; T_; T_; P(X);
                    }

                    LOOP4_ASSERT(INIT_LINE, LINE, i, ti,
                                 checkIntegrity(X, LENGTH));
                    LOOP4_ASSERT(INIT_LINE, LINE, i, ti, LENGTH == X.size());
                    LOOP4_ASSERT(INIT_LINE, LINE, i, ti,
                                 A == expectedBlocks(LENGTH));
                    LOOP4_ASSERT(INIT_LINE, LINE, i, ti, Y == X);
                } BSLMA_TESTALLOCATOR_EXCEPTION_TEST_END

                LOOP_ASSERT(testAllocator.numMismatches(),
                            0 == testAllocator.numMismatches());
                LOOP_ASSERT(testAllocator.numBlocksInUse(),
                            0 == testAllocator.numBlocksInUse());
            }
        }
    }
}

template <class TYPE, class ALLOC>
void TestDriver<TYPE,ALLOC>::testConstructor()
{
    // --------------------------------------------------------------------
    // TESTING CONSTRUCTORS:
    //
    // Concerns:
    //   1. The initial value is correct.
    //   2. The constructor is exception neutral w.r.t. memory allocation.
    //   3. The internal memory management system is hooked up properly
    //      so that *all* internally allocated memory draws from a
    //      user-supplied allocator whenever one is specified.
    //   4. TBD: The C++0x move constructor moves value and allocator
    //      correctly, and without performing any allocation.
    //   5. Constructing a list with 'n' copies of value 'v' selects the
    //      correct overload when 'n' and 'v' are identical arithmetic types
    //      (i.e., the iterator-range overload is not selected).
    //   6. Constructing a list with 'n' copies of value 'v' selects the
    //      correct overload when 'v' is a pointer type and 'n' is a null
    //      pointer literal ,'0'. (i.e., the iterator-range overload is not
    //      selected).
    //
    // Plan:
    //   For the constructor we will create objects of varying sizes with
    //   different 'value' as argument.  Test first with the default value
    //   for type T, and then test with different values.  Perform the above
    //   tests:
    //    - With and without passing in an allocator.
    //    - In the presence of exceptions during memory allocations using
    //        a 'bslma_TestAllocator' and varying its *allocation* *limit*.
    //    - Where the object is constructed with an object allocator, and
    //        neither of global and default allocator is used to supply memory.
    //   and use basic accessors to verify
    //    - size
    //    - allocator
    //    - element value at each iterator position { begin() .. end() }.
    //   As for concern 4, we simply move-construct each value into a new
    //   list and check that the value, and allocator are as
    //   expected, and that no allocation was performed.
    //   For concerns 5 and 6, construct a list with 2 elements of arithmetic
    //   or pointer types and verify that it compiles and that the resultant
    //   list contains the expected values.
    //
    // Testing:
    //   list(size_type n, const T& value = T(), const A& a = A());
    // --------------------------------------------------------------------

    bslma::TestAllocator  testAllocator(veryVeryVerbose);

    const TYPE           DEFAULT_VALUE = TYPE();

    const TYPE          *values     = 0;
    const TYPE *const&   VALUES     = values;
    const int            NUM_VALUES = getValues(&values);

    if (verbose) printf("\nTesting initial-length ctor "
                        "with (default) initial value.\n");
    {
        static const struct {
            int         d_lineNum;          // source line number
            int         d_length;           // expected length
        } DATA[] = {
            //line  length
            //----  ------
            { L_,        0   },
            { L_,        1   },
            { L_,        2   },
            { L_,        3   },
            { L_,        4   },
            { L_,        5   },
            { L_,        6   },
            { L_,        7   },
            { L_,        8   },
            { L_,        9   },
            { L_,       11   },
            { L_,       12   },
            { L_,       14   },
            { L_,       15   },
            { L_,       16   },
            { L_,       17   },
            { L_,       31   },
            { L_,       32   },
            { L_,       33   },
            { L_,       63   },
            { L_,       64   },
            { L_,       65   }
        };
        const int NUM_DATA = sizeof DATA / sizeof *DATA;

        if (verbose) printf("\tWithout passing in a value or allocator.\n");
        {
            for (int ti = 0; ti < NUM_DATA; ++ti) {
                const int    LINE   = DATA[ti].d_lineNum;
                const size_t LENGTH = DATA[ti].d_length;

                if (verbose) { printf("\t\tCreating object of "); P(LENGTH); }

                Obj mX(LENGTH);  const Obj& X = mX;

                if (veryVerbose) {
                    T_; T_; P(X);
                }

                LOOP2_ASSERT(LINE, ti, checkIntegrity(X, LENGTH));
                LOOP2_ASSERT(LINE, ti, LENGTH == X.size());
                LOOP2_ASSERT(LINE, ti, ALLOC() == X.get_allocator());

                for (size_t j = 0; j < LENGTH; ++j) {
                    LOOP3_ASSERT(LINE, ti, j, DEFAULT_VALUE == nthElem(X,j));
                }
            }
        }

        if (verbose) printf("\tWith passing in a value, without passing in "
                            "an allocator.\n");
        {
            for (int ti = 0; ti < NUM_DATA; ++ti) {
                const int    LINE       = DATA[ti].d_lineNum;
                const size_t LENGTH     = DATA[ti].d_length;
                const TYPE   VALUE      = VALUES[ti % NUM_VALUES];

                if (verbose) {
                    printf("\t\tCreating object of "); P_(LENGTH);
                    printf(" using "); P(VALUE);
                }

                Obj mX(LENGTH, VALUE);  const Obj& X = mX;

                if (veryVerbose) {
                    T_; T_; P(X);
                }

                LOOP2_ASSERT(LINE, ti, checkIntegrity(X, LENGTH));
                LOOP2_ASSERT(LINE, ti, LENGTH == X.size());
                LOOP2_ASSERT(LINE, ti, ALLOC() == X.get_allocator());

                for (size_t j = 0; j < LENGTH; ++j) {
                    LOOP3_ASSERT(LINE, ti, j, VALUE == nthElem(X,j));
                }
            }
        }

        if (verbose) printf("\tWith passing in a value and an allocator.\n");
        {
            for (int ti = 0; ti < NUM_DATA; ++ti) {
                const int    LINE       = DATA[ti].d_lineNum;
                const size_t LENGTH     = DATA[ti].d_length;
                const TYPE   VALUE      = VALUES[ti % NUM_VALUES];

                const ALLOC AL(&testAllocator);

                if (verbose) {
                    printf("\t\tCreating object of "); P_(LENGTH);
                    printf(" using "); P(VALUE);
                }

                const int BB = testAllocator.numBlocksTotal();
                const int  B = testAllocator.numBlocksInUse();

                Obj mX(LENGTH, VALUE, AL);
                const Obj& X = mX;

                const int AA = testAllocator.numBlocksTotal();
                const int  A = testAllocator.numBlocksInUse();

                if (veryVerbose) {
                    T_; T_; P(X);
                }

                LOOP2_ASSERT(LINE, ti, checkIntegrity(X, LENGTH));
                LOOP2_ASSERT(LINE, ti, LENGTH == X.size());
                LOOP2_ASSERT(LINE, ti, AL == X.get_allocator());

                for (size_t j = 0; j < LENGTH; ++j) {
                    LOOP3_ASSERT(LINE, ti, j, VALUE == nthElem(X,j));
                }

                LOOP2_ASSERT(LINE, ti, BB + expectedBlocks(LENGTH) == AA);
                LOOP2_ASSERT(LINE, ti, B + expectedBlocks(LENGTH) == A);
            }
        }

        if (verbose)
            printf("\tWith passing a value and an allocator and checking for "
                   "allocation exceptions.\n");
        {
            for (int ti = 0; ti < NUM_DATA; ++ti) {
                const int    LINE   = DATA[ti].d_lineNum;
                const size_t LENGTH = DATA[ti].d_length;
                const TYPE   VALUE  = VALUES[ti % NUM_VALUES];

                const ALLOC AL(&testAllocator);

                if (verbose) {
                    printf("\t\tCreating object of "); P_(LENGTH);
                    printf(" using "); P(VALUE);
                }

                const int BB = testAllocator.numBlocksTotal();
                const int  B = testAllocator.numBlocksInUse();

                if (veryVerbose) { printf("\t\tBefore: "); P_(BB); P(B);}

                BSLMA_TESTALLOCATOR_EXCEPTION_TEST_BEGIN(testAllocator) {

                    Obj mX(LENGTH, VALUE, AL);
                    const Obj& X = mX;

                    if (veryVerbose) {
                        T_; T_; P(X);
                    }

                    LOOP2_ASSERT(LINE, ti, checkIntegrity(X, LENGTH));
                    LOOP2_ASSERT(LINE, ti, LENGTH == X.size());

                    for (size_t j = 0; j < LENGTH; ++j) {
                        LOOP3_ASSERT(LINE, ti, j, VALUE == nthElem(X,j));
                    }

                } BSLMA_TESTALLOCATOR_EXCEPTION_TEST_END

                const int AA = testAllocator.numBlocksTotal();
                const int  A = testAllocator.numBlocksInUse();

                if (veryVerbose) { printf("\t\tAFTER : "); P_(AA); P(A);}

                // The number of allocations, 'ALLOCS', needed for successful
                // construction of a list of length 'LENGTH' is
                // 'expectedBlocks(LENGTH)', Because we are retrying on each
                // exception, the number of allocations by the time we succeed
                // will be 'SUM(1 .. ALLOCS)', which is easily computed as
                // 'ALLOCS * (ALLOCS+1) / 2'.

                const int ALLOCS = expectedBlocks(LENGTH);
#ifdef BDE_BUILD_TARGET_EXC
                const int TOTAL_ALLOCS = ALLOCS * (ALLOCS+1) / 2;
#else
                const int TOTAL_ALLOCS = ALLOCS;
#endif
                LOOP2_ASSERT(LINE, ti, BB + TOTAL_ALLOCS == AA);
                LOOP2_ASSERT(LINE, ti,  B + 0            ==  A);

                LOOP2_ASSERT(LINE, ti, 0 == testAllocator.numBlocksInUse());
            }
        }

        if (verbose) printf("\tAllocators hooked up properly when using "
                            "default value constructors.\n");
        {
            for (int ti = 0; ti < NUM_DATA; ++ti) {
                const int    LINE   = DATA[ti].d_lineNum;
                const size_t LENGTH = DATA[ti].d_length;
                (void)LINE;

                if (verbose) {
                    printf("\t\tCreating object of "); P(LENGTH);
                }

                {
                    const int TB = defaultAllocator_p->numBlocksInUse();
                    ASSERT(0  == globalAllocator_p->numBlocksInUse());
                    ASSERT(0  == objectAllocator_p->numBlocksInUse());

                    const ALLOC AL(objectAllocator_p);
                    Obj x(LENGTH, DEFAULT_VALUE, AL);

                    ASSERT(0  == globalAllocator_p->numBlocksInUse());
                    if (TypeHasBslmaAlloc::value && !ObjHasBslmaAlloc::value) {
                        // If TYPE uses bslma but Obj does not, then each
                        // element will allocate one block from the default
                        // allocator.
                        ASSERT(TB + (int) LENGTH ==
                               defaultAllocator_p->numBlocksInUse());
                    }
                    else {
                        // Default allocator is not used
                        ASSERT(TB == defaultAllocator_p->numBlocksInUse());
                    }
                    ASSERT(expectedBlocks(LENGTH) ==
                           objectAllocator_p->numBlocksInUse());
                }

                ASSERT(0 == globalAllocator_p->numBlocksInUse());
                ASSERT(0 == objectAllocator_p->numBlocksInUse());
            }
        }

        if (verbose) printf("\tAllocators hooked up properly when using "
                            "non-default value constructors.\n");
        {
            for (int ti = 0; ti < NUM_DATA; ++ti) {
                const int    LINE   = DATA[ti].d_lineNum;
                const size_t LENGTH = DATA[ti].d_length;
                const TYPE   VALUE  = VALUES[ti % NUM_VALUES];
                (void)LINE;

                if (verbose) {
                    printf("\t\tCreating object of "); P_(LENGTH);
                    printf(" using "); P(VALUE);
                }

                {
                    const int TB = defaultAllocator_p->numBlocksInUse();
                    ASSERT(0  == globalAllocator_p->numBlocksInUse());
                    ASSERT(0  == objectAllocator_p->numBlocksInUse());

                    const ALLOC AL(objectAllocator_p);
                    Obj x(LENGTH, VALUE, AL);

                    ASSERT(0  == globalAllocator_p->numBlocksInUse());
                    if (TypeHasBslmaAlloc::value && !ObjHasBslmaAlloc::value) {
                        // If TYPE uses bslma but Obj does not, then each
                        // element will allocate one block from the default
                        // allocator.
                        ASSERT(TB + (int) LENGTH ==
                               defaultAllocator_p->numBlocksInUse());
                    }
                    else {
                        // Default allocator is not used
                        ASSERT(TB == defaultAllocator_p->numBlocksInUse());
                    }
                    ASSERT(expectedBlocks(LENGTH) ==
                           objectAllocator_p->numBlocksInUse());
                }

                ASSERT(0 == globalAllocator_p->numBlocksInUse());
                ASSERT(0 == objectAllocator_p->numBlocksInUse());
            }
        }
    }

    if (verbose) printf("\nTesting overloading disambiguation\n");
    {
        // 'n' and 'v' are identical aritmetic types.  Make sure overload
        // resolution doesn't try to call the iterator-range 'insert'.
        {
            size_t n = 2, v = 99;
            list<size_t, ALLOC> x(n, v);
            list<size_t, ALLOC>& X = x;

            ASSERT(X.size()  == n);
            ASSERT(X.front() == v);
            ASSERT(X.back()  == v);
        }
        {
            unsigned char n = 2, v = 99;
            list<IntWrapper, ALLOC> x(n, v);
            list<IntWrapper, ALLOC>& X = x;

            ASSERT(X.size()  == n);
            ASSERT(X.front() == v);
            ASSERT(X.back()  == v);
        }
        {
            size_t n = 2, v = 99;
            list<IntWrapper, ALLOC> x(n, v);
            list<IntWrapper, ALLOC>& X = x;

            ASSERT(X.size()  == n);
            ASSERT(X.front() == v);
            ASSERT(X.back()  == v);
        }
        {
            // TBD: the below code block causes warnings.
            //float n = 2, v = 99;
            //list<IntWrapper, ALLOC> x(n, v);
            //list<IntWrapper, ALLOC>& X = x;

            //ASSERT(X.size()  == n);
            //ASSERT(X.front() == v);
            //ASSERT(X.back()  == v);
        }

        {
            TestEnum n = TWO, v = NINETYNINE;
            list<IntWrapper, ALLOC> x(n, v);
            list<IntWrapper, ALLOC>& X = x;

            ASSERT(X.size()  == (size_t)n);
            ASSERT(X.front() == v);
            ASSERT(X.back()  == v);
        }

        // 'n' is an 'int' and 'v' is a zero 'int' literal (which is also a
        // null pointer literal).  Make sure that it is correctly treated as a
        // pointer.
        {
            int   n = 2;
            char *v = 0;
            list<char*, ALLOC> x(n, 0);  // Literal null, acts like an int.
            list<char*, ALLOC>& X = x;

            ASSERT(X.size()  == (size_t)n);
            ASSERT(X.front() == v);
            ASSERT(X.back()  == v);
        }
    }
}

template <class TYPE, class ALLOC>
template <class CONTAINER>
void TestDriver<TYPE,ALLOC>::testConstructorRange(const CONTAINER&)
{
    // --------------------------------------------------------------------
    // TESTING RANGE (TEMPLATE) CONSTRUCTORS:
    //
    // Concerns:
    //   1. That the initial value is correct.
    //   2. That the initial range is correctly imported if the
    //      initial 'FWD_ITER' is an input iterator.
    //   3. That the constructor is exception neutral w.r.t. memory
    //      allocation.
    //   4. That the internal memory management system is hooked up properly
    //      so that *all* internally allocated memory draws from a
    //      user-supplied allocator whenever one is specified.
    //
    // Plan:
    //   We will create objects of varying sizes containing
    //   default values, and insert a range containing distinct values as
    //   argument.  Perform the above tests:
    //    - From the parameterized 'CONTAINER::const_iterator'.
    //    - With and without passing in an allocator.
    //    - In the presence of exceptions during memory allocations using
    //        a 'bslma_TestAllocator' and varying its *allocation* *limit*.
    //   and use basic accessors to verify
    //      - size
    //      - element value at each index position { 0 .. length - 1 }.
    //
    // Testing:
    //   template <class InputIter>
    //     list(InputIter first, InputIter last, const A& a = A());
    // --------------------------------------------------------------------

    bslma::TestAllocator testAllocator(veryVeryVerbose);

    const int INPUT_ITERATOR_TAG =
          bsl::is_same<std::input_iterator_tag,
                       typename bsl::iterator_traits<
                         typename CONTAINER::const_iterator>::iterator_category
                      >::value;
    (void) INPUT_ITERATOR_TAG;

    static const struct {
        int         d_lineNum;          // source line number
        const char *d_spec;             // initial
    } DATA[] = {
        { L_,  ""                },
        { L_,  "A"               },
        { L_,  "AB"              },
        { L_,  "ABC"             },
        { L_,  "ABCD"            },
        { L_,  "ABCDE"           },
        { L_,  "ABCDEAB"         },
        { L_,  "ABCDEABC"        },
        { L_,  "ABCDEABCD"       }
    };
    const int NUM_DATA = sizeof DATA / sizeof *DATA;

    if (verbose) printf("\tWithout passing in an allocator.\n");
    {
        for (int ti = 0; ti < NUM_DATA; ++ti) {
            const int     LINE   = DATA[ti].d_lineNum;
            const char   *SPEC   = DATA[ti].d_spec;
            const size_t  LENGTH = strlen(SPEC);

            if (verbose) {
                printf("\t\tCreating object of "); P_(LENGTH);
                printf(" using "); P(SPEC);
            }

            CONTAINER mU(SPEC);  const CONTAINER& U = mU;

            Obj mX(U.begin(), U.end());  const Obj& X = mX;

            if (veryVerbose) {
                T_; T_; P(X);
            }

            LOOP2_ASSERT(LINE, ti, checkIntegrity(X, LENGTH));
            LOOP2_ASSERT(LINE, ti, LENGTH == X.size());

            Obj mY(g(SPEC));  const Obj& Y = mY;
            LOOP2_ASSERT(LINE, ti, Y == X);
        }
    }

    if (verbose) printf("\tWith passing in an allocator.\n");
    {
        for (int ti = 0; ti < NUM_DATA; ++ti) {
            const int     LINE   = DATA[ti].d_lineNum;
            const char   *SPEC   = DATA[ti].d_spec;
            const size_t  LENGTH = strlen(SPEC);

            if (verbose) { printf("\t\tCreating object "); P(SPEC); }

            CONTAINER mU(SPEC);  const CONTAINER& U = mU;

            const int BB = testAllocator.numBlocksTotal();
            const int  B = testAllocator.numBlocksInUse();

            ALLOC AL(&testAllocator);
            Obj mX(U.begin(), U.end(), AL); const Obj& X = mX;

            const int AA = testAllocator.numBlocksTotal();
            const int  A = testAllocator.numBlocksInUse();

            if (veryVerbose) {
                T_; T_; P(X);
                T_; T_; P_(AA - BB); P(A - B);
            }

            LOOP2_ASSERT(LINE, ti, checkIntegrity(X, LENGTH));
            LOOP2_ASSERT(LINE, ti, LENGTH == X.size());

            Obj mY(g(SPEC));  const Obj& Y = mY;
            LOOP2_ASSERT(LINE, ti, Y == X);

            LOOP2_ASSERT(LINE, ti, BB + expectedBlocks(LENGTH) == AA);
            LOOP2_ASSERT(LINE, ti, B + expectedBlocks(LENGTH) == A);
        }
    }

    if (verbose) printf("\tWith passing an allocator and checking for "
                        "allocation exceptions.\n");
    {
        for (int ti = 0; ti < NUM_DATA; ++ti) {
            const int     LINE   = DATA[ti].d_lineNum;
            const char   *SPEC   = DATA[ti].d_spec;
            const size_t  LENGTH = strlen(SPEC);

            if (verbose) {
                printf("\t\tCreating object of "); P_(LENGTH);
                printf(" using "); P(SPEC);
            }

            CONTAINER mU(SPEC);  const CONTAINER& U = mU;
            Obj mY(g(SPEC));     const Obj& Y = mY;

            const int BB = testAllocator.numBlocksTotal();
            const int  B = testAllocator.numBlocksInUse();

            if (veryVerbose) { printf("\t\tBefore: "); P_(BB); P(B);}

            BSLMA_TESTALLOCATOR_EXCEPTION_TEST_BEGIN(testAllocator) {

                ALLOC AL(&testAllocator);
                Obj mX(U.begin(), U.end(), AL); const Obj& X = mX;

                if (veryVerbose) {
                    T_; T_; P(X);
                }

                LOOP2_ASSERT(LINE, ti, checkIntegrity(X, LENGTH));
                LOOP2_ASSERT(LINE, ti, LENGTH == X.size());
                LOOP2_ASSERT(LINE, ti, Y == X);

            } BSLMA_TESTALLOCATOR_EXCEPTION_TEST_END

            const int AA = testAllocator.numBlocksTotal();
            const int  A = testAllocator.numBlocksInUse();

            if (veryVerbose) { printf("\t\tAfter : "); P_(AA); P(A);}

            // The number of allocations, 'ALLOCS', needed for successful
            // construction of a list of length 'LENGTH' is
            // 'expectedBlocks(LENGTH)'.  Because we are retrying on each
            // exception, the number of allocations by the time we succeed
            // will be 'SUM(1 .. ALLOCS)', which is easily computed as 'ALLOCS
            // * (ALLOCS+1) / 2'.

            const int ALLOCS = expectedBlocks(LENGTH);
#ifdef BDE_BUILD_TARGET_EXC
            const int TOTAL_ALLOCS = ALLOCS * (ALLOCS+1) / 2;
#else
            const int TOTAL_ALLOCS = ALLOCS;
#endif
            LOOP2_ASSERT(LINE, ti, BB + TOTAL_ALLOCS == AA);
            LOOP2_ASSERT(LINE, ti, B + 0 == A);

            LOOP2_ASSERT(LINE, ti, 0 == testAllocator.numBlocksInUse());
        }
    }
}

template <class TYPE, class ALLOC>
void TestDriver<TYPE,ALLOC>::testAllocator(bsl::true_type,
                                           const char *t, const char *a)
{
    // --------------------------------------------------------------------
    // TEST ALLOCATOR-RELATED CONCERNS
    //
    // This template specialization is for containers that use bslma_Allocator.
    //
    // Concerns:
    //   1. The list class has the 'bslma::UsesBslmaAllocator'
    //      trait.
    //   2. The allocator is not copied when the list is copy-constructed.
    //   3. The allocator is set with the extended copy-constructor.
    //   4. The allocator is passed through to elements if the elements
    //      also use bslma_Allocator.
    //   5. Creating an empty list allocates exactly one block.
    //   6. 'get_allocator' returns the allocator used to construct the
    //      list object.
    //
    // Testing:
    //   allocator_type get_allocator() const;
    //   Allocator traits
    //   Allocator propagation
    // --------------------------------------------------------------------

    // Compile-time assert that this is the correct specialization.
    BSLMF_ASSERT(ObjHasBslmaAlloc::value);

    bslma::TestAllocator testAllocator(veryVeryVerbose);

    const TYPE         *values     = 0;
    const TYPE *const&  VALUES     = values;
    const int           NUM_VALUES = getValues(&values);
    (void)NUM_VALUES;

    if (verbose)
        printf("\nTesting 'bslma::UsesBslmaAllocator'.\n");

    LOOP2_ASSERT(t, a, bslma::UsesBslmaAllocator<Obj>::value);

    if (verbose)
        printf("\nTesting that empty list allocates one block.\n");
    {
        const int BB = testAllocator.numBlocksTotal();
        Obj mX(&testAllocator);
        LOOP2_ASSERT(t, a, BB + 1 == testAllocator.numBlocksTotal());
        LOOP2_ASSERT(t, a, 1 == testAllocator.numBlocksInUse());
    }

    if (verbose)
        printf("\nTesting that allocator propagation for "
               "copy construction.\n");
    {
        // Normal copy constructor
        Obj mX(&testAllocator);  const Obj& X = mX;
        Obj mY(X);               const Obj& Y = mY;

        // Allocator not copied
        LOOP2_ASSERT(t, a, &testAllocator == X.get_allocator());
        LOOP2_ASSERT(t, a, &testAllocator != Y.get_allocator());

        // Extended copy constructor
        bslma::TestAllocator a2;
        Obj mZ(X,&a2);           const Obj& Z = mZ;

        // Allocator set to a2 (not copied)
        LOOP2_ASSERT(t, a, &testAllocator != Z.get_allocator());
        LOOP2_ASSERT(t, a, &a2            == Z.get_allocator());
    }

    if (verbose)
        printf("\nTesting passing allocator through to elements.\n");

    const int DD = OtherAllocatorDefaultImp.numBlocksInUse();
    if (bslma::UsesBslmaAllocator<TYPE>::value)
    {
        {
            Obj mX(1, VALUES[0], &testAllocator);  const Obj& X = mX;
            LOOP2_ASSERT(t, a, &testAllocator == X.back().allocator());
            LOOP2_ASSERT(t, a, 3 == testAllocator.numBlocksInUse());
        }
        {
            Obj mX(&testAllocator);  const Obj& X = mX;
            mX.push_back(VALUES[0]);
            LOOP2_ASSERT(t, a, &testAllocator == X.back().allocator());
            LOOP2_ASSERT(t, a, 3 == testAllocator.numBlocksInUse());
        }
    }
    else
    {
        {
            Obj mX(1, VALUES[0], &testAllocator);  const Obj& X = mX;
            bslma::TestAllocator *const elemAlloc =
                dynamic_cast<bslma::TestAllocator*>(X.back().allocator());
            LOOP2_ASSERT(t, a, &testAllocator != elemAlloc);
            LOOP2_ASSERT(t, a, 2 == testAllocator.numBlocksInUse());
            LOOP2_ASSERT(t, a, &OtherAllocatorDefaultImp == elemAlloc);
            LOOP2_ASSERT(t, a, DD + 1 == elemAlloc->numBlocksInUse());
        }
        {
            Obj mX(&testAllocator);  const Obj& X = mX;
            mX.push_back(VALUES[0]);
            bslma::TestAllocator *const elemAlloc =
                dynamic_cast<bslma::TestAllocator*>(X.back().allocator());
            LOOP2_ASSERT(t, a, &testAllocator != elemAlloc);
            LOOP2_ASSERT(t, a, 2 == testAllocator.numBlocksInUse());
            LOOP2_ASSERT(t, a, &OtherAllocatorDefaultImp == elemAlloc);
            LOOP2_ASSERT(t, a, DD + 1 == elemAlloc->numBlocksInUse());
        }
    }

    LOOP2_ASSERT(t, a, 0 == testAllocator.numBytesInUse());
    LOOP2_ASSERT(t, a, DD == OtherAllocatorDefaultImp.numBytesInUse());
}

template <class TYPE, class ALLOC>
void TestDriver<TYPE,ALLOC>::testAllocator(bsl::false_type,
                                           const char *t, const char *a)
{
    // --------------------------------------------------------------------
    // TEST ALLOCATOR-RELATED CONCERNS FOR NON-BSLMA ALLOCATORS
    //
    // This template specialization is for containers that use non-bslma
    // Allocators.
    //
    // Concerns:
    //   1. The list class does not have the
    //      'bslma::UsesBslmaAllocator' trait.
    //   2. The allocator is not passed through to elements
    //   3. The allocator is set with the extended copy-constructor.
    //   4. The allocator is copied when the list is copy-constructed.
    //   5. Creating an empty list allocates exactly one block.
    //   6. 'get_allocator' returns the allocator used to construct the
    //      list object.
    //
    // Testing:
    //   allocator_type get_allocator() const;
    //   Allocator traits
    //   Allocator propagation
    //   Allocator traits and propagation
    // --------------------------------------------------------------------

    // Compile-time assert that this is the correct specialization.
    BSLMF_ASSERT( !ObjHasBslmaAlloc::value );

    bslma::TestAllocator  testAllocator(veryVeryVerbose);
    OtherAllocator<char> objAllocator(&testAllocator);

    const TYPE         *values     = 0;
    const TYPE *const&  VALUES     = values;
    const int           NUM_VALUES = getValues(&values);
    (void)NUM_VALUES;

    if (verbose)
        printf("\nTesting 'bslma::UsesBslmaAllocator'.\n");

    LOOP2_ASSERT(t, a, ! bslma::UsesBslmaAllocator<Obj>::value);

    if (verbose)
        printf("\nTesting that empty list allocates one block.\n");
    {
        const int BB = testAllocator.numBlocksTotal();
        Obj mX(objAllocator);
        LOOP2_ASSERT(t, a, BB + 1 == testAllocator.numBlocksTotal());
        LOOP2_ASSERT(t, a, 1 == testAllocator.numBlocksInUse());
    }

    if (verbose)
        printf("\nTesting that allocator propagation for "
               "copy construction.\n");
    {
        // Normal copy constructor
        Obj mX(objAllocator);    const Obj& X = mX;
        Obj mY(X);               const Obj& Y = mY;

        // Allocator copied
        LOOP2_ASSERT(t, a, objAllocator == X.get_allocator());
        LOOP2_ASSERT(t, a, objAllocator == Y.get_allocator());

        // Extended copy constructor
        bslma::TestAllocator  a2;
        OtherAllocator<char> objAlloc2(&a2);
        Obj mZ(X,objAlloc2);     const Obj& Z = mZ;

        // Allocator set to objAlloc2 (not copied)
        LOOP2_ASSERT(t, a, objAllocator   != Z.get_allocator());
        LOOP2_ASSERT(t, a, objAlloc2      == Z.get_allocator());
    }

    if (verbose)
       printf("\nTesting that allocator is not passed through to elements.\n");

    const int DD = OtherAllocatorDefaultImp.numBlocksInUse();
    if (bslma::UsesBslmaAllocator<TYPE>::value)
    {
        // Elements in container should use default allocator while the
        // container itself uses 'testAllocator'.  Set the default allocator
        // here so that we can track its use.
        bslma::TestAllocator defAlloc(veryVeryVerbose);
        bslma::DefaultAllocatorGuard g(&defAlloc);

        {
            Obj mX(1, VALUES[0], objAllocator);  const Obj& X = mX;
            bslma::TestAllocator *const elemAlloc =
                dynamic_cast<bslma::TestAllocator*>(X.back().allocator());
            LOOP2_ASSERT(t, a, objAllocator == X.get_allocator());
            LOOP2_ASSERT(t, a, &testAllocator != elemAlloc);
            LOOP2_ASSERT(t, a, 2 == testAllocator.numBlocksInUse());
            LOOP2_ASSERT(t, a, &defAlloc == elemAlloc);
            LOOP2_ASSERT(t, a, 1 == elemAlloc->numBlocksInUse());
        }
        {
            Obj mX(objAllocator);  const Obj& X = mX;
            mX.push_back(VALUES[0]);
            bslma::TestAllocator *const elemAlloc =
                dynamic_cast<bslma::TestAllocator*>(X.back().allocator());
            LOOP2_ASSERT(t, a, objAllocator == X.get_allocator());
            LOOP2_ASSERT(t, a, &testAllocator != elemAlloc);
            LOOP2_ASSERT(t, a, 2 == testAllocator.numBlocksInUse());
            LOOP2_ASSERT(t, a, &defAlloc == elemAlloc);
            LOOP2_ASSERT(t, a, 1 == elemAlloc->numBlocksInUse());
        }

        LOOP2_ASSERT(t, a, 0 == defAlloc.numBlocksInUse());
    }
    else
    {
        // Elements in container should use 'OtherAllocator::d_defaultImp'
        // while the container itself uses 'testAllocator'.

        {
            Obj mX(1, VALUES[0], objAllocator);  const Obj& X = mX;
            bslma::TestAllocator *const elemAlloc =
                dynamic_cast<bslma::TestAllocator*>(X.back().allocator());
            LOOP2_ASSERT(t, a, objAllocator == X.get_allocator());
            LOOP2_ASSERT(t, a, &testAllocator != elemAlloc);
            LOOP2_ASSERT(t, a, 2 == testAllocator.numBlocksInUse());
            LOOP2_ASSERT(t, a, &OtherAllocatorDefaultImp == elemAlloc);
            LOOP2_ASSERT(t, a, DD + 1 == elemAlloc->numBlocksInUse());
        }
        {
            Obj mX(objAllocator);  const Obj& X = mX;
            mX.push_back(VALUES[0]);
            bslma::TestAllocator *const elemAlloc =
                dynamic_cast<bslma::TestAllocator*>(X.back().allocator());
            LOOP2_ASSERT(t, a, objAllocator == X.get_allocator());
            LOOP2_ASSERT(t, a, &testAllocator != elemAlloc);
            LOOP2_ASSERT(t, a, 2 == testAllocator.numBlocksInUse());
            LOOP2_ASSERT(t, a, &OtherAllocatorDefaultImp == elemAlloc);
            LOOP2_ASSERT(t, a, DD + 1 == elemAlloc->numBlocksInUse());
        }
    }

    LOOP2_ASSERT(t, a, 0 == testAllocator.numBytesInUse());
    LOOP2_ASSERT(t, a, DD == OtherAllocatorDefaultImp.numBytesInUse());
}

template <class TYPE, class ALLOC>
void TestDriver<TYPE,ALLOC>::testAllocator(const char *t, const char *a)
{
    // --------------------------------------------------------------------
    // TEST ALLOCATOR-RELATED CONCERNS
    //
    // This template specialization is for containers that use non-bslma
    // Allocators.
    //
    // Concerns:
    //
    //   For ALLOC that is a bslma_Allocator
    //   1. The list class has the 'bslma::UsesBslmaAllocator'
    //      trait.
    //   2. The allocator is not copied when the list is copy-constructed.
    //   3. The allocator is set with the extended copy-constructor.
    //   4. The allocator is passed through to elements if the elements
    //      also use bslma_Allocator.
    //   5. Creating an empty list allocates exactly one block.
    //
    //   For ALLOC that is not a bslma allocator
    //   1. The list class does not have the
    //      'bslma::UsesBslmaAllocator' trait.
    //   2. The allocator is not passed through to elements
    //   3. The allocator is set with the extended copy-constructor.
    //   4. The allocator is copied when the list is copy-constructed.
    //   5. Creating an empty list allocates exactly one block.
    //
    // Testing:
    //   Allocator traits and propagation
    // --------------------------------------------------------------------

    // Dispatch to the appropriate function
    testAllocator(ObjHasBslmaAlloc(), t, a);
}

template <class TYPE, class ALLOC>
void TestDriver<TYPE,ALLOC>::testAssignmentOp()
{
    // --------------------------------------------------------------------
    // TESTING ASSIGNMENT OPERATOR:
    //
    // Concerns:
    //   1. The 'rhs' value must not be affected by the operation.
    //   2. 'rhs' going out of scope has no effect on the value of 'lhs'
    //      after the assignment.
    //   3. After the assignment, no element of the 'lhs' has the same
    //      address an element of 'rhs' (except in the case of
    //      self-assignment).
    //   4. Aliasing (x = x): The assignment operator must always work --
    //        even when the lhs and rhs are identically the same object.
    //   5. The assignment operator must be neutral with respect to memory
    //      allocation exceptions.
    //   6. The 'lhs' object must allocate all of its internal memory from
    //      its own allocator, even of 'rhs' uses a different allocator.
    //   7. TBD: C++0x move assignment moves the value but not the allocator.
    //      Memory is allocated only if the 'lhs' and 'rhs' allocators are
    //      different.
    //
    // Plan:
    //   Specify a set S of unique object values with substantial and varied
    //   differences, ordered by increasing length.  For each value in S,
    //   construct an object x along with a sequence of similarly constructed
    //   duplicates x1, x2, ..., xN. The elements within each object in S are
    //   unique so that re-ordering elements cannot preserve equality.
    //   Attempt to affect every aspect of white-box state by altering each xi
    //   in a unique way.  Let the union of all such objects be the set T.
    //
    //   To address concerns 2, 3, and 5, construct tests u = v for all (u, v)
    //   in T X T.  Using canonical controls UU and VV, assert before the
    //   assignment that UU == u, VV == v, and v == u if and only if VV == UU.
    //   After the assignment, assert that VV == u, VV == v, and, for grins,
    //   that v == u.  Verify that each element in v has a different address
    //   from the corresponding element in v.  Let v go out of scope and
    //   confirm that VV == u.  All of these tests are performed within the
    //   'bslma' exception testing apparatus.  Since the execution time is
    //   lengthy with exceptions, not every permutation is performed when
    //   exceptions are tested.  Every permutation is also tested separately
    //   without exceptions.
    //
    //   As a separate exercise, we address 4 and 5 by constructing tests
    //   y = y for all y in T.  Using a canonical control X, we will verify
    //   that X == y before and after the assignment, again within
    //   the bslma exception testing apparatus.
    //
    //   To address concern 5, all these tests are performed on user
    //   defined types:
    //          With allocator, copyable
    //          With allocator, moveable
    //          With allocator, not moveable
    //
    // Testing:
    //   list& operator=(const list& rhs);
    // --------------------------------------------------------------------

    bslma::TestAllocator testAllocator1(veryVeryVerbose);
    bslma::TestAllocator testAllocator2(veryVeryVerbose);

    const TYPE         *values     = 0;
    const TYPE *const&  VALUES     = values;
    const int           NUM_VALUES = getValues(&values);
    (void) VALUES;
    (void) NUM_VALUES;

    // --------------------------------------------------------------------

    if (verbose) printf("\nAssign cross product of values "
                        "with varied representations.\n"
                        "Without Exceptions\n");
    {
        static const char *SPECS[] = {
            "",
            "A",
            "BC",
            "CDE",
            "DEA",  // Try equal-size assignment of different values
            "DEAB",
            "BACEDEDC",
            0 // null string required as last element
        };

        {
            for (int ui = 0; SPECS[ui]; ++ui) {
                const char *const U_SPEC = SPECS[ui];
                const size_t      uLen   = strlen(U_SPEC);

                if (verbose) {
                    printf("\tFor lhs objects of length %d:\t", (int) uLen);
                    P(U_SPEC);
                }

                const Obj UU = g(U_SPEC);  // control
                LOOP_ASSERT(ui, uLen == UU.size());   // same lengths

                for (int vi = 0; SPECS[vi]; ++vi) {
                    const char *const V_SPEC = SPECS[vi];
                    const size_t      vLen   = strlen(V_SPEC);

                    if (veryVerbose) {
                        printf("\t\tFor rhs objects of length %d:\t",
                               (int) vLen);
                        P(V_SPEC);
                    }

                    const Obj VV = g(V_SPEC); // control

                    const bool Z = ui == vi; // flag indicating same values

                    ALLOC AL2(&testAllocator2);
                    Obj mU(AL2);
                    const Obj& U = gg(&mU, U_SPEC);
                    {
                        ALLOC AL1(&testAllocator1);
                        Obj mV(AL1);
                        const Obj& V = gg(&mV, V_SPEC);

                        if (veryVerbose) {
                            printf("\t| "); P_(U); P(V);
                        }

                        LOOP2_ASSERT(U_SPEC, V_SPEC, UU == U);
                        LOOP2_ASSERT(U_SPEC, V_SPEC, VV == V);
                        LOOP2_ASSERT(U_SPEC, V_SPEC, Z==(V==U));

                        const int NUM_CTOR_BEFORE = numCopyCtorCalls;
                        const int NUM_DTOR_BEFORE = numDestructorCalls;
                        const size_t U_LEN_BEFORE = U.size();

                        const int BB1 = testAllocator1.numBlocksTotal();
                        const int B1  = testAllocator1.numBlocksInUse();
                        const int BB2 = testAllocator2.numBlocksTotal();
                        const int B2  = testAllocator2.numBlocksInUse();

                        mU = V; // test assignment here

                        const int AA1 = testAllocator1.numBlocksTotal();
                        const int A1  = testAllocator1.numBlocksInUse();
                        const int AA2 = testAllocator2.numBlocksTotal();
                        const int A2  = testAllocator2.numBlocksInUse();

                        // The assignment may construct as many as V.size()
                        // objects and may destroy as many as U.size()
                        // objects, but could (through the use of
                        // element-by-element assignment) construct and
                        // destroy fewer elements.
                        const int NUM_CTOR =
                            numCopyCtorCalls - NUM_CTOR_BEFORE;
                        const int NUM_DTOR =
                            numDestructorCalls - NUM_DTOR_BEFORE;
                        ASSERT(NUM_CTOR <= (int)V.size());
                        ASSERT(NUM_DTOR <= (int)U_LEN_BEFORE);

                        LOOP2_ASSERT(U_SPEC, V_SPEC, checkIntegrity(U, vLen));
                        LOOP2_ASSERT(U_SPEC, V_SPEC, VV == U);
                        LOOP2_ASSERT(U_SPEC, V_SPEC, VV == V);
                        LOOP2_ASSERT(U_SPEC, V_SPEC,  V == U);
                        LOOP2_ASSERT(U_SPEC, V_SPEC, BB1 == AA1);
                        LOOP2_ASSERT(U_SPEC, V_SPEC, B1  == A1 );
                        LOOP2_ASSERT(U_SPEC, V_SPEC,
                                     BB2 + deltaBlocks(vLen) >= AA2);
                        LOOP2_ASSERT(U_SPEC, V_SPEC,
                                     B2 + deltaBlocks(vLen-uLen) == A2);
                        for (const_iterator iu = U.begin(), iv = V.begin();
                             iu != U.end(); ++iu, ++iv) {
                            // Verify that U and V have no elements in common
                            LOOP3_ASSERT(U_SPEC, V_SPEC, *iu, &*iv != &*iu);
                        }
                    }
                    // 'mV' (and therefore 'V') now out of scope
                    LOOP2_ASSERT(U_SPEC, V_SPEC, VV == U);
                } // end for (vi)
            } // end for (ui)
        }
    }

    if (verbose) printf("\nAssign cross product of values With Exceptions\n");
    {
        static const char *SPECS[] = { // len: 0-2, 4, 4, 9,
            "",        "A",    "BC",     "DEAB",    "CBEA",    "BACEDEDCB",
            0
        }; // Null string required as last element.

        for (int ui = 0; SPECS[ui]; ++ui) {
            const char *const U_SPEC = SPECS[ui];
            const size_t    uLen   = (int) strlen(U_SPEC);

            if (verbose) {
                printf("\tFor lhs objects of length %d:\t", (int) uLen);
                P(U_SPEC);
            }

            const Obj UU = g(U_SPEC);  // control
            LOOP_ASSERT(ui, uLen == UU.size()); // same lengths

            // int vOldLen = -1;
            for (int vi = 0; SPECS[vi]; ++vi) {
                const char *const V_SPEC = SPECS[vi];
                const size_t    vLen   = (int) strlen(V_SPEC);

                if (veryVerbose) {
                    printf("\t\tFor rhs objects of length %d:\t", (int) vLen);
                    P(V_SPEC);
                }

                // control
                const Obj VV = g(V_SPEC);

                // Exception-test macros muse use 'testAllocator':
                bslma::TestAllocator& testAllocator = testAllocator2;
                BSLMA_TESTALLOCATOR_EXCEPTION_TEST_BEGIN(testAllocator) {
                    // We want to use the allocation limit only for the
                    // assignment operation, not for producing the initial
                    // objects.  Thus, we save the limit in AL and turn off
                    // the limit until we're ready to test assignment.
                    const int AL = testAllocator.allocationLimit();
                    testAllocator2.setAllocationLimit(-1);

                    ALLOC AL2(&testAllocator2);
                    Obj mU(AL2);
                    const Obj& U = gg(&mU, U_SPEC);
                    {
                        ALLOC AL1(&testAllocator1);
                        Obj mV(AL1);
                        const Obj& V = gg(&mV, V_SPEC);

                        if (veryVerbose) {
                            printf("\t| "); P_(U); P(V);
                        }

                        const int BB2 = testAllocator2.numBlocksTotal();
                        const int B2  = testAllocator2.numBlocksInUse();

                        testAllocator2.setAllocationLimit(AL);
                        mU = V; // test assignment here

                        const int AA2 = testAllocator2.numBlocksTotal();
                        const int A2  = testAllocator2.numBlocksInUse();

                        LOOP2_ASSERT(U_SPEC, V_SPEC, checkIntegrity(U, vLen));
                        LOOP2_ASSERT(U_SPEC, V_SPEC, VV == U);
                        LOOP2_ASSERT(U_SPEC, V_SPEC, VV == V);
                        LOOP2_ASSERT(U_SPEC, V_SPEC,  V == U);
                        LOOP2_ASSERT(U_SPEC, V_SPEC,
                                     BB2 + deltaBlocks(vLen) >= AA2);
                        LOOP2_ASSERT(U_SPEC, V_SPEC,
                                     B2 + deltaBlocks(vLen-uLen) == A2);
                    }
                    // 'mV' (and therefore 'V') now out of scope
                    LOOP2_ASSERT(U_SPEC, V_SPEC, VV == U);
                } BSLMA_TESTALLOCATOR_EXCEPTION_TEST_END
            } // end for (vi)
        } // end for (ui)
    } // end exception test

    if (verbose) printf("\nTesting self assignment (Aliasing).");
    {
        static const char *SPECS[] = {
            "",      "A",      "BC",     "CDE",    "DEAB",   "EABCD",
            "ABCDEAB",         "ABCDEABC",         "ABCDEABCD",
            "ABCDEABCDEABCDE", "ABCDEABCDEABCDEA", "ABCDEABCDEABCDEAB",
            0 // null string required as last element
        };

        int oldLen = -1;
        for (int ti = 0; SPECS[ti]; ++ti) {
            const char *const SPEC = SPECS[ti];
            const int curLen = (int) strlen(SPEC);

            if (verbose) {
                printf("\tFor an object of length %d:\t", curLen);
                P(SPEC);
            }
            LOOP_ASSERT(SPEC, oldLen < curLen);  // strictly increasing
            oldLen = curLen;

            // control
            const Obj X = g(SPEC);
            LOOP_ASSERT(ti, curLen == (int)X.size());  // same lengths

            // Exception-test macros muse use 'testAllocator':
            bslma::TestAllocator& testAllocator = testAllocator2;
            BSLMA_TESTALLOCATOR_EXCEPTION_TEST_BEGIN(testAllocator) {
                // We want to use the allocation limit only for the
                // assignment operation, not for producing the initial
                // objects.  Thus, we save the limit in AL and turn off
                // the limit until we're ready to test assignment.
                const int AL = testAllocator.allocationLimit();
                testAllocator2.setAllocationLimit(-1);

                ALLOC AL2(&testAllocator2);
                Obj mY(AL2);
                const Obj& Y = gg(&mY, SPEC);

                if (veryVerbose) { T_; T_; P(Y); }

                LOOP_ASSERT(SPEC, Y == Y);
                LOOP_ASSERT(SPEC, X == Y);

                const int B2 = testAllocator2.numBlocksInUse();

                testAllocator2.setAllocationLimit(AL);
                {
                    ExceptionGuard<Obj> guard(&mY, Y, L_);
                    mY = Y; // test assignment here
                }

                const int A2 = testAllocator2.numBlocksInUse();

                LOOP_ASSERT(SPEC, Y == Y);
                LOOP_ASSERT(SPEC, X == Y);
                LOOP_ASSERT(SPEC, B2 == A2);
            } BSLMA_TESTALLOCATOR_EXCEPTION_TEST_END
        } // end for (ti)
    } // end self-assignment test
}

template <class TYPE, class ALLOC>
void TestDriver<TYPE,ALLOC>::testGeneratorG()
{
    // --------------------------------------------------------------------
    // TESTING GENERATOR FUNCTION, g:
    //   Since 'g' is implemented almost entirely using 'gg', we need to verify
    //   only that the arguments are properly forwarded, that 'g' does not
    //   affect the test allocator, and that 'g' returns an object by value.
    //
    // Plan:
    //   For each SPEC in a short list of specifications, compare the object
    //   returned (by value) from the generator function, 'g(SPEC)' with the
    //   value of a newly constructed OBJECT configured using 'gg(&OBJECT,
    //   SPEC)'.  Compare the results of calling the allocator's
    //   'numBlocksTotal' and 'numBytesInUse' methods before and after calling
    //   'g' in order to demonstrate that 'g' has no effect on the test
    //   allocator.  Finally, use 'sizeof' to confirm that the (temporary)
    //   returned by 'g' differs in size from that returned by 'gg'.
    //
    // Testing:
    //   list g(const char *spec);
    // --------------------------------------------------------------------

    bslma::TestAllocator testAllocator(veryVeryVerbose);
    const ALLOC Z(&testAllocator);

    static const char *SPECS[] = {
        "", "~", "A", "B", "C", "D", "E", "A~B~C~D~E", "ABCDE", "ABC~DE",
        0  // null string required as last element
    };

    if (verbose)
        printf("\nCompare values produced by 'g' and 'gg' "
               "for various inputs.\n");

    for (int ti = 0; SPECS[ti]; ++ti) {
        const char *SPEC = SPECS[ti];
        if (veryVerbose) { P_(ti);  P(SPEC); }

        Obj mX(Z);
        const Obj& X = gg(&mX, SPEC);

        if (veryVerbose) {
            printf("\t g = "); dbg_print(g(SPEC)); printf("\n");
            printf("\tgg = "); dbg_print(X); printf("\n");
        }
        const int TOTAL_BLOCKS_BEFORE = testAllocator.numBlocksTotal();
        const int IN_USE_BYTES_BEFORE = testAllocator.numBytesInUse();
        LOOP_ASSERT(ti, X == g(SPEC));
        const int TOTAL_BLOCKS_AFTER = testAllocator.numBlocksTotal();
        const int IN_USE_BYTES_AFTER = testAllocator.numBytesInUse();
        LOOP_ASSERT(ti, TOTAL_BLOCKS_BEFORE == TOTAL_BLOCKS_AFTER);
        LOOP_ASSERT(ti, IN_USE_BYTES_BEFORE == IN_USE_BYTES_AFTER);
    }

    if (verbose) printf("\nConfirm return-by-value.\n");
    {
        const char *SPEC = "ABCDE";

        // compile-time fact
        ASSERT(sizeof(Obj) == sizeof g(SPEC));

        Obj x(Z);                      // runtime tests
        Obj& r1 = gg(&x, SPEC);
        Obj& r2 = gg(&x, SPEC);
        const Obj& r3 = g(SPEC);
        const Obj& r4 = g(SPEC);
        ASSERT(&r2 == &r1);
        ASSERT(&x  == &r1);
        ASSERT(&r4 != &r3);
        ASSERT(&x  != &r3);
    }
}

template <class TYPE, class ALLOC>
void TestDriver<TYPE,ALLOC>::testCopyCtor()
{
    // --------------------------------------------------------------------
    // TESTING COPY CONSTRUCTOR:
    //
    // Concerns:
    //   1. The new object's value is the same as that of the original
    //      object (relying on the equality operator) and created with
    //      the correct allocator.
    //   2. The value of the original object is left unaffected.
    //   3. Subsequent changes in or destruction of the source object have
    //      no effect on the copy-constructed object.
    //   4. Subsequent changes ('push_back's) on the created object have no
    //      effect on the original.
    //   5. The object has its internal memory management system hooked up
    //      properly so that *all* internally allocated memory draws
    //      from a user-supplied allocator whenever one is specified.
    //   6. The function is exception neutral w.r.t. memory allocation.
    //
    // Plan:
    //   Specify a set S of object values with substantial and varied
    //   differences, ordered by increasing length, to be used in the
    //   following tests.
    //
    //   For concerns 1 - 3, for each value in S, initialize objects w and
    //   x, copy construct y from x and use 'operator==' to verify that
    //   both x and y subsequently have the same value as w.  Let x go out
    //   of scope and again verify that w == y.
    //
    //   For concern 4, for each value in S initialize objects w and x,
    //   and copy construct y from x.  Change the state of y, by using the
    //   *primary* *manipulator* 'push_back'.  Using the 'operator!=' verify
    //   that y differs from x and w.
    //
    //   To address concern 5, we will perform tests performed for concern 1:
    //     - While passing a testAllocator as a parameter to the new object
    //       and ascertaining that the new object gets its memory from the
    //       provided testAllocator.  Also perform test for concerns 2 and 4.
    //     - Where the object is constructed with an object allocator, and
    //       neither of global and default allocator is used to supply memory.
    //
    //   To address concern 6, perform tests for concern 1 performed
    //   in the presence of exceptions during memory allocations using a
    //   'bslma_TestAllocator' and varying its *allocation* *limit*.
    //
    // Testing:
    //   list(const list& original, const A& = A());
    // --------------------------------------------------------------------

    bslma::TestAllocator testAllocator(veryVeryVerbose);
    const ALLOC Z(&testAllocator);

    const TYPE         *values     = 0;
    const TYPE *const&  VALUES     = values;
    const int           NUM_VALUES = getValues(&values);

    if (verbose)
        printf("\nTesting parameters: SCOPED_ALLOC = %d.\n", SCOPED_ALLOC);
    {
        static const char *SPECS[] = {
            "",
            "A",
            "BC",
            "CDE",
            "DEAB",
            "EABCD",
            "ABCDEAB",
            "ABCDEABC",
            "ABCDEABCD",
            "ABCDEABCDEABCDE",
            "ABCDEABCDEABCDEA",
            "ABCDEABCDEABCDEAB",
            0  // null string required as last element
        };

        int oldLen = -1;
        for (int ti = 0; SPECS[ti]; ++ti) {
            const char *const SPEC   = SPECS[ti];
            const size_t    LENGTH = (int) strlen(SPEC);

            if (verbose) {
                printf("\nFor an object of length %d:\n", (int) LENGTH);
                P(SPEC);
            }

            LOOP_ASSERT(SPEC, oldLen < (int)LENGTH); // strictly increasing
            oldLen = LENGTH;

            // Create control object w.
            Obj mW; gg(&mW, SPEC);
            const Obj& W = mW;

            LOOP_ASSERT(ti, LENGTH == W.size()); // same lengths
            if (veryVerbose) { printf("\tControl Obj: "); P(W); }

            Obj *pX = new Obj(Z);
            Obj& mX = *pX;

            const Obj& X = mX;  gg(&mX, SPEC);

            if (veryVerbose) { printf("\t\tDynamic Obj: "); P(X); }

            {   // Testing concern 1.

                if (veryVerbose) { printf("\t\t\tRegular Case :"); }

                const Obj Y0(X);

                if (veryVerbose) {
                    printf("\tObj : "); P(Y0);
                }

                LOOP_ASSERT(SPEC, checkIntegrity(Y0, LENGTH));
                LOOP_ASSERT(SPEC, W == Y0);
                LOOP_ASSERT(SPEC, W == X);
                if (ObjHasBslmaAlloc::value) {
                    LOOP_ASSERT(SPEC, Y0.get_allocator() == ALLOC());
                }
                else {
                    LOOP_ASSERT(SPEC, Y0.get_allocator() == X.get_allocator());
                }
            }
            {   // Testing concern 4.

                if (veryVerbose) printf("\t\t\tInsert into created obj, "
                                        "without test allocator:\n");

                Obj Y1(X);

                Y1.push_back(VALUES[Y1.size() % NUM_VALUES]);

                LOOP_ASSERT(SPEC, checkIntegrity(Y1, LENGTH + 1));
                LOOP_ASSERT(SPEC, Y1.size() == LENGTH + 1);
                LOOP_ASSERT(SPEC, W != Y1);
                LOOP_ASSERT(SPEC, X != Y1);
                LOOP_ASSERT(SPEC, W == X);
            }
            {   // Testing concern 5 with test allocator.

                if (veryVerbose)
                    printf("\t\t\tInsert into created obj, "
                           "with test allocator:\n");

                const int BB = testAllocator.numBlocksTotal();
                const int  B = testAllocator.numBlocksInUse();

                if (veryVerbose) {
                    printf("\t\t\t\tBefore Creation: "); P_(BB); P(B);
                }

                Obj Y11(X, Z);

                const int AA = testAllocator.numBlocksTotal();
                const int  A = testAllocator.numBlocksInUse();

                if (veryVerbose) {
                    printf("\t\t\t\tAfter Creation: "); P_(AA); P(A);
                    printf("\t\t\t\tBefore Append: "); P(Y11);
                }

                LOOP_ASSERT(SPEC, BB + expectedBlocks(LENGTH) == AA);
                LOOP_ASSERT(SPEC,  B + expectedBlocks(LENGTH) ==  A);

                const int CC = testAllocator.numBlocksTotal();
                const int  C = testAllocator.numBlocksInUse();

                Y11.push_back(VALUES[LENGTH % NUM_VALUES]);

                const int DD = testAllocator.numBlocksTotal();
                const int  D = testAllocator.numBlocksInUse();

                // Allocations should increase by one node block for the list.
                // If TYPE uses an allocator, allocations should increase by
                // one more block.
                LOOP_ASSERT(SPEC, CC + deltaBlocks(1) == DD);
                LOOP_ASSERT(SPEC, C  + deltaBlocks(1) == D );

                if (veryVerbose) {
                    printf("\t\t\t\tAfter Append : ");
                    P(Y11);
                }

                LOOP_ASSERT(SPEC, Y11.size() == LENGTH + 1);
                LOOP_ASSERT(SPEC, W != Y11);
                LOOP_ASSERT(SPEC, X != Y11);
                LOOP_ASSERT(SPEC, Y11.get_allocator() == X.get_allocator());
                LOOP_ASSERT(SPEC, X == W);
            }
#ifdef BDE_BUILD_TARGET_EXC
            {   // Exception checking.

                const int BB = testAllocator.numBlocksTotal();
                const int  B = testAllocator.numBlocksInUse();

                if (veryVerbose) {
                    printf("\t\t\t\tBefore Creation: "); P_(BB); P(B);
                }

                size_t allocations = 0;
                BSLMA_TESTALLOCATOR_EXCEPTION_TEST_BEGIN(testAllocator) {
                    allocations += bslmaExceptionCounter;
                    const Obj Y2(X, Z);
                    if (veryVerbose) {
                        printf("\t\t\tException Case  :\n");
                        printf("\t\t\t\tObj : "); P(Y2);
                    }
                    LOOP_ASSERT(SPEC, checkIntegrity(Y2, LENGTH));
                    LOOP_ASSERT(SPEC, W == Y2);
                    LOOP_ASSERT(SPEC, W == X);
                    LOOP_ASSERT(SPEC, Y2.get_allocator() == X.get_allocator());
                } BSLMA_TESTALLOCATOR_EXCEPTION_TEST_END

                const int AA = testAllocator.numBlocksTotal();
                const int  A = testAllocator.numBlocksInUse();

                if (veryVerbose) {
                    printf("\t\t\t\tAfter Creation: "); P_(AA); P(A);
                }

                LOOP_ASSERT(SPEC, BB + (int) allocations == AA);
                LOOP_ASSERT(SPEC,  B + 0 ==  A);
            }
#endif // BDE_BUILD_TARGET_EXC
            {                            // with 'original' destroyed
                Obj Y5(X);
                if (veryVerbose) {
                    printf("\t\t\tWith Original deleted: \n");
                    printf("\t\t\t\tBefore Delete : "); P(Y5);
                }

                delete pX;

                LOOP_ASSERT(SPEC, W == Y5);

                Y5.push_back(VALUES[LENGTH % NUM_VALUES]);
                if (veryVerbose) {
                    printf("\t\t\t\tAfter Append to new obj : ");
                    P(Y5);
                }
                LOOP_ASSERT(SPEC, checkIntegrity(Y5, LENGTH + 1));
                LOOP_ASSERT(SPEC, W != Y5);
            }
        }
    }
}

template <class TYPE, class ALLOC>
void TestDriver<TYPE,ALLOC>::testEqualityOp()
{
    // ---------------------------------------------------------------------
    // TESTING EQUALITY OPERATORS:
    //
    // Concerns:
    //   1. Objects constructed with the same values compare equal.
    //   2. Objects constructed such that they have same (logical) value but
    //      different internal representation (due to the lack or presence
    //      of an allocator) always compare as equal.
    //   3. Unequal objects are always compare as unequal.
    //
    // Plan:
    //   Specify a set A of unique allocators including no allocator.  Specify
    //   a set S of unique object values having various minor or subtle
    //   differences, ordered by non-decreasing length.  Verify the
    //   correctness of 'operator==' and 'operator!=' (returning either true
    //   or false) using all elements (u, ua, v, va) of the cross product S X
    //   A X S X A.
    //
    // Testing:
    //   operator==(const list<T,A>&, const list<T,A>&);
    //   operator!=(const list<T,A>&, const list<T,A>&);
    // --------------------------------------------------------------------

    bslma::TestAllocator testAllocator1(veryVeryVerbose);
    bslma::TestAllocator testAllocator2(veryVeryVerbose);

    bslma::Allocator *ALLOCATOR[] = {
        &testAllocator1,
        &testAllocator2
    };

    const int NUM_ALLOCATOR = sizeof ALLOCATOR / sizeof *ALLOCATOR;

    const TYPE         *values     = 0;
    const TYPE *const&  VALUES     = values;
    const int           NUM_VALUES = getValues(&values);
    (void) VALUES;
    (void) NUM_VALUES;

    static const char *SPECS[] = {
        "",
        "A",      "B",
        "AA",     "AB",     "BB",     "BA",
        "AAA",    "BAA",    "ABA",    "AAB",
        "AAAA",   "BAAA",   "ABAA",   "AABA",   "AAAB",
        "AAAAA",  "BAAAA",  "ABAAA",  "AABAA",  "AAABA",  "AAAAB",
        "AAAAAA", "BAAAAA", "AABAAA", "AAABAA", "AAAAAB",
        "AAAAAAA",          "BAAAAAA",          "AAAAABA",
        "AAAAAAAA",         "ABAAAAAA",         "AAAAABAA",
        "AAAAAAAAA",        "AABAAAAAA",        "AAAAABAAA",
        "AAAAAAAAAA",       "AAABAAAAAA",       "AAAAABAAAA",
        "AAAAAAAAAAA",      "AAAABAAAAAA",      "AAAAABAAAAA",
        "AAAAAAAAAAAA",     "AAAABAAAAAAA",     "AAAAABAAAAAA",
        "AAAAAAAAAAAAA",    "AAAABAAAAAAAA",    "AAAAABAAAAAAA",
        "AAAAAAAAAAAAAA",   "AAAABAAAAAAAAA",   "AAAAABAAAAAAAA",
        "AAAAAAAAAAAAAAA",  "AAAABAAAAAAAAAA",  "AAAAABAAAAAAAAA",
        0  // null string required as last element
    };

    if (verbose) printf("\nCompare each pair of similar and different"
                        " values (u, ua, v, va) in S X A X S X A"
                        " without perturbation.\n");
    int oldLen = -1;

    // Create first object
    for (int si = 0; SPECS[si]; ++si) {
        for (int ai = 0; ai < NUM_ALLOCATOR; ++ai) {

            const char *const U_SPEC = SPECS[si];
            const size_t    LENGTH = strlen(U_SPEC);

            Obj mU(ALLOCATOR[ai]); const Obj& U = gg(&mU, U_SPEC);
            LOOP2_ASSERT(si, ai, LENGTH == U.size()); // same lengths

            if ((int)LENGTH != oldLen) {
                if (verbose)
                    printf("\tUsing lhs objects of length %d.\n",
                           (int) LENGTH);
                LOOP_ASSERT(U_SPEC, oldLen <= (int) LENGTH);  // non-decreasing
                oldLen = LENGTH;
            }

            if (veryVerbose) { T_; T_;
                P_(si); P_(U_SPEC); P(U); }

            // Create second object
            for (int sj = 0; SPECS[sj]; ++sj) {
                for (int aj = 0; aj < NUM_ALLOCATOR; ++aj) {

                    const char *const V_SPEC = SPECS[sj];
                    Obj mV(ALLOCATOR[aj]);
                    const Obj& V = gg(&mV, V_SPEC);

                    if (veryVerbose) {
                        T_; T_; P_(sj); P_(V_SPEC); P(V);
                    }

                    const bool isSame = si == sj;
                    LOOP2_ASSERT(si, sj,  isSame == (U == V));
                    LOOP2_ASSERT(si, sj, !isSame == (U != V));
                } // end for (each allocator for V)
            } // end for (each spec for V)
        } // end for (each allocator for U)
    } // end for (each spec for U)
}

template <class TYPE, class ALLOC>
void TestDriver<TYPE,ALLOC>::testBasicAccessors()
{
    // --------------------------------------------------------------------
    // TESTING BASIC ACCESSORS:
    //
    // Concerns:
    //   0. size() returns the list size.
    //   1. begin() == end() if and only if the list is empty
    //   2. Iterating from begin() to end() will visit every value in a
    //      list and only the values in that list.
    //   3. Iteration works for both const containers (using const_iterator)
    //      and non-const containers (using iterator).
    //   4. empty() returns true iff size() return 0
    //   5. The test function 'succ' increments an iterator by n.
    //   6. The test function 'nthElem' returns the nth element of a list.
    //   7. The test function 'is_mutable' returns true iff its argument is a
    //      mutable lvalue.
    //   NOTE: This is not a thorough test of iterators.  This test is only
    //   sufficient for using iterators to access the contents of a list in
    //   order.
    //
    // Plan:
    //   Specify a set S of representative object values ordered by
    //   increasing length.  For each value w in S, initialize a newly
    //   constructed object x with w using 'gg' and verify that each basic
    //   accessor returns the expected result.
    //
    // Testing:
    //   int size() const;
    //   bool empty() const;
    //   iterator begin();
    //   iterator end();
    //   const_iterator begin() const;
    //   const_iterator end() const;
    //
    //   iterator succ(iterator);
    //   const_iterator succ(iterator) const;
    //   T& nthElem(list& x, int n);
    //   const T& nthElem(list& x, int n) const;
    //   bool is_mutable(T& val);
    //   bool is_mutable(const T& val);
    // --------------------------------------------------------------------

    bslma::TestAllocator testAllocator(veryVeryVerbose);
    bslma::TestAllocator testAllocator1(veryVeryVerbose);
    bslma::TestAllocator testAllocator2(veryVeryVerbose);

    bslma::Allocator *ALLOCATOR[] = {
        &testAllocator,
        &testAllocator1,
        &testAllocator2
    };

    const int NUM_ALLOCATOR = sizeof ALLOCATOR / sizeof *ALLOCATOR;

    const TYPE         *values     = 0;
    const TYPE *const&  VALUES     = values;
    const int           NUM_VALUES = getValues(&values);
    (void) NUM_VALUES;

    const size_t MAX_LENGTH = 32;

    static const struct {
        int         d_lineNum;                   // source line number
        const char *d_spec_p;                    // specification string
        int         d_length;                    // expected length
        char        d_elements[MAX_LENGTH + 1];  // expected element values
    } DATA[] = {
        //line  spec            length  elements
        //----  --------------  ------  ------------------------
        { L_,   "",                  0, { }                     },
        { L_,   "A",                 1, { VA }                  },
        { L_,   "B",                 1, { VB }                  },
        { L_,   "AB",                2, { VA, VB }              },
        { L_,   "BC",                2, { VB, VC }              },
        { L_,   "BCA",               3, { VB, VC, VA }          },
        { L_,   "CAB",               3, { VC, VA, VB }          },
        { L_,   "CDAB",              4, { VC, VD, VA, VB }      },
        { L_,   "DABC",              4, { VD, VA, VB, VC }      },
        { L_,   "ABCDE",             5, { VA, VB, VC, VD, VE }  },
        { L_,   "EDCBA",             5, { VE, VD, VC, VB, VA }  },
        { L_,   "ABCDEA",            6, { VA, VB, VC, VD, VE,
                                          VA }                  },
        { L_,   "ABCDEAB",           7, { VA, VB, VC, VD, VE,
                                          VA, VB }              },
        { L_,   "BACDEABC",          8, { VB, VA, VC, VD, VE,
                                          VA, VB, VC }          },
        { L_,   "CBADEABCD",         9, { VC, VB, VA, VD, VE,
                                          VA, VB, VC, VD }      },
        { L_,   "CBADEABCDAB",      11, { VC, VB, VA, VD, VE,
                                          VA, VB, VC, VD, VA,
                                          VB }                  },
        { L_,   "CBADEABCDABC",     12, { VC, VB, VA, VD, VE,
                                          VA, VB, VC, VD, VA,
                                          VB, VC }              },
        { L_,   "CBADEABCDABCDE",   14, { VC, VB, VA, VD, VE,
                                          VA, VB, VC, VD, VA,
                                          VB, VC, VD, VE }      },
        { L_,   "CBADEABCDABCDEA",  15, { VC, VB, VA, VD, VE,
                                          VA, VB, VC, VD, VA,
                                          VB, VC, VD, VE, VA }  },
        { L_,   "CBADEABCDABCDEAB", 16, { VC, VB, VA, VD, VE,
                                          VA, VB, VC, VD, VA,
                                          VB, VC, VD, VE, VA,
                                          VB }                  },
        { L_,   "CBADEABCDABCDEABCBADEABCDABCDEA", 31,
                                        { VC, VB, VA, VD, VE,
                                          VA, VB, VC, VD, VA,
                                          VB, VC, VD, VE, VA,
                                          VB, VC, VB, VA, VD,
                                          VE, VA, VB, VC, VD,
                                          VA, VB, VC, VD, VE,
                                          VA }                  },
        { L_,   "CBADEABCDABCDEABCBADEABCDABCDEAB", 32,
                                        { VC, VB, VA, VD, VE,
                                          VA, VB, VC, VD, VA,
                                          VB, VC, VD, VE, VA,
                                          VB, VC, VB, VA, VD,
                                          VE, VA, VB, VC, VD,
                                          VA, VB, VC, VD, VE,
                                          VA, VB }              }
    };

    const int NUM_DATA = sizeof DATA / sizeof *DATA;

    if (verbose) printf("\nTesting is_mutable.\n");
    {
        TYPE mV;
        const TYPE CV = TYPE();
        TYPE& mVref = mV;
        const TYPE& cmVref = mV;

        ASSERT(  is_mutable(mV));
        ASSERT(! is_mutable(CV));
        ASSERT(  is_mutable(mVref));
        ASSERT(! is_mutable(cmVref));
        ASSERT(! is_mutable(as_rvalue(VALUES[0]))); // rvalue is not mutable
    }

    if (verbose) printf("\nTesting const and non-const versions of "
                        "begin() and end().\n");
    {
        int oldLen = -1;
        for (int ti = 0; ti < NUM_DATA; ++ti) {
            const int         LINE   = DATA[ti].d_lineNum;
            const char *const SPEC   = DATA[ti].d_spec_p;
            const size_t      LENGTH = DATA[ti].d_length;
            const char *const EXP    = DATA[ti].d_elements;

            ASSERT(LENGTH <= MAX_LENGTH);

            for (int ai = 0; ai < NUM_ALLOCATOR; ++ai) {
                const ALLOC AL(ALLOCATOR[ai]);
                Obj mX(AL);

                const Obj& X = gg(&mX, SPEC);    // canonical organization

                LOOP2_ASSERT(ti, ai, LENGTH == X.size()); // same lengths
                LOOP2_ASSERT(ti, ai, (LENGTH == 0) == X.empty());

                if (veryVerbose) {
                    printf( "\ton objects of length %d:\n", (int) LENGTH);
                }

                // non-decreasing
                LOOP2_ASSERT(LINE, ai, oldLen <= (int)LENGTH);
                oldLen = LENGTH;

                if (veryVerbose) printf("\t\tSpec = \"%s\"\n", SPEC);

                if (veryVerbose) {
                    T_; T_; T_; P(X);
                }

                size_t i;
                iterator imX;
                const_iterator iX;
                for (i = 0, imX = mX.begin(), iX = X.begin(); i < LENGTH;
                     ++i, ++imX, ++iX) {
                    LOOP3_ASSERT(LINE, ai, i, iX  != X.end());
                    LOOP3_ASSERT(LINE, ai, i, imX != mX.end());
                    LOOP3_ASSERT(LINE, ai, i, imX == iX);
                    LOOP3_ASSERT(LINE, ai, i, TYPE(EXP[i]) == *iX);
                    LOOP3_ASSERT(LINE, ai, i, TYPE(EXP[i]) == *imX);
                    LOOP3_ASSERT(LINE, ai, i, succ(X.begin(),i) == iX);
                    LOOP3_ASSERT(LINE, ai, i, succ(mX.begin(),i) == imX);
                    LOOP3_ASSERT(LINE, ai, i, &nthElem(X,i) == &*iX);
                    LOOP3_ASSERT(LINE, ai, i, &nthElem(mX,i) == &*imX);
                }
                LOOP3_ASSERT(LINE, ai, i, iX  == X.end());
                LOOP3_ASSERT(LINE, ai, i, imX == mX.end());

                // Sanity check that the test driver doesn't have unused data:
                for (; i < MAX_LENGTH; ++i) {
                    LOOP3_ASSERT(LINE, ai, i, 0 == EXP[i]);
                }
            }
        }
    }

    if (verbose) printf("\nTesting non-const iterators "
                        "modify state of object correctly.\n");
    {

        int oldLen = -1;
        for (int ti = 0; ti < NUM_DATA ; ++ti) {
            const int         LINE         = DATA[ti].d_lineNum;
            const char *const SPEC = DATA[ti].d_spec_p;
            const size_t    LENGTH  = DATA[ti].d_length;
            const char *const e = DATA[ti].d_elements;

            for (int ai = 0; ai < NUM_ALLOCATOR; ++ai) {
                const ALLOC AL(ALLOCATOR[ai]);
                Obj mX(AL);

                const Obj& X = gg(&mX, SPEC);

                LOOP2_ASSERT(ti, ai, LENGTH == X.size()); // same lengths
                LOOP2_ASSERT(ti, ai, (LENGTH == 0) == X.empty());

                if (veryVerbose) {
                    printf("\tOn objects of length %d:\n", (int) LENGTH);
                }

                // non-decreasing
                LOOP2_ASSERT(LINE, ai, oldLen <= (int)LENGTH);
                oldLen = LENGTH;

                if (veryVerbose) printf( "\t\tSpec = \"%s\"\n", SPEC);

                if (veryVerbose) {
                    T_; T_; T_; P(X);
                }

                Obj mY(AL); const Obj& Y = mY;

                for (size_t j = 0; j < LENGTH; j++) {
                    mY.push_back(TYPE());
                }

                // Change state of Y so its same as X
                size_t j = 0;
                for (iterator imY = mY.begin(); imY != mY.end(); ++imY, ++j) {
                    *imY = TYPE(e[j]);
                }
                LOOP2_ASSERT(ti, ai, LENGTH == j);

                if (veryVerbose) {
                    printf("\t\tNew object1: "); P(Y);
                }

                const_iterator iX;
                const_iterator iY;
                for (j = 0, iX = X.begin(), iY = Y.begin(); iX != X.end();
                     ++j, ++iX, ++iY)
                {
                    LOOP3_ASSERT(ti, ai, j, *iY == *iX);
                }
                LOOP2_ASSERT(ti, ai, iY == Y.end());

                // Just for kicks, use the (untested) operator==
                LOOP2_ASSERT(ti, ai, Y == X);
            }
        }
    }
}

template <class TYPE, class ALLOC>
void TestDriver<TYPE,ALLOC>::testGeneratorGG()
{
    // --------------------------------------------------------------------
    // TESTING PRIMITIVE GENERATOR FUNCTIONS gg AND ggg:
    //   Having demonstrated that our primary manipulators work as expected
    //   under normal conditions, we want to verify (1) that valid
    //   generator syntax produces expected results and (2) that invalid
    //   syntax is detected and reported.
    //
    // Plan:
    //   For each of an enumerated sequence of 'spec' values, ordered by
    //   increasing 'spec' length, use the primitive generator function
    //   'gg' to set the state of a newly created object.  Verify that 'gg'
    //   returns a valid reference to the modified argument object and,
    //   using basic accessors, that the value of the object is as
    //   expected.  Repeat the test for a longer 'spec' generated by
    //   prepending a string ending in a '~' character (denoting
    //   'clear').  Note that we are testing the parser only; the
    //   primary manipulators are already assumed to work.
    //
    //   For each of an enumerated sequence of 'spec' values, ordered by
    //   increasing 'spec' length, use the primitive generator function
    //   'ggg' to set the state of a newly created object.  Verify that
    //   'ggg' returns the expected value corresponding to the location of
    //   the first invalid value of the 'spec'.  Repeat the test for a
    //   longer 'spec' generated by prepending a string ending in a '~'
    //   character (denoting 'clear').
    //
    // Testing:
    //   list<T,A>& gg(list<T,A> *object, const char *spec);
    //   int ggg(list<T,A> *object, const char *spec, int vF = 1);
    // --------------------------------------------------------------------

    bslma::TestAllocator testAllocator(veryVeryVerbose);
    const ALLOC Z(&testAllocator);

    if (verbose) printf("\nTesting generator on valid specs.\n");
    {
        const int MAX_LENGTH = 10;
        static const struct {
            int         d_lineNum;               // source line number
            const char *d_spec_p;                // specification string
            int         d_length;                // expected length
            char        d_elements[MAX_LENGTH];  // expected element values
        } DATA[] = {
            //line  spec            length  elements
            //----  --------------  ------  ------------------------
            { L_,   "",             0,      { 0 }                   },

            { L_,   "A",            1,      { VA }                  },
            { L_,   "B",            1,      { VB }                  },
            { L_,   "~",            0,      { 0 }                   },

            { L_,   "CD",           2,      { VC, VD }              },
            { L_,   "E~",           0,      { 0 }                   },
            { L_,   "~E",           1,      { VE }                  },
            { L_,   "~~",           0,      { 0 }                   },

            { L_,   "ABC",          3,      { VA, VB, VC }          },
            { L_,   "~BC",          2,      { VB, VC }              },
            { L_,   "A~C",          1,      { VC }                  },
            { L_,   "AB~",          0,      { 0 }                   },
            { L_,   "~~C",          1,      { VC }                  },
            { L_,   "~B~",          0,      { 0 }                   },
            { L_,   "A~~",          0,      { 0 }                   },
            { L_,   "~~~",          0,      { 0 }                   },

            { L_,   "ABCD",         4,      { VA, VB, VC, VD }      },
            { L_,   "~BCD",         3,      { VB, VC, VD }          },
            { L_,   "A~CD",         2,      { VC, VD }              },
            { L_,   "AB~D",         1,      { VD }                  },
            { L_,   "ABC~",         0,      { 0 }                   },

            { L_,   "ABCDE",        5,      { VA, VB, VC, VD, VE }  },
            { L_,   "~BCDE",        4,      { VB, VC, VD, VE }      },
            { L_,   "AB~DE",        2,      { VD, VE }              },
            { L_,   "ABCD~",        0,      { 0 }                   },
            { L_,   "A~C~E",        1,      { VE }                  },
            { L_,   "~B~D~",        0,      { 0 }                   },

            { L_,   "~CBA~~ABCDE",  5,      { VA, VB, VC, VD, VE }  },

            { L_,   "ABCDE~CDEC~E", 1,      { VE }                  }
        };
        const int NUM_DATA = sizeof DATA / sizeof *DATA;

        int oldLen = -1;
        for (int ti = 0; ti < NUM_DATA ; ++ti) {
            const int         LINE   = DATA[ti].d_lineNum;
            const char *const SPEC   = DATA[ti].d_spec_p;
            const size_t    LENGTH = DATA[ti].d_length;
            const char *const e      = DATA[ti].d_elements;
            const int         curLen = (int)strlen(SPEC);

            Obj mX(Z);
            const Obj& X = gg(&mX, SPEC);   // original spec

            static const char *const MORE_SPEC = "~ABCDEABCDEABCDEABCDE~";
            char buf[100]; strcpy(buf, MORE_SPEC); strcat(buf, SPEC);

            Obj mY(Z);
            const Obj& Y = gg(&mY, buf);    // extended spec

            if (curLen != oldLen) {
                if (verbose) printf("\tof length %d:\n", curLen);
                LOOP_ASSERT(LINE, oldLen <= curLen);  // non-decreasing
                oldLen = curLen;
            }

            if (veryVerbose) {
                printf("\t\tSpec = \"%s\"\n", SPEC);
                printf("\t\tBigSpec = \"%s\"\n", buf);
                T_; T_; T_; P(X);
                T_; T_; T_; P(Y);
            }

            LOOP_ASSERT(LINE, LENGTH == X.size());
            LOOP_ASSERT(LINE, LENGTH == Y.size());
            const_iterator ix = X.begin();
            const_iterator iy = Y.begin();
            for (size_t i = 0; i < LENGTH; ++i, ++ix, ++iy) {
                LOOP2_ASSERT(LINE, i, TYPE(e[i]) == *ix);
                LOOP2_ASSERT(LINE, i, TYPE(e[i]) == *iy);
            }

        }
    }

    if (verbose) printf("\nTesting generator on invalid specs.\n");
    {
        static const struct {
            int         d_lineNum;  // source line number
            const char *d_spec_p;   // specification string
            int         d_index;    // offending character index
        } DATA[] = {
            //line  spec            index
            //----  -------------   -----
            { L_,   "",             -1,     }, // control

            { L_,   "~",            -1,     }, // control
            { L_,   " ",             0,     },
            { L_,   ".",             0,     },
            { L_,   "E",             -1,    }, // control
            { L_,   "I",             0,     },
            { L_,   "Z",             0,     },

            { L_,   "AE",           -1,     }, // control
            { L_,   "aE",            0,     },
            { L_,   "Ae",            1,     },
            { L_,   ".~",            0,     },
            { L_,   "~!",            1,     },
            { L_,   "  ",            0,     },

            { L_,   "ABC",          -1,     }, // control
            { L_,   " BC",           0,     },
            { L_,   "A C",           1,     },
            { L_,   "AB ",           2,     },
            { L_,   "?#:",           0,     },
            { L_,   "   ",           0,     },

            { L_,   "ABCDE",        -1,     }, // control
            { L_,   "aBCDE",         0,     },
            { L_,   "ABcDE",         2,     },
            { L_,   "ABCDe",         4,     },
            { L_,   "AbCdE",         1,     }
        };
        const int NUM_DATA = sizeof DATA / sizeof *DATA;

        int oldLen = -1;
        for (int ti = 0; ti < NUM_DATA ; ++ti) {
            const int          LINE   = DATA[ti].d_lineNum;
            const char *const SPEC    = DATA[ti].d_spec_p;
            const int         INDEX   = DATA[ti].d_index;
            const size_t      LENGTH  = (int)strlen(SPEC);

            Obj mX(Z);

            if ((int)LENGTH != oldLen) {
                if (verbose) printf("\tof length %d:\n", (int) LENGTH);
                // LOOP_ASSERT(LINE, oldLen <= (int)LENGTH);  // non-decreasing
                oldLen = LENGTH;
            }

            if (veryVerbose) printf("\t\tSpec = \"%s\"\n", SPEC);

            int result = ggg(&mX, SPEC, veryVerbose);

            LOOP_ASSERT(LINE, INDEX == result);
        }
    }
}

template <class TYPE, class ALLOC>
void TestDriver<TYPE,ALLOC>::testPrimaryManipulators()
{
    // --------------------------------------------------------------------
    // TESTING PRIMARY MANIPULATORS (BOOTSTRAP):
    //
    // Concerns:
    //   The basic concern is that the default constructor, the destructor,
    //   and, under normal conditions (i.e., no aliasing), the primary
    //   manipulators
    //      - push_back             (black-box)
    //      - clear                 (white-box)
    //   operate as expected.  Specifically:
    //   1. The default constructor
    //      1a) creates the correct initial value.
    //      1b) allocates exactly one block.
    //   2. The destructor properly deallocates all allocated memory to
    //      its corresponding allocator from any attainable state.
    //   3. 'push_back'
    //      3a) produces the expected value.
    //      3b) maintains valid internal state.
    //      3c) preserves the strong exception guarantee and is
    //          exception-neutral wrt memory allocation.
    //      3d) does not change the address of any other list elements
    //      3e) has the internal memory management system hooked up
    //          properly so that *all* internally allocated memory
    //          draws from the same user-supplied allocator whenever
    //          one is specified.
    //   4. 'clear'
    //      4a) produces the expected value (empty).
    //      4b) properly destroys each contained element value.
    //      4c) maintains valid internal state.
    //      4d) does not allocate memory.
    //      4e) deallocates all element memory
    //   5. The size-based parameters of the class reflect the platform.
    //
    // Plan:
    //   To address concerns 1a - 1c, create an object using the default
    //   constructor:
    //    - With and without passing in an allocator.
    //    - In the presence of exceptions during memory allocations using
    //      a 'bslma_TestAllocator' and varying its *allocation* *limit*.
    //    - Where the object is constructed with an object allocator and
    //      neither of global and default allocator is used to supply memory.
    //
    //   To address concerns 3a - 3e, construct a series of independent
    //   objects, ordered by increasing length.  In each test, allow the
    //   object to leave scope without further modification, so that the
    //   destructor asserts internal object invariants appropriately.
    //   After the final insert operation in each test, use the (untested)
    //   basic accessors to cross-check the value of the object
    //   and the 'bslma_TestAllocator' to confirm whether memory allocation has
    //   occurred.
    //
    //   To address concerns 4a-4e, construct a similar test, replacing
    //   'push_back' with 'clear'; this time, however, use the test
    //   allocator to record *numBlocksInUse* rather than *numBlocksTotal*.
    //
    //   To address concerns 2, 3d, 4d, create a small "area" test that
    //   exercises the construction and destruction of objects of various
    //   lengths in the presence of memory allocation exceptions.  Two
    //   separate tests will be performed:
    //
    //     Let S be the sequence of integers { 0 .. N - 1 }.
    //     (1) for each i in S, use the default constructor and 'push_back'
    //         to create an instance of length i, confirm its value (using
    //         basic accessors), and let it leave scope.
    //     (2) for each (i, j) in S X S, use 'push_back' to create an
    //         instance of length i, use 'clear' to clear its value
    //         and confirm (with 'length'), use insert to set the instance
    //         to a value of length j, verify the value, and allow the
    //         instance to leave scope.
    //
    //   The first test acts as a "control" in that 'clear' is not
    //   called; if only the second test produces an error, we know that
    //   'clear' is to blame.  We will rely on 'bslma_TestAllocator'
    //   and purify to address concern 2, and on the object invariant
    //   assertions in the destructor to address concerns 3d and 4d.
    //
    //   To address concern 5, the values will be explicitly compared to
    //   the expected values.  This will be done first so as to ensure all
    //   other tests are reliable and may depend upon the class's
    //   constants.
    //
    // Testing:
    //   list<T,A>(const A& a = A());
    //   ~list<T,A>();
    //   void push_back(const T&);
    //   void clear();
    // --------------------------------------------------------------------

    bslma::TestAllocator testAllocator(veryVeryVerbose);
    const ALLOC Z(&testAllocator);

    const TYPE         *values     = 0;
    const TYPE *const&  VALUES     = values;
    const int           NUM_VALUES = getValues(&values);

    if (verbose)
        printf("\tTesting parameters: SCOPED_ALLOC = %d.\n", SCOPED_ALLOC);

    // --------------------------------------------------------------------

    if (verbose) printf("\n\tTesting default ctor (thoroughly).\n");

    if (verbose) printf("\t\tWithout passing in an allocator.\n");
    {
        const Obj X;
        if (veryVerbose) { T_; T_; P(X); }
        ASSERT(0 == X.size());
    }

    if (verbose) printf("\t\tPassing in an allocator.\n");
    {
        const int AA = testAllocator.numBlocksTotal();
        const int A  = testAllocator.numBlocksInUse();

        ALLOC AL(&testAllocator);
        const Obj X(AL);

        const int BB = testAllocator.numBlocksTotal();
        const int B  = testAllocator.numBlocksInUse();

        if (veryVerbose) { T_; T_; P(X); }
        ASSERT(0 == X.size());

        ASSERT(AA + expectedBlocks(0) == BB);
        ASSERT(A + expectedBlocks(0)  == B);
    }

    if (verbose) printf("\t\tIn place using a buffer allocator.\n");
    {
        ASSERT(0 == globalAllocator_p->numBlocksInUse());
        ASSERT(0 == defaultAllocator_p->numBlocksInUse());
        ASSERT(0 == objectAllocator_p->numBlocksInUse());

        ALLOC AL(objectAllocator_p);
        Obj x(AL);

        ASSERT(0 == globalAllocator_p->numBlocksInUse());
        ASSERT(0 == defaultAllocator_p->numBlocksInUse());
        ASSERT(expectedBlocks(0) == objectAllocator_p->numBlocksInUse());
    }
    ASSERT(0 == globalAllocator_p->numBlocksInUse());
    ASSERT(0 == defaultAllocator_p->numBlocksInUse());
    ASSERT(0 == objectAllocator_p->numBlocksInUse());

    // --------------------------------------------------------------------

    if (verbose)
        printf("\n\tTesting 'push_back' (bootstrap) without allocator.\n");
    {
        const size_t NUM_TRIALS = LARGE_SIZE_VALUE;

        for (size_t li = 0; li < NUM_TRIALS; ++li) {
            if (verbose)
                printf("\t\tOn an object of initial length %d.\n", (int) li);

            Obj mX;  const Obj& X = mX;
            const TYPE *elemAddrs[NUM_TRIALS];

            for (size_t i = 0; i < li; ++i) {
                mX.push_back(VALUES[i % NUM_VALUES]);
                elemAddrs[i] = &X.back();
            }

            LOOP_ASSERT(li, li == X.size());

            if(veryVerbose){
                printf("\t\t\tBEFORE: "); P(X);
            }

            mX.push_back(VALUES[li % NUM_VALUES]);
            elemAddrs[li] = &X.back();

            if(veryVerbose){
                printf("\t\t\tAFTER: "); P(X);
            }

            LOOP_ASSERT(li, li + 1 == X.size());

            const_iterator it = X.begin();
            for (int i = 0; i < (int) li; ++it, ++i) {
                LOOP2_ASSERT(li, i, VALUES[i % NUM_VALUES] == *it);
                LOOP2_ASSERT(li, i, elemAddrs[i] == &*it);
            }

            LOOP_ASSERT(li, VALUES[li % NUM_VALUES] == *it);
            LOOP_ASSERT(li, elemAddrs[li] == &*it);
        }
    }

    // --------------------------------------------------------------------

    if (verbose)
        printf("\n\tTesting 'push_back' (bootstrap) with allocator.\n");
    {
        const size_t NUM_TRIALS = LARGE_SIZE_VALUE;

        for (size_t li = 0; li < NUM_TRIALS; ++li) {
            if (verbose)
                printf("\t\tOn an object of initial length %d.\n", (int) li);

            ALLOC AL(&testAllocator);
            Obj mX(AL);  const Obj& X = mX;
            const TYPE *elemAddrs[NUM_TRIALS];

            for (size_t i = 0; i < li; ++i) {
                mX.push_back(VALUES[i % NUM_VALUES]);
                elemAddrs[i] = &X.back();
            }

            LOOP_ASSERT(li, li == X.size());

            const int BB = testAllocator.numBlocksTotal();
            const int B  = testAllocator.numBlocksInUse();

            if (veryVerbose) {
                printf("\t\t\tBEFORE: ");
                P_(BB); P_(B); P(X);
            }

            mX.push_back(VALUES[li % NUM_VALUES]);
            elemAddrs[li] = &X.back();

            const int AA = testAllocator.numBlocksTotal();
            const int A  = testAllocator.numBlocksInUse();

            if (veryVerbose) {
                printf("\t\t\t AFTER: ");
                P_(AA); P_(A); P(X);
            }

            LOOP_ASSERT(li, BB + deltaBlocks(1) == AA);
            LOOP_ASSERT(li, B + deltaBlocks(1) == A);

            LOOP_ASSERT(li, li + 1 == X.size());

            const_iterator it = X.begin();
            for (int i = 0; i < (int) li; ++it, ++i) {
                LOOP2_ASSERT(li, i, VALUES[i % NUM_VALUES] == *it);
                LOOP2_ASSERT(li, i, elemAddrs[i] == &*it);
            }

            LOOP_ASSERT(li, VALUES[li % NUM_VALUES] == *it);
            LOOP_ASSERT(li, elemAddrs[li] == &*it);
        }
    }

    // --------------------------------------------------------------------

    if (verbose) printf("\n\tTesting 'clear' without allocator.\n");
    {
        const size_t NUM_TRIALS = LARGE_SIZE_VALUE;

        for (size_t li = 0; li < NUM_TRIALS; ++li) {
            if (verbose)
                printf("\t\tOn an object of initial length %d.\n", (int) li);

            Obj mX;  const Obj& X = mX;

            for (size_t i = 0; i < li; ++i) {
                mX.push_back(VALUES[i % NUM_VALUES]);
            }

            if(veryVerbose){
                printf("\t\t\tBEFORE "); P(X);
            }

            LOOP_ASSERT(li, li == X.size());

            mX.clear();

            if(veryVerbose){
                printf("\t\t\tAFTER "); P(X);
            }

            LOOP_ASSERT(li, 0 == X.size());

            for (size_t i = 0; i < li; ++i) {
                mX.push_back(VALUES[i % NUM_VALUES]);
            }

            if(veryVerbose){
                printf("\t\t\tAFTER SECOND INSERT "); P(X);
            }

            LOOP_ASSERT(li, li == X.size());
            const_iterator it = X.begin();
            for (int i = 0; i < (int) li; ++it, ++i) {
                LOOP2_ASSERT(li, i, VALUES[i % NUM_VALUES] == *it);
            }
        }
    }

    // --------------------------------------------------------------------

    if (verbose) printf("\n\tTesting 'clear' with allocator.\n");
    {
        const size_t NUM_TRIALS = LARGE_SIZE_VALUE;

        for (size_t li = 0; li < NUM_TRIALS; ++li) {
            if (verbose)
                printf("\t\tOn an object of initial length %d.\n", (int) li);

            ALLOC AL(&testAllocator);
            Obj mX(AL);  const Obj& X = mX;

            for (size_t i = 0; i < li; ++i) {
                mX.push_back(VALUES[i % NUM_VALUES]);
            }

            LOOP_ASSERT(li, li == X.size());

            const int BB = testAllocator.numBlocksTotal();
            const int B  = testAllocator.numBlocksInUse();

            if (veryVerbose) {
                printf("\t\t\tBEFORE: ");
                P_(BB); P_(B); P(X);
            }

            mX.clear();

            const int AA = testAllocator.numBlocksTotal();
            const int A  = testAllocator.numBlocksInUse();

            if (veryVerbose) {
                printf("\t\t\tAFTER: ");
                P_(AA); P_(A); P(X);
            }

            for (size_t i = 0; i < li; ++i) {
                mX.push_back(VALUES[i % NUM_VALUES]);
            }

            LOOP_ASSERT(li, li == X.size());

            const int CC = testAllocator.numBlocksTotal();
            const int C  = testAllocator.numBlocksInUse();

            if(veryVerbose){
                printf("\t\t\tAFTER SECOND INSERT: ");
                P_(CC); P_(C); P(X);
            }

            LOOP_ASSERT(li, li == X.size());

            LOOP_ASSERT(li, BB == AA);
            LOOP_ASSERT(li, B - deltaBlocks(li) == A);

            LOOP_ASSERT(li, BB + deltaBlocks(li) == CC);
            LOOP_ASSERT(li, B == C);
        }
    }

    // --------------------------------------------------------------------

    if (verbose) printf("\n\tTesting the destructor and exception neutrality "
                        "with allocator.\n");

    if (verbose) printf("\t\tWith 'push_back' only\n");
    {
        // For each lengths li up to some modest limit:
        //    1) create an instance
        //    2) insert { V0, V1, V2, V3, V4, V0, ... }  up to length li
        //    3) verify initial length and contents
        //    4) allow the instance to leave scope
        //    5) make sure that the destructor cleans up

        const size_t NUM_TRIALS = LARGE_SIZE_VALUE;
        for (size_t li = 0; li < NUM_TRIALS; ++li) { // i is the length
            if (verbose)
                printf("\t\t\tOn an object of length %d.\n", (int) li);

          BSLMA_TESTALLOCATOR_EXCEPTION_TEST_BEGIN(testAllocator) {

            Obj mX(Z);  const Obj& X = mX;                           // 1.
            const TYPE *elemAddrs[NUM_TRIALS];
            for (size_t i = 0; i < li; ++i) {                        // 2.
                ExceptionGuard<Obj> guard(&mX, X, L_);
                mX.push_back(VALUES[i % NUM_VALUES]);
                elemAddrs[i] = &X.back();
                guard.release();
            }

            LOOP_ASSERT(li, li == X.size());                         // 3.
            const_iterator it = X.begin();
            for (int i = 0; i < (int) li; ++it, ++i) {
                LOOP2_ASSERT(li, i, VALUES[i % NUM_VALUES] == *it);
                LOOP2_ASSERT(li, i, elemAddrs[i] == &*it);
            }

          } BSLMA_TESTALLOCATOR_EXCEPTION_TEST_END                   // 4.
          LOOP_ASSERT(li, 0 == testAllocator.numBlocksInUse());      // 5.
        }
    }

    if (verbose) printf("\t\tWith 'push_back' and 'clear'\n");
    {
        // For each pair of lengths (i, j) up to some modest limit:
        //    1) create an instance
        //    2) insert V0 values up to a length of i
        //    3) verify initial length and contents
        //    4) clear contents from instance
        //    5) verify length is 0
        //    6) insert { V0, V1, V2, V3, V4, V0, ... }  up to length j
        //    7) verify new length and contents
        //    8) allow the instance to leave scope
        //    9) make sure that the destructor cleans up

        const size_t NUM_TRIALS = LARGE_SIZE_VALUE;
        for (size_t i = 0; i < NUM_TRIALS; ++i) { // i is first length
            if (verbose)
                printf("\t\t\tOn an object of initial length %d.\n", (int) i);

            for (size_t j = 0; j < NUM_TRIALS; ++j) { // j is second length
                if (veryVerbose)
                    printf("\t\t\t\tAnd with final length %d.\n", (int) j);

              BSLMA_TESTALLOCATOR_EXCEPTION_TEST_BEGIN(testAllocator) {
                size_t k; // loop index

                Obj mX(Z);  const Obj& X = mX;                      // 1.
                const TYPE *elemAddrs[NUM_TRIALS];
                for (k = 0; k < i; ++k) {                           // 2.
                    ExceptionGuard<Obj> guard(&mX, X, L_);
                    mX.push_back(VALUES[0]);
                    elemAddrs[k] = &X.back();
                    guard.release();
                }

                LOOP2_ASSERT(i, j, i == X.size());                  // 3.
                const_iterator it = X.begin();
                for (k = 0; k < i; ++k, ++it) {
                    LOOP3_ASSERT(i, j, k, VALUES[0] == *it);
                    LOOP3_ASSERT(i, j, k, elemAddrs[k] == &*it);
                }

                mX.clear();                                         // 4.
                LOOP2_ASSERT(i, j, 0 == X.size());                  // 5.

                for (k = 0; k < j; ++k) {                           // 6.
                    ExceptionGuard<Obj> guard(&mX, X, L_);
                    mX.push_back(VALUES[k % NUM_VALUES]);
                    elemAddrs[k] = &X.back();
                    guard.release();
                }

                LOOP2_ASSERT(i, j, j == X.size());                  // 7.
                it = X.begin();
                for (k = 0; k < j; ++k, ++it) {
                    LOOP3_ASSERT(i, j, k, VALUES[k % NUM_VALUES] == *it);
                    LOOP3_ASSERT(i, j, k, elemAddrs[k] == &*it);
                }

              } BSLMA_TESTALLOCATOR_EXCEPTION_TEST_END              // 8.
              LOOP_ASSERT(i, 0 == testAllocator.numBlocksInUse());  // 9.
            }

        }
    }
}

template <class TYPE, class ALLOC>
void TestDriver<TYPE,ALLOC>::breathingTest()
{
    // --------------------------------------------------------------------
    // BREATHING TEST:
    //   We want to exercise basic value-semantic functionality.  In
    //   particular we want to demonstrate a base-line level of correct
    //   operation of the following methods and operators:
    //      - default and copy constructors (and also the destructor)
    //      - the assignment operator (including aliasing)
    //      - equality operators: 'operator==' and 'operator!='
    //      - primary manipulators: 'push_back' and 'clear' methods
    //      - basic accessors: 'size' and 'operator[]'
    //
    // Plan:
    //   Create four objects using both the default and copy constructors.
    //   Exercise these objects using primary manipulators, basic accessors,
    //   equality operators, and the assignment operator.  Try aliasing with
    //   assignment for a non-empty instance [11] and allow the result to
    //   leave scope, enabling the destructor to assert internal object
    //   invariants.  Display object values frequently in verbose mode:
    //
    // 1) Create an object x1 (default ctor).       { x1: }
    // 2) Create a second object x2 (copy from x1). { x1: x2: }
    // 3) Prepend an element value A to x1).        { x1:A x2: }
    // 4) Append the same element value A to x2).   { x1:A x2:A }
    // 5) Prepend/Append two values B & C to x2).   { x1:A x2:BAC }
    // 6) Remove all elements from x1.              { x1: x2:BAC }
    // 7) Create a third object x3 (default ctor).  { x1: x2:BAC x3: }
    // 8) Create a forth object x4 (copy of x2).    { x1: x2:BAC x3: x4:BAC }
    // 9) Assign x2 = x1 (non-empty becomes empty). { x1: x2: x3: x4:BAC }
    // 10) Assign x3 = x4 (empty becomes non-empty).{ x1: x2: x3:BAC x4:BAC }
    // 11) Assign x4 = x4 (aliasing).               { x1: x2: x3:BAC x4:BAC }
    //
    // Testing:
    //   This "test" *exercises* basic functionality.
    // --------------------------------------------------------------------

    bslma::TestAllocator testAllocator(veryVeryVerbose);

    const TYPE         *values     = 0;
    const TYPE *const&  VALUES     = values;
    const int           NUM_VALUES = getValues(&values);
    const TYPE&         A = VALUES[0];
    const TYPE&         B = VALUES[1];
    const TYPE&         C = VALUES[2];
    (void)NUM_VALUES;

    // - - - - - - - - - - - - - - - - - - - - - - - - - - - - - - - - - -
    if (verbose) printf("\n 1) Create an object x1 (default ctor)."
                        "\t\t\t{ x1: }\n");

    Obj mX1(&testAllocator);  const Obj& X1 = mX1;
    if (verbose) { T_;  P(X1); }

    if (verbose) printf("\ta) Check initial state of x1.\n");

    ASSERT(0 == X1.size());

    if (verbose) printf(
        "\tb) Try equality operators: x1 <op> x1.\n");
    ASSERT(  X1 == X1 );          ASSERT(!(X1 != X1));

    // - - - - - - - - - - - - - - - - - - - - - - - - - - - - - - - - - -
    if (verbose) printf("\n 2) Create a second object x2 (copy from x1)."
                         "\t\t{ x1: x2: }\n");
    Obj mX2(X1, &testAllocator);  const Obj& X2 = mX2;
    if (verbose) { T_;  P(X2); }

    if (verbose) printf(
        "\ta) Check the initial state of x2.\n");
    ASSERT(0 == X2.size());

    if (verbose) printf(
        "\tb) Try equality operators: x2 <op> x1, x2.\n");
    ASSERT(  X2 == X1 );          ASSERT(!(X2 != X1));
    ASSERT(  X2 == X2 );          ASSERT(!(X2 != X2));

    // - - - - - - - - - - - - - - - - - - - - - - - - - - - - - - - - - -
    if (verbose) printf("\n 3) Prepend an element value A to x1)."
                        "\t\t\t{ x1:A x2: }\n");
    mX1.push_front(A);
    if (verbose) { T_;  P(X1); }

    if (verbose) printf(
        "\ta) Check new state of x1.\n");
    ASSERT(1 == X1.size());
    ASSERT(A == X1.front()); ASSERT(A == X1.back());

    if (verbose) printf(
        "\tb) Try equality operators: x1 <op> x1, x2.\n");
    ASSERT(  X1 == X1 );          ASSERT(!(X1 != X1));
    ASSERT(!(X1 == X2));          ASSERT(  X1 != X2 );

    // - - - - - - - - - - - - - - - - - - - - - - - - - - - - - - - - - -
    if (verbose) printf("\n 4) Append the same element value A to x2)."
                         "\t\t{ x1:A x2:A }\n");
    mX2.push_back(A);
    if (verbose) { T_;  P(X2); }

    if (verbose) printf(
        "\ta) Check new state of x2.\n");
    ASSERT(1 == X2.size());
    ASSERT(A == X2.front()); ASSERT(A == X2.back());

    if (verbose) printf(
        "\tb) Try equality operators: x2 <op> x1, x2.\n");
    ASSERT(  X2 == X1 );          ASSERT(!(X2 != X1));
    ASSERT(  X2 == X2 );          ASSERT(!(X2 != X2));

    // - - - - - - - - - - - - - - - - - - - - - - - - - - - - - - - - - -
    if (verbose) printf("\n 5) Prepend another element value B and append "
                        "another element c to x2).\t\t{ x1:A x2:BAC }\n");
    mX2.push_front(B);
    mX2.push_back(C);
    if (verbose) { T_;  P(X2); }

    if (verbose) printf(
        "\ta) Check new state of x2.\n");
    ASSERT(3 == X2.size());
    ASSERT(B == X2.front());
    ASSERT(A == nthElem(X2, 1));
    ASSERT(C == X2.back());

    if (verbose) printf(
        "\tb) Try equality operators: x2 <op> x1, x2.\n");
    ASSERT(!(X2 == X1));          ASSERT(  X2 != X1 );
    ASSERT(  X2 == X2 );          ASSERT(!(X2 != X2));

    // - - - - - - - - - - - - - - - - - - - - - - - - - - - - - - - - - -
    if (verbose) printf("\n 6) Remove all elements from x1."
                         "\t\t\t{ x1: x2:BAC }\n");
    mX1.clear();
    if (verbose) { T_;  P(X1); }

    if (verbose) printf(
        "\ta) Check new state of x1.\n");
    ASSERT(0 == X1.size());

    if (verbose) printf(
        "\tb) Try equality operators: x1 <op> x1, x2.\n");
    ASSERT(  X1 == X1 );          ASSERT(!(X1 != X1));
    ASSERT(!(X1 == X2));          ASSERT(  X1 != X2 );

    // - - - - - - - - - - - - - - - - - - - - - - - - - - - - - - - - - -
    if (verbose) printf("\n 7) Create a third object x3 (default ctor)."
                         "\t\t{ x1: x2:BAC x3: }\n");

    Obj mX3(&testAllocator);  const Obj& X3 = mX3;
    if (verbose) { T_;  P(X3); }

    if (verbose) printf(
        "\ta) Check new state of x3.\n");
    ASSERT(0 == X3.size());

    if (verbose) printf(
        "\tb) Try equality operators: x3 <op> x1, x2, x3.\n");
    ASSERT(  X3 == X1 );          ASSERT(!(X3 != X1));
    ASSERT(!(X3 == X2));          ASSERT(  X3 != X2 );
    ASSERT(  X3 == X3 );          ASSERT(!(X3 != X3));

    // - - - - - - - - - - - - - - - - - - - - - - - - - - - - - - - - - -
    if (verbose) printf("\n 8) Create a forth object x4 (copy of x2)."
                         "\t\t{ x1: x2:BAC x3: x4:BAC }\n");

    Obj mX4(X2, &testAllocator);  const Obj& X4 = mX4;
    if (verbose) { T_;  P(X4); }

    if (verbose) printf(
        "\ta) Check new state of x4.\n");

    ASSERT(3 == X4.size());
    ASSERT(B == nthElem(X4, 0));
    ASSERT(A == nthElem(X4, 1));
    ASSERT(C == nthElem(X4, 2));

    if (verbose) printf(
        "\tb) Try equality operators: x4 <op> x1, x2, x3, x4.\n");
    ASSERT(!(X4 == X1));          ASSERT(  X4 != X1 );
    ASSERT(  X4 == X2 );          ASSERT(!(X4 != X2));
    ASSERT(!(X4 == X3));          ASSERT(  X4 != X3 );
    ASSERT(  X4 == X4 );          ASSERT(!(X4 != X4));

    // - - - - - - - - - - - - - - - - - - - - - - - - - - - - - - - - - -
    if (verbose) printf("\n 9) Assign x2 = x1 (non-empty becomes empty)."
                         "\t\t{ x1: x2: x3: x4:BAC }\n");

    mX2 = X1;
    if (verbose) { T_;  P(X2); }

    if (verbose) printf(
        "\ta) Check new state of x2.\n");
    ASSERT(0 == X2.size());

    if (verbose) printf(
        "\tb) Try equality operators: x2 <op> x1, x2, x3, x4.\n");
    ASSERT(  X2 == X1 );          ASSERT(!(X2 != X1));
    ASSERT(  X2 == X2 );          ASSERT(!(X2 != X2));
    ASSERT(  X2 == X3 );          ASSERT(!(X2 != X3));
    ASSERT(!(X2 == X4));          ASSERT(  X2 != X4 );

    // - - - - - - - - - - - - - - - - - - - - - - - - - - - - - - - - - -
    if (verbose) printf("\n10) Assign x3 = x4 (empty becomes non-empty)."
                         "\t\t{ x1: x2: x3:BAC x4:BAC }\n");

    mX3 = X4;
    if (verbose) { T_;  P(X3); }

    if (verbose) printf(
        "\ta) Check new state of x3.\n");
    ASSERT(3 == X3.size());
    ASSERT(B == nthElem(X3, 0));
    ASSERT(A == nthElem(X3, 1));
    ASSERT(C == nthElem(X3, 2));

    if (verbose) printf(
        "\tb) Try equality operators: x3 <op> x1, x2, x3, x4.\n");
    ASSERT(!(X3 == X1));          ASSERT(  X3 != X1 );
    ASSERT(!(X3 == X2));          ASSERT(  X3 != X2 );
    ASSERT(  X3 == X3 );          ASSERT(!(X3 != X3));
    ASSERT(  X3 == X4 );          ASSERT(!(X3 != X4));

    // - - - - - - - - - - - - - - - - - - - - - - - - - - - - - - - - - -
    if (verbose) printf("\n11) Assign x4 = x4 (aliasing)."
                         "\t\t\t\t{ x1: x2: x3:BAC x4:BAC }\n");

    mX4 = X4;
    if (verbose) { T_;  P(X4); }

    if (verbose) printf(
        "\ta) Check new state of x4.\n");
    ASSERT(3 == X4.size());
    ASSERT(B == nthElem(X4, 0));
    ASSERT(A == nthElem(X4, 1));
    ASSERT(C == nthElem(X4, 2));

    if (verbose)
        printf("\tb) Try equality operators: x4 <op> x1, x2, x3, x4.\n");
    ASSERT(!(X4 == X1));          ASSERT(  X4 != X1 );
    ASSERT(!(X4 == X2));          ASSERT(  X4 != X2 );
    ASSERT(  X4 == X3 );          ASSERT(!(X4 != X3));
    ASSERT(  X4 == X4 );          ASSERT(!(X4 != X4));
}

//=============================================================================
//                              MAIN PROGRAM
//-----------------------------------------------------------------------------

int main(int argc, char *argv[])
{
    int test = argc > 1 ? atoi(argv[1]) : 0;

    verbose = argc > 2;
    veryVerbose = argc > 3;
    veryVeryVerbose = argc > 4;
    veryVeryVeryVerbose = argc > 5;

    // As part of our overall allocator testing strategy, we will create
    // three test allocators.

    // Object Test Allocator.
    bslma::TestAllocator objectAllocator("Object Allocator",
                                        veryVeryVeryVerbose);
    objectAllocator_p = &objectAllocator;

    // Default Test Allocator.
    bslma::TestAllocator defaultAllocator("Default Allocator",
                                         veryVeryVeryVerbose);
    bslma::DefaultAllocatorGuard guard(&defaultAllocator);
    defaultAllocator_p = &defaultAllocator;

    // Global Test Allocator.
    bslma::TestAllocator  globalAllocator("Global Allocator",
                                         veryVeryVeryVerbose);
    bslma::Allocator *originalGlobalAllocator =
                          bslma::Default::setGlobalAllocator(&globalAllocator);
    globalAllocator_p = &globalAllocator;

    setbuf(stdout, NULL);    // Use unbuffered output

    printf("TEST " __FILE__ " CASE %d\n", test);

    switch (test) { case 0:  // Zero is always the leading case.
      case 29: {
        // --------------------------------------------------------------------
        // USAGE EXAMPLE
        //
        // Concerns:
        //   1. The usage examples in the header file compile.
        //   2. The usage examples in the header produce correct results
        //
        // Test plan:
        //   Copy the usage examples from the header into this test driver.
        //
        // Testing:
        //   USAGE EXAMPLE
        // --------------------------------------------------------------------

        if (verbose) printf("\nTesting USAGE EXAMPLE"
                            "\n=====================\n");

        // Create test data files
        FILE* output = fopen("star_data1.txt", "w");
        ASSERT(output);
        fprintf(output, "%s", STAR_DATA1);
        fclose(output);

        output = fopen("star_data2.txt", "w");
        ASSERT(output);
        fprintf(output, "%s", STAR_DATA2);
        fclose(output);

        if (verbose) printf("\nusageExample1\n");
        usageExample1(veryVerbose);

        if (verbose) printf("\nusageExample2\n");
        usageExample2(veryVerbose);

<<<<<<< HEAD
=======
        // Erase output files.

>>>>>>> e408d635
        remove("star_data1.txt");
        remove("star_data2.txt");

      } break;
      case 28: {
        // --------------------------------------------------------------------
        // TESTING SORT
        //
        // Concerns and plan:
        //   See testSort for a list of specific concerns and a test plan.
        //
        // Testing:
        //   void sort();
        //   template <class COMP> void sort(COMP c);
        // --------------------------------------------------------------------

        if (verbose) printf("\nTesting SORT"
                            "\n============\n");

        if (verbose) printf("\n... with 'char'.\n");
        TestDriver<char>::testSort();

        if (verbose) printf("\n... with 'TestType'.\n");
        TestDriver<T>::testSort();

        if (verbose) printf("\n... with 'TestTypeOtherAlloc' and"
                            " 'OtherAlloc'.\n");
        TestDriver<TOA,OATOA>::testSort();

      } break;
      case 27: {
        // --------------------------------------------------------------------
        // TESTING MERGE
        //
        // Concerns and plan:
        //   See testMerge for a list of specific concerns and a test plan.
        //
        // Testing:
        //   void merge(list& other);
        //   template <class COMP> void merge(list& other, COMP c);
        // --------------------------------------------------------------------

        if (verbose) printf("\nTesting MERGE"
                            "\n=============\n");

        if (verbose) printf("\n... with 'char'.\n");
        TestDriver<char>::testMerge();

        if (verbose) printf("\n... with 'TestType'.\n");
        TestDriver<T>::testMerge();

        if (verbose) printf("\n... with 'TestTypeOtherAlloc' and"
                            " 'OtherAlloc'.\n");
        TestDriver<TOA,OATOA>::testMerge();

      } break;
      case 26: {
        // --------------------------------------------------------------------
        // TESTING UNIQUE
        //
        // Concerns and plan:
        //   See testUnique for a list of specific concerns and a test plan.
        //
        // Testing:
        //   void unique();
        //   template <class BINPRED> void unique(BINPRED p);
        // --------------------------------------------------------------------

        if (verbose) printf("\nTesting  UNIQUE"
                            "\n===============\n");

        if (verbose) printf("\n... with 'char'.\n");
        TestDriver<char>::testUnique();

        if (verbose) printf("\n... with 'TestType'.\n");
        TestDriver<T>::testUnique();

        if (verbose) printf("\n... with 'TestTypeNoAlloc'.\n");
        TestDriver<TNA>::testUnique();

        if (verbose) printf("\n... with 'TestTypeOtherAlloc'.\n");
        TestDriver<TOA>::testUnique();

        if (verbose) printf("\n... with 'TestType' and 'OtherAlloc'.\n");
        TestDriver<T,OAT>::testUnique();

        if (verbose) printf("\n... with 'TestTypeOtherAlloc' and"
                            " 'OtherAlloc'.\n");
        TestDriver<TOA,OATOA>::testUnique();

      } break;
      case 25: {
        // --------------------------------------------------------------------
        // TESTING REMOVE
        //
        // Concerns and plan:
        //   See testRemove for a list of specific concerns and a test plan.
        //
        // Testing:
        //   void remove(const T& val);
        //   template <class PRED> void remove_if(PRED p);
        // --------------------------------------------------------------------

        if (verbose) printf("\nTesting  REMOVE"
                            "\n===============\n");

        if (verbose) printf("\n... with 'char'.\n");
        TestDriver<char>::testRemove();

        if (verbose) printf("\n... with 'TestType'.\n");
        TestDriver<T>::testRemove();

        if (verbose) printf("\n... with 'TestTypeNoAlloc'.\n");
        TestDriver<TNA>::testRemove();

        if (verbose) printf("\n... with 'TestTypeOtherAlloc'.\n");
        TestDriver<TOA>::testRemove();

        if (verbose) printf("\n... with 'TestType' and 'OtherAlloc'.\n");
        TestDriver<T,OAT>::testRemove();

        if (verbose) printf("\n... with 'TestTypeOtherAlloc' and"
                            " 'OtherAlloc'.\n");
        TestDriver<TOA,OATOA>::testRemove();

      } break;
      case 24: {
        // --------------------------------------------------------------------
        // TESTING SPLICE
        //
        // Concerns and plan:
        //   See testSplice for a list of specific concerns and a test plan.
        //
        // Testing:
        //   void splice(iterator pos, list& other);
        //   void splice(iterator pos, list& other, iterator i);
        //   void splice(iterator pos, list& other,
        //               iterator first, iterator last);
        // --------------------------------------------------------------------

        if (verbose) printf("\nTesting  SPLICE"
                            "\n===============\n");

        if (verbose) printf("\n... with 'char'.\n");
        TestDriver<char>::testSplice();

        if (verbose) printf("\n... with 'TestType'.\n");
        TestDriver<T>::testSplice();

        if (verbose) printf("\n... with 'TestTypeOtherAlloc' and"
                            " 'OtherAlloc'.\n");
        TestDriver<TOA,OATOA>::testSplice();

      } break;
      case 23: {
        // --------------------------------------------------------------------
        // TESTING REVERSE
        //
        // Concerns and plan:
        //   See testReverse for a list of specific concerns and a test plan.
        //
        // Testing:
        //   void reverse();
        // --------------------------------------------------------------------

        if (verbose) printf("\nTesting  REVERSE"
                            "\n================\n");

        if (verbose) printf("\n... with 'char'.\n");
        TestDriver<char>::testReverse();

        if (verbose) printf("\n... with 'TestType'.\n");
        TestDriver<T>::testReverse();

        if (verbose) printf("\n... with 'TestTypeOtherAlloc' and"
                            " 'OtherAlloc'.\n");
        TestDriver<TOA,OATOA>::testReverse();

      } break;
      case 22: {
        // --------------------------------------------------------------------
        // TESTING TYPE TRAITS
        //
        // Concerns and plan:
        //   See testTypeTraits for a list of specific concerns and a test
        //   plan.
        //
        // Testing:
        //   bslalg::HasStlIterators
        //   bslma::UsesBslmaAllocator
        //   bslmf::IsBitwiseMoveable
        // --------------------------------------------------------------------

        if (verbose) printf("\nTesting TYPE TRAITS"
                            "\n===================\n");

        // The default allocator is both a bslma allocator and is bitwise
        // moveable.
        if (verbose) printf("\n... with 'char'.\n");
        TestDriver<char>::testTypeTraits(/* uses_bslma */ true,
                                         /* bitwise_moveable */ true);

        if (verbose) printf("\n... with 'TestType'.\n");
        TestDriver<T>::testTypeTraits(/* uses_bslma */ true,
                                      /* bitwise_moveable */ true);

        if (verbose) printf("\n... with 'TestTypeNoAlloc'.\n");
        TestDriver<TNA>::testTypeTraits(/* uses_bslma */ true,
                                        /* bitwise_moveable */ true);

        if (verbose) printf("\n... with 'TestTypeOtherAlloc'.\n");
        TestDriver<TOA>::testTypeTraits(/* uses_bslma */ true,
                                        /* bitwise_moveable */ true);

        // OtherAlloc allocator is neither a bslma allocator nor bitwise
        // moveable.
        if (verbose) printf("\n... with 'TestType' and 'OtherAlloc'.\n");
        TestDriver<T,OAT>::testTypeTraits(/* uses_bslma */ false,
                                          /* bitwise_moveable */ false);

        if (verbose) printf("\n... with 'TestTypeOtherAlloc' and"
                            " 'OtherAlloc'.\n");
        TestDriver<TOA,OATOA>::testTypeTraits(/* uses_bslma */ false,
                                              /* bitwise_moveable */ false);

      } break;
      case 21: {
        // --------------------------------------------------------------------
        // TESTING TYPEDEFS
        //
        // Concerns:
        //   1. That all of the required typedefs are defined.
        //   2. That the typedefs are identical to the corresponding typedefs
        //      from the allocator.
        //
        // Plan:
        //   Instantiate 'list<T,Alloc>' with at least two types of 'Alloc'.
        //   Verify that each typedef in 'list<T,bAlloc>' matches the
        //   corresponding typedef in 'Alloc'.  Note that the iterator types
        //   were tested in test case 16 and so are not tested here.
        //
        // Testing:
        //   reference
        //   const_reference
        //   size_type
        //   difference_type
        //   value_type
        //   allocator_type
        //   pointer
        //   const_pointer
        // --------------------------------------------------------------------

        if (verbose) printf("\nTesting typedefs"
                            "\n================\n");

        if (verbose) printf("\nWith 'bsl::allocator'\n");
        {
            typedef bsl::allocator<T> Alloc;
            typedef list<T,Alloc>     Obj;

            ASSERT((bsl::is_same<Alloc::reference,
                                 Obj::reference>::value));
            ASSERT((bsl::is_same<Alloc::const_reference,
                                 Obj::const_reference>::value));

            ASSERT((bsl::is_same<Alloc::pointer,
                                 Obj::pointer>::value));
            ASSERT((bsl::is_same<Alloc::const_pointer,
                                 Obj::const_pointer>::value));

            ASSERT((bsl::is_same<Alloc::size_type,
                                 Obj::size_type>::value));
            ASSERT((bsl::is_same<Alloc::difference_type,
                                 Obj::difference_type>::value));

            ASSERT((bsl::is_same<T, Obj::value_type>::value));
            ASSERT((bsl::is_same<Alloc, Obj::allocator_type>::value));
        }

        if (verbose) printf("\nWith 'SmallAllocator'\n");
        {
            typedef SmallAllocator<T> Alloc;
            typedef list<T,Alloc>     Obj;

            ASSERT((bsl::is_same<Alloc::reference,
                                 Obj::reference>::value));
            ASSERT((bsl::is_same<Alloc::const_reference,
                                 Obj::const_reference>::value));

            ASSERT((bsl::is_same<Alloc::pointer,
                                 Obj::pointer>::value));
            ASSERT((bsl::is_same<Alloc::const_pointer,
                                 Obj::const_pointer>::value));

            ASSERT((bsl::is_same<Alloc::size_type,
                                 Obj::size_type>::value));
            ASSERT((bsl::is_same<Alloc::difference_type,
                                 Obj::difference_type>::value));

            ASSERT((bsl::is_same<T, Obj::value_type>::value));
            ASSERT((bsl::is_same<Alloc, Obj::allocator_type>::value));
        }

      } break;
      case 20: {
        // --------------------------------------------------------------------
        // TESTING COMPARISON FREE OPERATORS
        //
        // Concerns and plan:
        //   See testComparisonOps for a list of specific concerns and a test
        //   plan.
        //
        // Testing:
        //   bool operator<(const list<T,A>& lhs, const list<T,A>& rhs);
        //   bool operator>(const list<T,A>& lhs, const list<T,A>& rhs);
        //   bool operator<=(const list<T,A>& lhs, const list<T,A>& rhs);
        //   bool operator>=(const list<T,A>& lhs, const list<T,A>& rhs);
        // --------------------------------------------------------------------

        if (verbose) printf("\nTesting comparison free operators"
                            "\n=================================\n");

        if (verbose) printf("\n... with 'char'.\n");
        TestDriver<char>::testComparisonOps();

        if (verbose) printf("\n... with 'TestType'.\n");
        TestDriver<T>::testComparisonOps();

      } break;
      case 19: {
        // --------------------------------------------------------------------
        // TESTING SWAP
        //
        // Concerns and plan:
        //   See testSwap for a list of specific concerns and a test plan.
        //
        // Testing:
        //   void swap(list&);
        //   void swap(list<T,A>&  lhs, list<T,A>&  rhs);
        //   void swap(list<T,A>&& lhs, list<T,A>&  rhs);
        //   void swap(list<T,A>&  lhs, list<T,A>&& rhs);
        // --------------------------------------------------------------------

        if (verbose) printf("\nTesting 'swap'"
                            "\n==============\n");

        if (verbose) printf("\n... with 'char'.\n");
        TestDriver<char>::testSwap();

        if (verbose) printf("\n... with 'TestType'.\n");
        TestDriver<T>::testSwap();

        if (verbose) printf("\n... with 'TestTypeNoAlloc'.\n");
        TestDriver<TNA>::testSwap();

        if (verbose) printf("\n... with 'TestTypeOtherAlloc'.\n");
        TestDriver<TOA>::testSwap();

        if (verbose) printf("\n... with 'TestType' and 'OtherAlloc'.\n");
        TestDriver<T,OAT>::testSwap();

        if (verbose) printf("\n... with 'TestTypeOtherAlloc' and"
                            " 'OtherAlloc'.\n");
        TestDriver<TOA,OATOA>::testSwap();

      } break;
      case 18: {
        // --------------------------------------------------------------------
        // TESTING ERASE
        //
        // Concerns and plan:
        //   See testErase for a list of specific concerns and a test plan.
        //
        // Testing:
        //   iterator erase(const_iterator position);
        //   iterator erase(const_iterator first, const_iterator last);
        //   void pop_back();
        //   void pop_front();
        // --------------------------------------------------------------------

        if (verbose) printf("\nTesting 'erase' and 'pop_back'"
                            "\n==============================\n");

        if (verbose) printf("\n... with 'char'.\n");
        TestDriver<char>::testErase();

        if (verbose) printf("\n... with 'TestType'.\n");
        TestDriver<T>::testErase();

        if (verbose) printf("\n... with 'TestTypeNoAlloc'.\n");
        TestDriver<TNA>::testErase();

        if (verbose) printf("\n... with 'TestTypeOtherAlloc'.\n");
        TestDriver<TOA>::testErase();

        if (verbose) printf("\n... with 'TestType' and 'OtherAlloc'.\n");
        TestDriver<T,OAT>::testErase();

        if (verbose) printf("\n... with 'TestTypeOtherAlloc' and"
                            " 'OtherAlloc'.\n");
        TestDriver<TOA,OATOA>::testErase();

      } break;
      case 17: {
        // --------------------------------------------------------------------
        // TESTING INSERTION
        //
        // Concerns and plan:
        //   See testInsert for a list of specific concerns and a test plan.
        //
        // Testing:
        //   void push_back(const T& value);
        //   void push_front(const T& value);
        //   iterator insert(const_iterator position, const T& value);
        //   void insert(const_iterator pos, size_type n, const T& val);
        //   template <class InputIter>
        //    void insert(const_iterator pos, InputIter first, InputIter last);
        // --------------------------------------------------------------------

        if (verbose) printf("\nTesting Value Insertion"
                            "\n=======================\n");

        if (verbose) printf("\n... with 'char'.\n");
        TestDriver<char>::testInsert();

        if (verbose) printf("\n... with 'TestType'.\n");
        TestDriver<T>::testInsert();

        if (verbose) printf("\n... with 'TestTypeOtherAlloc'.\n");
        TestDriver<TOA>::testInsert();

        if (verbose) printf("\n... with 'TestType' and 'OtherAlloc'.\n");
        TestDriver<T,OAT>::testInsert();

        if (verbose) printf("\n... with 'TestTypeOtherAlloc' and"
                            " 'OtherAlloc'.\n");
        TestDriver<TOA,OATOA>::testInsert();

        if (verbose) printf("\nTesting Emplace Insertion"
                            "\n==========================\n");

        if (verbose) printf("\n... with 'TestType'.\n");
        TestDriver<T>::testEmplace();

        // if (verbose) printf("\n... with 'TestTypeOtherAlloc'.\n");
        // TestDriver<TOA>::testEmplace();

        if (verbose) printf("\n... with 'TestType' and 'OtherAlloc'.\n");
        TestDriver<T,OAT>::testEmplace();

        // if (verbose) printf("\n... with 'TestTypeOtherAlloc' and"
        //                     " 'OtherAlloc'.\n");
        // TestDriver<TOA,OATOA>::testEmplace();

        if (verbose) printf("\nTesting Range Insertion"
                            "\n=======================\n");

        if (verbose) printf("\n... with 'TestType' "
                            "and arbitrary forward iterator.\n");
        TestDriver<T>::testInsertRange(InputSeq<T>());

        if (verbose) printf("\n... with 'TestType' "
                            "and arbitrary random-access iterator.\n");
        TestDriver<T>::testInsertRange(RandSeq<T>());

        if (verbose) printf("\n... with 'TestTypeOtherAlloc' "
                            "and arbitrary input iterator.\n");
        TestDriver<TOA>::testInsertRange(InputSeq<TOA>());

        if (verbose) printf("\n... with 'TestType', 'OtherAlloc', "
                            "and arbitrary input iterator.\n");
        TestDriver<T,OAT>::testInsertRange(InputSeq<T>());

        if (verbose) printf("\n... with 'TestTypeOtherAlloc', 'OtherAlloc', "
                            "and arbitrary input iterator.\n");
        TestDriver<TOA,OATOA>::testInsertRange(InputSeq<TOA>());

      } break;
      case 16: {
        // --------------------------------------------------------------------
        // TESTING ITERATORS
        //
        // Concerns and plan:
        //   See testIterators for a list of specific concerns and a test plan.
        //
        // Testing:
        //   iterator begin();
        //   iterator end();
        //   reverse_iterator rbegin();
        //   reverse_iterator rend();
        //   const_iterator begin() const;
        //   const_iterator end() const;
        //   const_reverse_iterator rbegin() const;
        //   const_reverse_iterator rend() const;
        // --------------------------------------------------------------------

        if (verbose) printf("\nTesting Iterators"
                            "\n=================\n");

        if (verbose) printf("\n... with 'char'.\n");
        TestDriver<char>::testIterators();

        if (verbose) printf("\n... with 'TestType'.\n");
        TestDriver<T>::testIterators();

      } break;
      case 15: {
        // --------------------------------------------------------------------
        // TESTING ELEMENT ACCESS
        //
        // Testing:
        //   T& front();
        //   T& back();
        //   const T& front() const;
        //   const T& back() const;
        // --------------------------------------------------------------------

        if (verbose) printf("\nTesting Element Access"
                            "\n======================\n");

        if (verbose) printf("\n... with 'char'.\n");
        TestDriver<char>::testElementAccess();

        if (verbose) printf("\n... with 'TestType'.\n");
        TestDriver<T>::testElementAccess();

      } break;
      case 14: {
        // --------------------------------------------------------------------
        // TESTING resize AND max_size
        //
        // Concerns:
        //   1. For 'max_size', the reported value is no more than one less
        //      than the maximum allowed by the allocator.
        //   2. For 'max_size', the allocator's 'max_size' is honored.
        //   3. For 'resize', see 'testResize' for a list of concerns and plan.
        //
        // Plan:
        //   Using the default allocator, test that 'max_size' returns a value
        //   no larger than all of memory divided by the size of one element.
        //   Repeat this test with 'char' and TestType' element types.  Using
        //   the 'LimitAllocator', test that 'max_size' returns the same value
        //   as 'LimitAllocator<T>::max_size()', except that a node of
        //   overhead is allowed to be subtracted from the result.
        //
        //   For 'resize', call 'testResize()' with different combinations of
        //   element types and allocator types.  See 'testResize' for details.
        //
        // Testing:
        //   void resize(size_type sz);
        //   void resize(size_type sz, T val);
        //   size_type max_size() const;
        // --------------------------------------------------------------------

        if (verbose) printf("\nTesting 'resize' and 'max_size'"
                            "\n===============================\n");

        if (verbose) printf("\n... with 'char'.\n");
        {
            list<char> X;
            ASSERT(~(size_t)0 / sizeof(char) >= X.max_size());
        }

        if (verbose) printf("\n... with 'TestType'.\n");
        {
            list<TestType> X;
            ASSERT(~(size_t)0 / sizeof(TestType) >= X.max_size());
        }

        if (verbose) printf("\n... with 'int' and 'LimitAllocator.\n");
        {
            const int LIMIT = 10;
            typedef LimitAllocator<bsl::allocator<int> > LimA;
            LimA a;
            a.setMaxSize(LIMIT);

            list<int,LimA> X(a);
            // LimitAllocator will return the same 'max_size' regardless of the
            // type on which it is instantiated.  Thus, it will report that it
            // can allocate the same number of nodes as 'int's.  (This
            // behavior is not typical for an allocator, but works for this
            // test.)  The 'list' should have no more than one node of
            // overhead.
            ASSERT(LIMIT     >= (int) X.max_size());
            ASSERT(LIMIT - 1 <= (int) X.max_size());
        }

        if (verbose) printf("\nTesting 'resize'.\n");

        if (verbose) printf("\n... with 'char'.\n");
        TestDriver<char>::testResize();

        if (verbose) printf("\n... with 'TestType'.\n");
        TestDriver<T>::testResize();

        if (verbose) printf("\n... with 'TestTypeOtherAlloc'.\n");
        TestDriver<TOA>::testResize();

        if (verbose) printf("\n... with 'TestType' and 'OtherAlloc'.\n");
        TestDriver<T,OAT>::testResize();

        if (verbose) printf("\n... with 'TestTypeOtherAlloc' and"
                            " 'OtherAlloc'.\n");
        TestDriver<TOA,OATOA>::testResize();

      } break;
      case 13: {
        // --------------------------------------------------------------------
        // TESTING ASSIGNMENT
        //
        // Concerns:
        //   Specific concerns are listed in 'testAssign' and 'testAssignRange'
        //
        // Test plan:
        //   Test with combinations of:
        //    - Element type 'char', 'TestType', or 'TestTypeOtherAlloc'
        //    - Allocator type 'bsl::allocator' or 'OtherAllocator'
        //    - Random-access iterator range or input iterator range.
        //
        // Testing:
        //   void assign(size_t n, const T& val);
        //   template<class InputIter>
        //     void assign(InputIter first, InputIter last);
        // --------------------------------------------------------------------

        if (verbose) printf("\nTesting Initial-Length Assignment"
                            "\n=================================\n");

        if (verbose) printf("\n... with 'char'.\n");
        TestDriver<char>::testAssign();

        if (verbose) printf("\n... with 'TestType'.\n");
        TestDriver<T>::testAssign();

        if (verbose) printf("\n... with 'TestTypeOtherAlloc'.\n");
        TestDriver<TOA>::testAssign();

        if (verbose) printf("\n... with 'TestType' and 'OtherAlloc'.\n");
        TestDriver<T,OAT>::testAssign();

        if (verbose) printf("\n... with 'TestTypeOtherAlloc' and"
                            " 'OtherAlloc'.\n");
        TestDriver<TOA,OATOA>::testAssign();

        if (verbose) printf("\nTesting Initial-Range Assignment"
                            "\n================================\n");

        if (verbose) printf("\n... with 'char' "
                            "and arbitrary input iterator.\n");
        TestDriver<char>::testAssignRange(InputSeq<char>());

        if (verbose) printf("\n... with 'char' "
                            "and arbitrary random-access iterator.\n");
        TestDriver<char>::testAssignRange(RandSeq<char>());

        if (verbose) printf("\n... with 'TestType' "
                            "and arbitrary input iterator.\n");
        TestDriver<T>::testAssignRange(InputSeq<T>());

        if (verbose) printf("\n... with 'TestTypeOtherAlloc' "
                            "and arbitrary input iterator.\n");
        TestDriver<TOA>::testAssignRange(InputSeq<TOA>());

        if (verbose) printf("\n... with 'TestType', 'OtherAlloc', "
                            "and arbitrary input iterator.\n");
        TestDriver<T,OAT>::testAssignRange(InputSeq<T>());

        if (verbose) printf("\n... with 'TestTypeOtherAlloc', 'OtherAlloc', "
                            "and arbitrary input iterator.\n");
        TestDriver<TOA,OATOA>::testAssignRange(InputSeq<TOA>());

      } break;
      case 12: {
        // --------------------------------------------------------------------
        // TESTING CONSTRUCTORS
        //
        // Concerns:
        //   Specific concerns are listed in 'testConstructor' and
        //   'testConstructorRange'
        //
        // Test plan:
        //   Test with combinations of:
        //    - Element type 'char', 'TestType', or 'TestTypeOtherAlloc'
        //    - Allocator type 'bsl::allocator' or 'OtherAllocator'
        //    - Random-access iterator range or input iterator range.
        //
        // Testing:
        //   list<T,A>(size_type n, const T& val = T(), const A& a = A());
        //   template<class InputIter>
        //     list<T,A>(InputIter first, InputIter last, const A& a = A());
        //   list(list<T,A>&& original);
        // --------------------------------------------------------------------

        if (verbose) printf("\nTesting Initial-Length Constructor"
                            "\n==================================\n");

        if (verbose) printf("\n... with 'char'.\n");
        TestDriver<char>::testConstructor();

        if (verbose) printf("\n... with 'TestType'.\n");
        TestDriver<T>::testConstructor();

        if (verbose) printf("\n... with 'TestType and other allocator'.\n");
        TestDriver<T,OAT>::testConstructor();

        if (verbose) printf("\n... with 'TestTypeOtherAlloc'.\n");
        TestDriver<TOA>::testConstructor();

        if (verbose)
            printf("\n... with 'TestTypeOtherAlloc and other allocator'.\n");
        TestDriver<TOA,OATOA>::testConstructor();

        if (verbose) printf("\nTesting Initial-Range Constructor"
                            "\n=================================\n");

        if (verbose) printf("\n... with 'char' "
                            "an arbitrary input iterator.\n");
        TestDriver<char>::testConstructorRange(InputSeq<char>());

        if (verbose) printf("\n... with 'char' "
                            "an arbitrary random-access iterator.\n");
        TestDriver<char>::testConstructorRange(RandSeq<char>());

        if (verbose) printf("\n... with 'TestType' "
                            "an arbitrary input iterator.\n");
        TestDriver<T>::testConstructorRange(InputSeq<T>());

        if (verbose) printf("\n... with 'TestType' "
                            "an arbitrary random-access iterator.\n");
        TestDriver<T>::testConstructorRange(RandSeq<T>());

        if (verbose) printf("\n... with 'TestTypeOtherAlloc' "
                            "an arbitrary input iterator.\n");
        TestDriver<TOA>::testConstructorRange(InputSeq<TOA>());

        if (verbose) printf("\n... with 'TestType', 'OtherAlloc', "
                            "an arbitrary input iterator.\n");
        TestDriver<T,OAT>::testConstructorRange(InputSeq<T>());

        if (verbose) printf("\n... with 'TestTypeOtherAlloc' "
                            "an arbitrary input iterator.\n");
        TestDriver<TOA,OATOA>::testConstructorRange(InputSeq<TOA>());

      } break;
      case 11: {
        // --------------------------------------------------------------------
        // TESTING ALLOCATOR-RELATED CONCERNS
        //
        // Plan:
        //   Call test driver case11 with the following combinations:
        //   1. Element type and list both use bslma_Allocator
        //   2. Element type uses bslma_Allocator, and list uses no-bslma
        //      allocator type.
        //   3. Element type uses non-bslma allocator type, and list uses
        //      bslma allocator type.
        //   4. Element type and list both use non-bslma allocator type.
        // --------------------------------------------------------------------

        if (verbose) printf("\nTesting Allocator concerns"
                            "\n==========================\n");

        TestDriver<T>::testAllocator("T", "bslma");

        TestDriver<T,OAT>::testAllocator("T", "OAT");

        TestDriver<TOA>::testAllocator("TOA", "bslma");

        TestDriver<TOA,OATOA>::testAllocator("TOA", "OATOA");

      } break;
      case 10: {
        // --------------------------------------------------------------------
        // TESTING STREAMING FUNCTIONALITY:
        // --------------------------------------------------------------------

        if (verbose) printf("\nTesting Streaming Functionality"
                            "\n===============================\n");

        if (verbose)
            printf("There is no streaming for this component.\n");

      } break;
      case 9: {
        // --------------------------------------------------------------------
        // TESTING ASSIGNMENT OPERATOR:
        //
        // Concerns and plan:
        //   Now that we can generate many values for our test objects, and
        //   compare results of assignments, we can test the assignment
        //   operator.  This is achieved by the 'testAssignmentOp' class
        //   method of the test driver template, instantiated for the basic
        //   test type.  See that function for a list of concerns and a test
        //   plan.
        //
        // Testing:
        //   Obj& operator=(const Obj& rhs);
        // --------------------------------------------------------------------

        if (verbose) printf("\nTesting Assignment Operator"
                            "\n===========================\n");

        if (verbose) printf("\n... with 'char'.\n");
        TestDriver<char>::testAssignmentOp();

        if (verbose) printf("\n... with 'TestType'.\n");
        TestDriver<T>::testAssignmentOp();

        if (verbose) printf("\n... with 'TestTypeOtherAlloc'.\n");
        TestDriver<TOA>::testAssignmentOp();

        if (verbose) printf("\n... with 'TestType' and 'OtherAlloc'.\n");
        TestDriver<T,OAT>::testAssignmentOp();

        if (verbose) printf("\n... with 'TestTypeOtherAlloc' and"
                            " 'OtherAlloc'.\n");
        TestDriver<TOA,OATOA>::testAssignmentOp();

      } break;
      case 8: {
        // --------------------------------------------------------------------
        // TESTING GENERATOR FUNCTION, g:
        //
        // Concerns and plan:
        //   Since 'g' is implemented almost entirely using 'gg', we need to
        //   verify only that the arguments are properly forwarded, that 'g'
        //   does not affect the test allocator, and that 'g' returns an
        //   object by value.  Because the generator is used for various types
        //   in higher numbered test cases, we need to test it on all test
        //   types.  This is achieved by the 'testGeneratorG' class method of
        //   the test driver template, instantiated for the basic test type.
        //   See that function for a list of concerns and a test plan.
        //
        // Testing:
        //   Obj g(const char *spec);
        // --------------------------------------------------------------------

        if (verbose) printf("\nTesting Generator Function g"
                            "\n============================\n");

        if (verbose) printf("\n... with 'char'.\n");
        TestDriver<char>::testGeneratorG();

        if (verbose) printf("\n... with 'TestType'.\n");
        TestDriver<T>::testGeneratorG();

        if (verbose) printf("\n... with 'TestTypeNoAlloc'.\n");
        TestDriver<TNA>::testGeneratorG();

        if (verbose) printf("\n... with 'TestTypeOtherAlloc'.\n");
        TestDriver<TOA>::testGeneratorG();

        if (verbose) printf("\n... with 'TestType' and 'OtherAlloc'.\n");
        TestDriver<T,OAT>::testGeneratorG();

        if (verbose) printf("\n... with 'TestTypeOtherAlloc' and"
                            " 'OtherAlloc'.\n");
        TestDriver<TOA,OATOA>::testGeneratorG();

      } break;
      case 7: {
        // --------------------------------------------------------------------
        // TESTING COPY CONSTRUCTOR:
        //
        // Concerns and plan:
        //   Having now full confidence in 'operator==', we can use it
        //   to test that copy constructors preserve the notion of
        //   value.  This is achieved by the 'testCopyCtor' class method of the
        //   test driver template, instantiated for the basic test type.  See
        //   that function for a list of concerns and a test plan.
        //
        // Testing:
        //   list(const list& original);
        //   list(const list& original, alloc);
        // --------------------------------------------------------------------

        if (verbose) printf("\nTesting Copy Constructors"
                            "\n=========================\n");

        if (verbose) printf("\n... with 'char'.\n");
        TestDriver<char>::testCopyCtor();

        if (verbose) printf("\n... with 'TestType'.\n");
        TestDriver<T>::testCopyCtor();

        if (verbose) printf("\n... with 'TestTypeNoAlloc'.\n");
        TestDriver<TNA>::testCopyCtor();

        if (verbose) printf("\n... with 'TestTypeOtherAlloc'.\n");
        TestDriver<TOA>::testCopyCtor();

        if (verbose) printf("\n... with 'TestType' and 'OtherAlloc'.\n");
        TestDriver<T,OAT>::testCopyCtor();

        if (verbose) printf("\n... with 'TestTypeOtherAlloc' and"
                            " 'OtherAlloc'.\n");
        TestDriver<TOA,OATOA>::testCopyCtor();

      } break;
      case 6: {
        // --------------------------------------------------------------------
        // TESTING EQUALITY OPERATORS:
        //
        // Concerns and plan:
        //   Since 'operators==' is implemented in terms of basic accessors,
        //   it is sufficient to verify only that a difference in value of any
        //   one basic accessor for any two given objects implies inequality.
        //   However, to test that no other internal state information is
        //   being considered, we want also to verify that 'operator==' reports
        //   true when applied to any two objects whose internal
        //   representations may be different yet still represent the same
        //   (logical) value.  This is achieved by the 'testEqualityOp' class
        //   method of the test driver template, instantiated for the basic
        //   test type.  See that function for a list of concerns and a test
        //   plan.
        //
        // Testing:
        //   operator==(const Obj&, const Obj&);
        //   operator!=(const Obj&, const Obj&);
        // --------------------------------------------------------------------

        if (verbose) printf("\nTesting Equality Operators"
                            "\n==========================\n");

        if (verbose) printf("\n... with 'char'.\n");
        TestDriver<char>::testEqualityOp();

        if (verbose) printf("\n... with 'TestType'.\n");
        TestDriver<T>::testEqualityOp();

      } break;
      case 5: {
        // --------------------------------------------------------------------
        // TESTING OUTPUT (<<) OPERATOR:
        // --------------------------------------------------------------------

        if (verbose) printf("\nTesting Output (<<) Operator"
                            "\n============================\n");

        if (verbose)
            printf("There is no output operator for this component.\n");

      } break;
      case 4: {
        // --------------------------------------------------------------------
        // TESTING BASIC ACCESSORS:
        //
        // Plan:
        //   Having implemented an effective generation mechanism, we now would
        //   like to test thoroughly the basic accessor functions
        //     - size() const
        //     - begin()
        //     - end()
        //     - begin() const
        //     - end() const
        //   Also, we want to test the test utility functions:
        //     - succ(const_iterator)
        //     - nthElem(Obj, int)
        //
        // Testing:
        //   int size() const;
        //   iterator begin();
        //   iterator end();
        //   const_iterator begin() const;
        //   const_iterator end() const;
        // --------------------------------------------------------------------

        if (verbose) printf("\nTesting Basic Accessors"
                            "\n=======================\n");

        if (verbose) printf("\n... with 'char'.\n");
        TestDriver<char>::testBasicAccessors();

        if (verbose) printf("\n... with 'TestType'.\n");
        TestDriver<T>::testBasicAccessors();

        if (verbose) printf("\n... with 'TestTypeNoAlloc'.\n");
        TestDriver<TNA>::testBasicAccessors();

        if (verbose) printf("\n... with 'TestTypeOtherAlloc'.\n");
        TestDriver<TOA>::testBasicAccessors();

        if (verbose) printf("\n... with 'TestType' and 'OtherAlloc'.\n");
        TestDriver<T,OAT>::testBasicAccessors();

        if (verbose) printf("\n... with 'TestTypeOtherAlloc' and"
                            " 'OtherAlloc'.\n");
        TestDriver<TOA,OATOA>::testBasicAccessors();

      } break;
      case 3: {
        // --------------------------------------------------------------------
        // TESTING GENERATOR FUNCTIONS
        //
        // Concerns and plan:
        //   This is achieved by the 'testGeneratorGG' class method of the test
        //   driver template, instantiated for the basic test type.  See that
        //   function for a list of concerns and a test plan.
        //
        // Testing:
        //   void ggg(Obj *object, const char *spec);
        //   Obj& gg(Obj *object, const char *spec, );
        // --------------------------------------------------------------------

        if (verbose) printf("\nTesting Generator Functions"
                            "\n===========================\n");

        if (verbose) printf("\n... with 'char'.\n");
        TestDriver<char>::testGeneratorGG();

        if (verbose) printf("\n... with 'TestType'.\n");
        TestDriver<T>::testGeneratorGG();

        if (verbose) printf("\n... with 'TestTypeNoAlloc'.\n");
        TestDriver<TNA>::testGeneratorGG();

        if (verbose) printf("\n... with 'TestTypeOtherAlloc'.\n");
        TestDriver<TOA>::testGeneratorGG();

        if (verbose) printf("\n... with 'TestType' and 'OtherAlloc'.\n");
        TestDriver<T,OAT>::testGeneratorGG();

        if (verbose) printf("\n... with 'TestTypeOtherAlloc' and"
                            " 'OtherAlloc'.\n");
        TestDriver<TOA,OATOA>::testGeneratorGG();
      } break;
      case 2: {
        // --------------------------------------------------------------------
        // TESTING PRIMARY MANIPULATORS (BOOTSTRAP):
        //
        // Concerns and plan:
        //   We want to ensure that the primary manipulators
        //      - push_back             (black-box)
        //      - clear                 (white-box)
        //   operate as expected.  This is achieved by the
        //   'testPrimaryManipulators' class method of the test driver
        //   template, instantiated for the basic test type.  See that
        //   function for a list of concerns and a test plan.
        //
        // Testing:
        //   void push_back(T const& v);
        //   void clear();
        // --------------------------------------------------------------------

        if (verbose) printf("\nTesting Primary Manipulators"
                            "\n============================\n");

        if (verbose) printf("\n... with 'char'.\n");
        TestDriver<char>::testPrimaryManipulators();

        if (verbose) printf("\n... with 'TestType'.\n");
        TestDriver<T>::testPrimaryManipulators();

        if (verbose) printf("\n... with 'TestTypeNoAlloc'.\n");
        TestDriver<TNA>::testPrimaryManipulators();

        if (verbose) printf("\n... with 'TestTypeOtherAlloc'.\n");
        TestDriver<TOA>::testPrimaryManipulators();

        if (verbose) printf("\n... with 'TestType' and 'OtherAlloc'.\n");
        TestDriver<T,OAT>::testPrimaryManipulators();

        if (verbose) printf("\n... with 'TestTypeOtherAlloc' and"
                            " 'OtherAlloc'.\n");
        TestDriver<TOA,OATOA>::testPrimaryManipulators();

      } break;
      case 1: {
        // --------------------------------------------------------------------
        // BREATHING TEST:
        //
        // Plan:
        //   We want to exercise basic value-semantic functionality.  This is
        //   achieved by the 'breathingTest' class method of the test driver
        //   template, instantiated for a few basic test types.  See that
        //   function for a list of concerns and a test plan.  In addition, we
        //   want to make sure that we can use any standard-compliant
        //   allocator, including not necessarily rebound to the same type as
        //   the contained element, and that various manipulators and accessors
        //   work as expected in normal operation.
        //
        // Testing:
        //   This "test" *exercises* basic functionality.
        // --------------------------------------------------------------------

        if (verbose) printf("\nBREATHING TEST"
                            "\n==============\n");

        if (verbose) printf("\nStandard value-semantic test.\n");

        if (verbose) printf("\n\t... with 'char' type.\n");
        TestDriver<char>::breathingTest();

        if (verbose) printf("\n\t... with 'TestType'.\n");
        TestDriver<T>::breathingTest();

        if (verbose) printf("\n\t... with 'TestTypeNoAlloc'.\n");
        TestDriver<TNA>::breathingTest();

        if (verbose) printf("\nAdditional tests: allocators.\n");

        bslma::TestAllocator testAllocator(veryVeryVerbose);

        bsl::allocator<int> zza(&testAllocator);

        // Disabled: we disabled this very infrequent usage for list (it will
        // be flagged by 'BSLMF_ASSERT'), which is illegal as of C++0x anyway:
        //..
        // list<int, bsl::allocator<void*> > zz1, zz2(zza);
        //..

        if (verbose) printf("\nAdditional tests: misc.\n");

        list<char> myLst(5, 'a');
        list<char>::const_iterator citer;
        ASSERT(5 == myLst.size());
        for (citer = myLst.begin(); citer != myLst.end(); ++citer) {
            ASSERT('a' == *citer);
        }
        if (verbose) P(myLst);

        myLst.insert(myLst.begin(), 'z');
        ASSERT(6 == myLst.size());
        ASSERT('z' == myLst.front());
        for (citer = ++myLst.begin(); citer != myLst.end(); ++citer) {
            ASSERT('a' == *citer);
        }
        if (verbose) P(myLst);

        myLst.erase(succ(myLst.begin(),2), succ(myLst.begin(),4));
        ASSERT(4 == myLst.size());
        ASSERT('z' == myLst.front());
        for (citer = succ(myLst.begin()); citer != myLst.end(); ++citer) {
            ASSERT('a' == *citer);
        }
        if (verbose) P(myLst);

        list<list<char> > vv;
        vv.push_front(myLst);
        if (verbose) P(myLst);

        if (verbose) printf("\nAdditional tests: traits.\n");

        ASSERT(  bslmf::IsBitwiseMoveable<list<char> >::value);
        ASSERT(  bslmf::IsBitwiseMoveable<list<T> >::value);
        ASSERT(  bslmf::IsBitwiseMoveable<list<list<int> > >::value);

        ASSERT(! bsl::is_trivially_copyable<list<char> >::value);
        ASSERT(! bsl::is_trivially_copyable<list<T> >::value);
        ASSERT(! bsl::is_trivially_copyable<list<list<int> > >::value);

      } break;
      case -1: {
        // This test is used to verify various list constructors do not require
        // copy-assignable value type as its (template parameter) type 'VALUE'.

        bsltf::NonAssignableTestType value(1);
        list<bsltf::NonAssignableTestType> firstList(20, value);
        list<bsltf::NonAssignableTestType> secondList(firstList);
        list<bsltf::NonAssignableTestType> thirdList(firstList.begin(),
                                                     firstList.end());
      }
      default: {
        fprintf(stderr, "WARNING: CASE `%d' NOT FOUND.\n", test);
        testStatus = -1;
      }
    }

    bslma::Default::setGlobalAllocator(originalGlobalAllocator);

    if (testStatus > 0) {
        fprintf(stderr, "Error, non-zero test status = %d.\n", testStatus);
    }

    return testStatus;
}

// ---------------------------------------------------------------------------
// NOTICE:
//      Copyright (C) Bloomberg L.P., 2011
//      All Rights Reserved.
//      Property of Bloomberg L.P. (BLP)
//      This software is made available solely pursuant to the
//      terms of a BLP license agreement which governs its use.
// ----------------------------- END-OF-FILE ---------------------------------<|MERGE_RESOLUTION|>--- conflicted
+++ resolved
@@ -8716,11 +8716,8 @@
         if (verbose) printf("\nusageExample2\n");
         usageExample2(veryVerbose);
 
-<<<<<<< HEAD
-=======
         // Erase output files.
 
->>>>>>> e408d635
         remove("star_data1.txt");
         remove("star_data2.txt");
 
