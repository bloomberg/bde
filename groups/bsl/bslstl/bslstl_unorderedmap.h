--- conflicted
+++ resolved
@@ -235,13 +235,6 @@
 #include <bslscm_version.h>
 #endif
 
-<<<<<<< HEAD
-#ifndef INCLUDED_BSLS_ASSERT
-#include <bsls_assert.h>
-#endif
-
-=======
->>>>>>> 86af789e
 #ifndef INCLUDED_BSLSTL_ALLOCATOR
 #include <bslstl_allocator.h>  // Can probably escape with a fwd-decl, but not
 #endif                         // very user friendly
