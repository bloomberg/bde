--- conflicted
+++ resolved
@@ -283,18 +283,6 @@
        0,   1,  2,  3,  3,  4,  4,  4,  4,  5,  5,  5,  5,  5,  5,  5,  5,  6
 };
 
-<<<<<<< HEAD
-// Generic debug print function (3-arguments).
-template <typename T>
-void debugprint(const T& val, const char* s, const char* nl)
-{
-    printf("%s", s); P(val);
-    printf("%s", nl);
-    fflush(stdout);
-}
-
-=======
->>>>>>> 295ab4b4
 BSLMF_ASSERT(!Vector_IsRandomAccessIterator<int>::VALUE);
 BSLMF_ASSERT(Vector_IsRandomAccessIterator<bsl::vector<int>::iterator>::VALUE);
 
