// bslstl_string.h                                                    -*-C++-*-
#ifndef INCLUDED_BSLSTL_STRING
#define INCLUDED_BSLSTL_STRING

#ifndef INCLUDED_BSLS_IDENT
#include <bsls_ident.h>
#endif
BSLS_IDENT("$Id: $")

//@PURPOSE: Provide a standard-compliant 'basic_string' class template.
//
//@CLASSES:
//  bsl::basic_string: C++ standard compliant 'basic_string' implementation
//  bsl::string: 'typedef' for 'bsl::basic_string<char>'
//  bsl::wstring: 'typedef' for 'bsl::basic_string<wchar_t>'
//
//@SEE_ALSO: ISO C++ Standard, Section 21 [strings]
//
//@AUTHOR: Herve Bronnimann (hbronnim), Alexei Zakharov (azakhar1)
//
//@DESCRIPTION: This component defines a single class template 'basic_string',
// implementing standard containers, 'std::string' and 'std::wstring', that
// hold a sequence of characters.
//
// An instantiation of 'basic_string' is an allocator-aware, value-semantic
// type whose salient attributes are its size (number of characters) and the
// sequence of characters that the string contains.  The 'basic_string' 'class'
// is parameterized by the character type, 'CHAR_TYPE', that character type's
// traits, 'CHAR_TRAITS', and an allocator, 'ALLOCATOR'.  The traits for each
// character type provide functions that assign, compare, and copy a sequence
// of those characters.
//
// A 'basic_string' meets the requirements of a sequential container with
// random access iterators as specified in the [basic.string] section of the
// C++ standard [21.4].  The 'basic_string' implemented here adheres to the
// C++11 standard, except that it does not have interfaces that take rvalue
// references or 'initializer_lists', the 'shrink_to_fit' method, functions
// that support numeric conversions, such as 'stoi', 'to_string', and
// 'to_wstring', and template specializations 'std::u16string' and
// 'std::u32string'.  Note that excluded C++11 features are those that require
// (or are greatly simplified by) C++11 compiler support.
//
///Memory Allocation
///-----------------
// The type supplied as a 'basic_string's 'ALLOCATOR' template parameter
// determines how that 'basic_string' will allocate memory.  The 'basic_string'
// template supports allocators meeting the requirements of the C++11 standard,
// in addition it supports scoped-allocators derived from the
// 'bslma::Allocator' memory allocation protocol.  Clients intending to use
// 'bslma' style allocators should use the template's default 'ALLOCATOR' type:
// The default type for the 'ALLOCATOR' template parameter, 'bsl::allocator',
// provides a C++11 standard-compatible adapter for a 'bslma::Allocator'
// object.
//
///'bslma'-Style Allocators
/// - - - - - - - - - - - -
// If the (template parameter) type 'ALLOCATOR' of an 'basic_string'
// instantiation is 'bsl::allocator', then objects of that 'basic_string' type
// will conform to the standard behavior of a 'bslma'-allocator-enabled type.
// Such a 'basic_string' accepts an optional 'bslma::Allocator' argument at
// construction.  If the address of a 'bslma::Allocator' object is explicitly
// supplied at construction, it will be used to supply memory for the
// 'basic_string' throughout its lifetime; otherwise, the 'basic_string' will
// use the default allocator installed at the time of the 'basic_string''s
// construction (see 'bslma_default').
//
///Lexicographical Comparisons
///---------------------------
// Two 'basic_string's 'lhs' and 'rhs' are lexicographically compared by first
// determining 'N', the smaller of the lengths of 'lhs' and 'rhs', and
// comparing characters at each position between 0 and 'N - 1', using
// 'CHAR_TRAITS::lt' in lexicographical fashion.  If 'CHAR_TRAITS::lt'
// determines that strings are non-equal (smaller or larger), then this is the
// result.  Otherwise, the lengths of the strings are compared and the shorter
// string is declared the smaller.  Lexicographical comparison returns equality
// only when both strings have the same length and the same character value in
// each respective position.
//
///Operations
///----------
// This section describes the run-time complexity of operations on instances of
// 'basic_string':
//..
//  Legend
//  ------
//  'V'              - the 'CHAR_TYPE' template parameter type of the
//                     'basic_string'
//  'a', 'b'         - two distinct objects of type 'basic_string<V>'
//  'k'              - an integral number
//  'al'             - an STL-style memory allocator
//  'i1', 'i2'       - two iterators defining a sequence of 'CHAR_TYPE'
//                     characters
//  'v'              - an object of type 'V'
//  'p1', 'p2'       - two iterators belonging to 'a'
//  distance(i1,i2)  - the number of values in the range [i1, i2)
//
//  +-----------------------------------------+-------------------------------+
//  | Operation                               | Complexity                    |
//  |=========================================+===============================|
//  | basic_string<V> a (default construction)| O[1]                          |
//  | basic_string<V> a(al)                   |                               |
//  |-----------------------------------------+-------------------------------|
//  | basic_string<V> a(b) (copy construction)| O[n]                          |
//  | basic_string<V> a(b, al)                |                               |
//  |-----------------------------------------+-------------------------------|
//  | basic_string<V> a(k)                    | O[n]                          |
//  | basic_string<V> a(k, al)                |                               |
//  |-----------------------------------------+-------------------------------|
//  | basic_string<V> a(i1, i2)               | O[distance(i1,i2)]            |
//  | basic_string<V> a(i1, i2, al)           |                               |
//  |-----------------------------------------+-------------------------------|
//  | a.~basic_string<V>()  (destruction)     | O[1]                          |
//  |-----------------------------------------+-------------------------------|
//  | a.assign(k, v)                          | O[k]                          |
//  |-----------------------------------------+-------------------------------|
//  | a.assign(i1, i2)                        | O[distance(i1,i2)]            |
//  |-----------------------------------------+-------------------------------|
//  | get_allocator()                         | O[1]                          |
//  |-----------------------------------------+-------------------------------|
//  | a.begin(), a.end(),                     | O[1]                          |
//  | a.cbegin(), a.cend(),                   |                               |
//  | a.rbegin(), a.rend(),                   |                               |
//  | a.crbegin(), a.crend()                  |                               |
//  |-----------------------------------------+-------------------------------|
//  | a.size()                                | O[1]                          |
//  |-----------------------------------------+-------------------------------|
//  | a.max_size()                            | O[1]                          |
//  |-----------------------------------------+-------------------------------|
//  | a.resize(k)                             | O[k]                          |
//  | a.resize(k, v)                          |                               |
//  |-----------------------------------------+-------------------------------|
//  | a.empty()                               | O[1]                          |
//  |-----------------------------------------+-------------------------------|
//  | a.reserve(k)                            | O[1]                          |
//  |-----------------------------------------+-------------------------------|
//  | a[k]                                    | O[1]                          |
//  |-----------------------------------------+-------------------------------|
//  | a.at(k)                                 | O[1]                          |
//  |-----------------------------------------+-------------------------------|
//  | a.front()                               | O[1]                          |
//  |-----------------------------------------+-------------------------------|
//  | a.back()                                | O[1]                          |
//  |-----------------------------------------+-------------------------------|
//  | a.push_back()                           | O[1]                          |
//  |-----------------------------------------+-------------------------------|
//  | a.pop_back()                            | O[1]                          |
//  |-----------------------------------------+-------------------------------|
//  | a.insert(p1, v)                         | O[1 + distance(p1, a.end())]  |
//  |-----------------------------------------+-------------------------------|
//  | a.insert(p1, k, v)                      | O[k + distance(p1, a.end())]  |
//  |-----------------------------------------+-------------------------------|
//  | a.insert(p1, i1, i2)                    | O[distance(i1, i2)            |
//  |                                         |      + distance(p1, a.end())] |
//  |-----------------------------------------+-------------------------------|
//  | a.erase(p1)                             | O[1 + distance(p1, a.end())]  |
//  |-----------------------------------------+-------------------------------|
//  | a.erase(p1, p2)                         | O[1 + distance(p1, a.end())]  |
//  |-----------------------------------------+-------------------------------|
//  | a.swap(b), swap(a,b)                    | O[1] if 'a' and 'b' use the   |
//  |                                         | same allocator, O[n + m]      |
//  |                                         | otherwise                     |
//  |-----------------------------------------+-------------------------------|
//  | a.clear()                               | O[1]                          |
//  |-----------------------------------------+-------------------------------|
//  | a = b;           (assignment)           | O[n]                          |
//  |-----------------------------------------+-------------------------------|
//  | a == b, a != b                          | O[n]                          |
//  |-----------------------------------------+-------------------------------|
//  | a < b, a <= b, a > b, a >= b            | O[n]                          |
//  +-----------------------------------------+-------------------------------+
//..
//
///Usage
///-----
// In this section we show intended use of this component.
//
///Example 1: Basic Syntax
///- - - - - - - - - - - -
// In this example, we will show how to create and use the 'string' typedef.
//
// First, we will default-construct a 'string' object:
//..
//  bsl::string s;
//  assert(s.empty());
//  assert(0  == s.size());
//  assert("" == s);
//..
// Then, we will construct a 'string' object from a string literal:
//..
//  bsl::string t = "Hello World";
//  assert(!t.empty());
//  assert(11 == t.size());
//  assert("Hello World" == t);
//..
// Next, we will clear the contents of 't' and assign it a couple of values:
// first from a string literal; and second from another 'string' object:
//..
//  t.clear();
//  assert(t.empty());
//  assert("" == t);
//
//  t = "Good Morning";
//  assert(!t.empty());
//  assert("Good Morning" == t);
//
//  t = s;
//  assert(t.empty());
//  assert("" == t);
//  assert(t == s);
//..
// Then, we will create three 'string' objects: the first representing a street
// name, the second a state, and the third a zipcode.  We will then concatenate
// them into a single address 'string' and print the contents of that 'string'
// on standard output:
//..
//  const bsl::string street  = "731 Lexington Avenue";
//  const bsl::string state   = "NY";
//  const bsl::string zipcode = "10022";
//
//  const bsl::string fullAddress = street + " " + state + " " + zipcode;
//
//  bsl::cout << fullAddress << bsl::endl;
//..
// The above print statement should produce a single line of output:
//..
//  731 Lexington Avenue NY 10022
//..
// Then, we search the contents of 'address' (using the 'find' function) to
// determine if it lies on a specified street:
//..
//  const bsl::string streetName = "Lexington";
//
//  if (bsl::string::npos != fullAddress.find(streetName, 0)) {
//      bsl::cout << "The address " << fullAddress << " is located on "
//                << streetName << "." << bsl::endl;
//  }
//..
// Next, we show how to get a reference providing modifiable access to the
// null-terminated string literal stored by a 'string' object using the 'c_str'
// function.  Note that the returned string literal can be passed to various
// standard functions expecting a null-terminated string:
//..
//  const bsl::string  v = "Another string";
//  const char        *cs = v.c_str();
//  assert(bsl::strlen(cs) == v.size());
//..
// Then, we construct two 'string' objects, 'x' and 'y', using a user-specified
// allocator:
//..
//  bslma::TestAllocator allocator1, allocator2;
//
//  const char *SHORT_STRING = "A small string";
//  const char *LONG_STRING  = "This long string would definitely cause "
//                             "memory to be allocated on creation";
//
//  const bsl::string x(SHORT_STRING, &allocator1);
//  const bsl::string y(LONG_STRING,  &allocator2);
//
//  assert(SHORT_STRING == x);
//  assert(LONG_STRING  == y);
//..
// Notice that, no memory was allocated from the allocator for object 'x'
// because of the short-string optimization used in the 'string' type.
//
// Finally, we can track memory usage of 'x' and 'y' using 'allocator1' and
// 'allocator2' and check that memory was allocated only by 'allocator2':
//..
//  assert(0 == allocator1.numBlocksInUse());
//  assert(1 == allocator2.numBlocksInUse());
//..
//
///Example 2: 'string' as a data member
///- - - - - - - - - - - - - - - - - -
// The most common use of 'string' objects are as data members in user-defined
// classes.  In this example, we will show how 'string' objects can be used as
// data members.
//
// First, we begin to define a 'class', 'Employee', that represents the data
// corresponding to an employee of a company:
//..
//  class Employee {
//      // This simply constrained (value-semantic) attribute class represents
//      // the information about an employee.  An employee's first and last
//      // name are represented as 'string' objects and their employee
//      // identification number is represented by an 'int'.  Note that the
//      // class invariants are identically the constraints on the individual
//      // attributes.
//      //
//      // This class:
//      //: o supports a complete set of *value-semantic* operations
//      //:   o except for 'bslx' serialization
//      //: o is *exception-neutral* (agnostic)
//      //: o is *alias-safe*
//      //: o is 'const' *thread-safe*
//
//      // DATA
//      bsl::string d_firstName;       // first name
//      bsl::string d_lastName;        // last name
//      int         d_id;              // identification number
//..
//  Next, we define the creators for this class:
//..
//    public:
//      // CREATORS
//      Employee(bslma::Allocator *basicAllocator = 0);
//          // Create a 'Employee' object having the (default) attribute
//          // values:
//          //..
//          //  firstName() == ""
//          //  lastName()  == ""
//          //  id()        == 0
//          //..
//          // Optionally specify a 'basicAllocator' used to supply memory.  If
//          // 'basicAllocator' is 0, the currently installed default
//          // allocator is used.
//
//      Employee(const bslstl::StringRef&  firstName,
//               const bslstl::StringRef&  lastName,
//               int                       id,
//               bslma::Allocator         *basicAllocator = 0);
//          // Create a 'Employee' object having the specified 'firstName',
//          // 'lastName', and 'id'' attribute values.  Optionally specify a
//          // 'basicAllocator' used to supply memory.  If 'basicAllocator' is
//          // 0, the currently installed default allocator is used.
//
//      Employee(const Employee&   original,
//               bslma::Allocator *basicAllocator = 0);
//          // Create a 'Employee' object having the same value as the
//          // specified 'original' object.  Optionally specify a
//          // 'basicAllocator' used to supply memory.  If 'basicAllocator' is
//          // 0, the currently installed default allocator is used.
//
//      //! ~Employee() = default;
//          // Destroy this object.
//..
// Notice that all constructors of the 'Employee' class are optionally provided
// an allocator that is then passed through to the 'string' data members of
// 'Employee'.  This allows the user to control how memory is allocated by
// 'Employee' objects.  Also note that the type of the 'firstName' and
// 'lastName' arguments of the value constructor is 'bslstl::StringRef'.  The
// 'bslstl::StringRef' allows specifying a 'string' or a 'const char *' to
// represent a string value.  For the sake of brevity its implementation is
// not explored here.
//
// Then, declare the remaining methods of the class:
//..
//      // MANIPULATORS
//      Employee& operator=(const Employee& rhs);
//          // Assign to this object the value of the specified 'rhs' object,
//          // and return a reference providing modifiable access to this
//          // object.
//
//      void setFirstName(const bslstl::StringRef& value);
//          // Set the 'firstName' attribute of this object to the specified
//          // 'value'.
//
//      void setLastName(const bslstl::StringRef& value);
//          // Set the 'lastName' attribute of this object to the specified
//          // 'value'.
//
//      void setId(int value);
//          // Set the 'id' attribute of this object to the specified 'value'.
//
//      // ACCESSORS
//      const bsl::string& firstName() const;
//          // Return a reference providing non-modifiable access to the
//          // 'firstName' attribute of this object.
//
//      const bsl::string& lastName() const;
//          // Return a reference providing non-modifiable access to the
//          // 'lastName' attribute of this object.
//
//      int id() const;
//          // Return the value of the 'id' attribute of this object.
//  };
//..
// Next, we declare the free operators for 'Employee':
//..
//  inline
//  bool operator==(const Employee& lhs, const Employee& rhs);
//      // Return 'true' if the specified 'lhs' and 'rhs' objects have the same
//      // value, and 'false' otherwise.  Two 'Employee' objects have the
//      // same value if all of their corresponding values of their
//      // 'firstName', 'lastName', and 'id' attributes are the same.
//
//  inline
//  bool operator!=(const Employee& lhs, const Employee& rhs);
//      // Return 'true' if the specified 'lhs' and 'rhs' objects do not have
//      // the same value, and 'false' otherwise.  Two 'Employee' objects do
//      // not have the same value if any of the corresponding values of their
//      // 'firstName', 'lastName', or 'id' attributes are not the same.
//..
// Then, we implement the various methods of the 'Employee' class:
//..
//  // CREATORS
//  inline
//  Employee::Employee(bslma::Allocator *basicAllocator)
//  : d_firstName(basicAllocator)
//  , d_lastName(basicAllocator)
//  , d_id(0)
//  {
//  }
//
//  inline
//  Employee::Employee(const bslstl::StringRef&  firstName,
//                     const bslstl::StringRef&  lastName,
//                     int                       id,
//                     bslma::Allocator         *basicAllocator)
//  : d_firstName(firstName.begin(), firstName.end(), basicAllocator)
//  , d_lastName(lastName.begin(), lastName.end(), basicAllocator)
//  , d_id(id)
//  {
//      BSLS_ASSERT_SAFE(!firstName.isEmpty());
//      BSLS_ASSERT_SAFE(!lastName.isEmpty());
//  }
//
//  inline
//  Employee::Employee(const Employee&   original,
//                     bslma::Allocator *basicAllocator)
//  : d_firstName(original.d_firstName, basicAllocator)
//  , d_lastName(original.d_lastName, basicAllocator)
//  , d_id(original.d_id)
//  {
//  }
//..
// Notice that the 'basicAllocator' parameter can simply be passed as an
// argument to the constructor of 'bsl::string'.
//
// Now, we implement the remaining manipulators of the 'Employee' class:
//..
//  // MANIPULATORS
//  inline
//  Employee& Employee::operator=(const Employee& rhs)
//  {
//      d_firstName = rhs.d_firstName;
//      d_lastName  = rhs.d_lastName;
//      d_id        = rhs.d_id;
//      return *this;
//  }
//
//  inline
//  void Employee::setFirstName(const bslstl::StringRef& value)
//  {
//      BSLS_ASSERT_SAFE(!value.isEmpty());
//
//      d_firstName.assign(value.begin(), value.end());
//  }
//
//  inline
//  void Employee::setLastName(const bslstl::StringRef& value)
//  {
//      BSLS_ASSERT_SAFE(!value.isEmpty());
//
//      d_lastName.assign(value.begin(), value.end());
//  }
//
//  inline
//  void Employee::setId(int value)
//  {
//      d_id = value;
//  }
//
//  // ACCESSORS
//  inline
//  const bsl::string& Employee::firstName() const
//  {
//      return d_firstName;
//  }
//
//  inline
//  const bsl::string& Employee::lastName() const
//  {
//      return d_lastName;
//  }
//
//  inline
//  int Employee::id() const
//  {
//      return d_id;
//  }
//..
// Finally, we implement the free operators for 'Employee' class:
//..
//  inline
//  bool operator==(const Employee& lhs, const Employee& rhs)
//  {
//      return lhs.firstName() == rhs.firstName()
//          && lhs.lastName()  == rhs.lastName()
//          && lhs.id()        == rhs.id();
//  }
//
//  inline
//  bool operator!=(const Employee& lhs, const Employee& rhs)
//  {
//      return lhs.firstName() != rhs.firstName()
//          || lhs.lastName()  != rhs.lastName()
//          || lhs.id()        != rhs.id();
//  }
//..
//
///Example 3: A stream text replacement filter
///- - - - - - - - - - - - - - - - - - - - - -
// In this example, we will utilize the 'string' type and its associated
// utility functions to define a function that reads data from an input stream,
// replaces all occurrences of a specified text fragment with another text
// fragment, and writes the resulting text to an output stream.
//
// First, we define the signature of the function, 'replace':
//..
//  void replace(bsl::ostream&      outputStream,
//               bsl::istream&      inputStream,
//               const bsl::string& oldString,
//               const bsl::string& newString)
//      // Read data from the specified 'inputStream' and replace all
//      // occurrences of the text contained in the specified 'oldString' in
//      // the stream with the text contained in the specified 'newString'.
//      // Write the modified data to the specified 'outputStream'.
//..
// Then, we provide the implementation for 'replace':
//..
//  {
//      const int   oldStringSize = oldString.size();
//      const int   newStringSize = newString.size();
//      bsl::string line;
//
//      bsl::getline(inputStream, line);
//..
// Notice that we can use the 'getline' free function defined in this component
// to read a single line of data from an input stream into a 'bsl::string'.
//..
//      if (!inputStream) {
//          return;                                                   // RETURN
//      }
//
//      do {
//..
// Next, we use the 'find' function to search the contents of 'line' for
// characters matching the contents of 'oldString':
//..
//          int pos = line.find(oldString);
//          while (bsl::string::npos != pos) {
//..
// Now, we use the 'replace' method to modify the contents of 'line' matching
// 'oldString' to 'newString':
//..
//              line.replace(pos, oldStringSize, newString);
//              pos = line.find(oldString, pos + newStringSize);
//..
// Notice that we provide 'find' with the starting position from which to start
// searching.
//..
//          }
//..
// Finally, we write the updated contents of 'line' to the output stream:
//..
//          outputStream << line;
//
//          bsl::getline(inputStream, line);
//      } while (inputStream);
//  }
//..

// Prevent 'bslstl' headers from being included directly in 'BSL_OVERRIDES_STD'
// mode.  Doing so is unsupported, and is likely to cause compilation errors.
#if defined(BSL_OVERRIDES_STD) && !defined(BSL_STDHDRS_PROLOGUE_IN_EFFECT)
#error "include <bsl_string.h> instead of <bslstl_string.h> in \
BSL_OVERRIDES_STD mode"
#endif

#ifndef INCLUDED_BSLSCM_VERSION
#include <bslscm_version.h>
#endif

#ifndef INCLUDED_BSLSTL_ALLOCATOR
#include <bslstl_allocator.h>
#endif

#ifndef INCLUDED_BSLSTL_HASH
#include <bslstl_hash.h>
#endif

#ifndef INCLUDED_BSLSTL_ITERATOR
#include <bslstl_iterator.h>
#endif

#ifndef INCLUDED_BSLSTL_STDEXCEPTUTIL
#include <bslstl_stdexceptutil.h>
#endif

#ifndef INCLUDED_BSLSTL_STRINGREFDATA
#include <bslstl_stringrefdata.h>
#endif

#ifndef INCLUDED_BSLALG_CONTAINERBASE
#include <bslalg_containerbase.h>
#endif

#ifndef INCLUDED_BSLALG_SCALARPRIMITIVES
#include <bslalg_scalarprimitives.h>
#endif

#ifndef INCLUDED_BSLALG_TYPETRAITHASSTLITERATORS
#include <bslalg_typetraithasstliterators.h>
#endif

#ifndef INCLUDED_BSLH_HASH
#include <bslh_hash.h>
#endif

#ifndef INCLUDED_BSLMA_ALLOCATOR
#include <bslma_allocator.h>
#endif

#ifndef INCLUDED_BSLMA_USESBSLMAALLOCATOR
#include <bslma_usesbslmaallocator.h>
#endif

#ifndef INCLUDED_BSLMF_ASSERT
#include <bslmf_assert.h>
#endif

#ifndef INCLUDED_BSLMF_ISBITWISEMOVEABLE
#include <bslmf_isbitwisemoveable.h>
#endif

#ifndef INCLUDED_BSLMF_ISSAME
#include <bslmf_issame.h>
#endif

#ifndef INCLUDED_BSLMF_MATCHANYTYPE
#include <bslmf_matchanytype.h>
#endif

#ifndef INCLUDED_BSLMF_MATCHARITHMETICTYPE
#include <bslmf_matcharithmetictype.h>
#endif

#ifndef INCLUDED_BSLMF_NIL
#include <bslmf_nil.h>
#endif

#ifndef INCLUDED_BSLS_ALIGNEDBUFFER
#include <bsls_alignedbuffer.h>
#endif

#ifndef INCLUDED_BSLS_ALIGNMENT
#include <bsls_alignment.h>
#endif

#ifndef INCLUDED_BSLS_ALIGNMENTFROMTYPE
#include <bsls_alignmentfromtype.h>
#endif

#ifndef INCLUDED_BSLS_ASSERT
#include <bsls_assert.h>
#endif

#ifndef INCLUDED_BSLS_COMPILERFEATURES
#include <bsls_compilerfeatures.h>
#endif

#ifndef INCLUDED_BSLS_NATIVESTD
#include <bsls_nativestd.h>
#endif

#ifndef INCLUDED_BSLS_PERFORMANCEHINT
#include <bsls_performancehint.h>
#endif

#ifndef INCLUDED_BSLS_PLATFORM
#include <bsls_platform.h>
#endif

#ifndef INCLUDED_ISTREAM
#include <istream>  // for 'std::basic_istream', 'sentry'
#define INCLUDED_ISTREAM
#endif

#ifndef INCLUDED_LIMITS
#include <limits>
#define INCLUDED_LIMITS
#endif

#ifndef INCLUDED_OSTREAM
#include <ostream>  // for 'std::basic_ostream', 'sentry'
#define INCLUDED_OSTREAM
#endif

#ifndef INCLUDED_STRING
#include <string>  // for 'native_std::char_traits'
#define INCLUDED_STRING
#endif

#ifndef INCLUDED_CSTRING
#include <cstring>
#define INCLUDED_CSTRING
#endif

#ifndef INCLUDED_ALGORITHM
#include <algorithm>
#define INCLUDED_ALGORITHM
#endif

#ifndef BDE_OMIT_INTERNAL_DEPRECATED
#ifndef BDE_DONT_ALLOW_TRANSITIVE_INCLUDES

#ifndef INCLUDED_EXCEPTION
#include <exception>
#define INCLUDED_EXCEPTION
#endif

#ifndef INCLUDED_STDEXCEPT
#include <stdexcept>
#define INCLUDED_STDEXCEPT
#endif

// For transitive includes.  This is not placed in 'bsl+stdhdrs' because it
// causes a cycle within the native standard headers.
#ifndef INCLUDED_ALGORITHM
#include <algorithm>
#define INCLUDED_ALGORITHM
#endif

#if defined(BDE_BUILD_TARGET_STLPORT)
// Code in Robo depends on these headers included transitively with <string>
// and it fails to build otherwise in the stlport4 mode on Sun.
#ifndef INCLUDED_STDIO
#include <stdio.h>
#define INCLUDED_STDIO
#endif

#ifndef INCLUDED_STDLIB
#include <stdlib.h>
#define INCLUDED_STDLIB
#endif

#ifndef INCLUDED_STRING
#include <string.h>
#define INCLUDED_STRING
#endif

#endif

#endif // BDE_DONT_ALLOW_TRANSITIVE_INCLUDES
#endif // BDE_OMIT_INTERNAL_DEPRECATED

namespace bsl {

template <class CHAR_TYPE, class CHAR_TRAITS, class ALLOCATOR>
class basic_string;

#if defined(BSLS_PLATFORM_CMP_SUN) || defined(BSLS_PLATFORM_CMP_HP)
template <class ORIGINAL_TRAITS>
class String_Traits {
    // This 'class' provides an implementation of the 'find' function for the
    // parameterized 'ORIGINAL_TRAITS' type.  This is an alternate
    // representation for Sun's 'char_traits::find' that returns an incorrect
    // result for character types other than 'char' (such as 'wchar').

    // PRIVATE TYPES
    typedef typename ORIGINAL_TRAITS::char_type char_type;
    typedef native_std::size_t                  size_type;

  public:
    // CLASS METHODS
    static const char_type *find(const char_type  *s,
                                 size_type         n,
                                 const char_type&  a);
        // Return an address providing non-modifiable access to the first
        // character that matches the specified character 'a' in the specified
        // 'n' characters of the specified 's' string.  The behavior is
        // undefined unless 's' holds at least 'n' characters.
};

template <>
class String_Traits<native_std::char_traits<char> > {
    // Sun implemented 'find' for 'char' properly, so this specialization
    // simply forwards the call to Sun.

    // PRIVATE TYPES
    typedef native_std::size_t size_type;

  public:
    // CLASS METHODS
    static const char *find(const char *s, size_type n, const char& a);
        // Return an address providing non-modifiable access to the first
        // character that matches the specified character 'a' in the specified
        // 'n' characters of the specified 's' string.  The behavior is
        // undefined unless 's' holds at least 'n' characters.
};

// CLASS METHODS
template <class ORIGINAL_TRAITS>
const typename ORIGINAL_TRAITS::char_type *
String_Traits<ORIGINAL_TRAITS>::find(const char_type  *s,
                                     size_type         n,
                                     const char_type&  a)
{
    while (n > 0 && !ORIGINAL_TRAITS::eq(*s, a)) {
        --n;
        ++s;
    }
    return n > 0 ? s : 0;
}

inline
const char *
String_Traits<native_std::char_traits<char> >::find(const char  *s,
                                                    size_type    n,
                                                    const char&  a)
{
    return native_std::char_traits<char>::find(s, n, a);
}

#define BSLSTL_CHAR_TRAITS String_Traits<CHAR_TRAITS>

#else

#define BSLSTL_CHAR_TRAITS CHAR_TRAITS

#endif

                        // ================
                        // class String_Imp
                        // ================

template <class CHAR_TYPE, class SIZE_TYPE>
class String_Imp {
    // This component private 'class' describes the basic data layout for a
    // string class and provides methods to help encapsulate internal string
    // implementation details.  It is parameterized by 'CHAR_TYPE' and
    // 'SIZE_TYPE' only, and implements the portion of 'basic_string' that does
    // not need to know about its parameterized 'CHAR_TRAITS' or 'ALLOCATOR'.
    // It contains the following data fields: pointer to string, short string
    // buffer, length, and capacity.  The purpose of the short string buffer is
    // to implement a "short string optimization" such that strings with
    // lengths shorter than a certain number of characters are stored directly
    // inside the string object (inside the short string buffer), and thereby
    // avoid memory allocations/deallocations.

  public:
    // TYPES
    enum ShortBufferConstraints {
        // This 'enum' contains values necessary to calculate the size of the
        // short string buffer.  The starting value is
        // 'SHORT_BUFFER_MIN_BYTES', which defines the minimal number of bytes
        // (or 'char' values) that the short string buffer should be able to
        // contain.  Then this value is aligned to a word boundary.  Then we
        // make sure that it fits at least one 'CHAR_TYPE' character (because
        // the default state of the string object requires that the first
        // character is initialized with a NULL-terminator).  The final output
        // of this enum used by 'String_Imp' is the 'SHORT_BUFFER_CAPACITY'
        // value.  It defines the capacity of the short string buffer and also
        // the capacity of the default-constructed empty string object.

        SHORT_BUFFER_MIN_BYTES  = 20, // minimum required size of the short
                                      // string buffer in bytes

        SHORT_BUFFER_NEED_BYTES =
                              (SHORT_BUFFER_MIN_BYTES + sizeof(SIZE_TYPE) - 1)
                                                    & ~(sizeof(SIZE_TYPE) - 1),
                                    // round it to a word boundary

        SHORT_BUFFER_BYTES      = sizeof(CHAR_TYPE) < SHORT_BUFFER_NEED_BYTES
                                  ? SHORT_BUFFER_NEED_BYTES
                                  : sizeof(CHAR_TYPE),
                                    // in case 'CHAR_TYPE' is very large

        SHORT_BUFFER_LENGTH     = SHORT_BUFFER_BYTES / sizeof(CHAR_TYPE),

        SHORT_BUFFER_CAPACITY   = SHORT_BUFFER_LENGTH - 1
                                    // short string buffer capacity (not
                                    // including the null-terminator)
    };

    // Make sure the buffer is large enough to fit a pointer.
    BSLMF_ASSERT(SHORT_BUFFER_BYTES >= sizeof(CHAR_TYPE *));

    enum ConfigurableParameters {
        // These configurable parameters define various aspects of the string
        // behavior when it's not strictly defined by the Standard.

        BASIC_STRING_DEALLOCATE_IN_CLEAR  = false,
        BASIC_STRING_HONOR_SHRINK_REQUEST = false
    };

    // DATA
    union {
        // This is the union of the string storage options: it can either be
        // stored inside the short string buffer, 'd_short', or in the
        // externally allocated memory, pointed to by 'd_start_p'.

        BloombergLP::bsls::AlignedBuffer<
                        SHORT_BUFFER_BYTES,
                        BloombergLP::bsls::AlignmentFromType<CHAR_TYPE>::VALUE>
                   d_short;     // short string buffer
        CHAR_TYPE *d_start_p;   // pointer to the data on heap
    };

    SIZE_TYPE      d_length;    // length of the string
    SIZE_TYPE      d_capacity;  // capacity to which the string can grow
                                // without reallocation

    // TRAITS
    BSLMF_NESTED_TRAIT_DECLARATION(String_Imp,
                                   BloombergLP::bslmf::IsBitwiseMoveable);
        // 'CHAR_TYPE' is required to be a POD as per the Standard, which makes
        // 'CHAR_TYPE' bitwise-moveable, so 'String_Imp' is also
        // bitwise-moveable.

    // CLASS METHODS
    static SIZE_TYPE computeNewCapacity(SIZE_TYPE newLength,
                                        SIZE_TYPE oldCapacity,
                                        SIZE_TYPE maxSize);
        // Compute and return the capacity required for a string having the
        // specified 'newLength' and using the specified 'oldCapacity' to
        // exercise an exponential capacity growth necessary to ensure the
        // amortized linear complexity of 'push_back' and other operations and
        // ensuring that the new capacity does not exceed the specified
        // 'maxSize'.  Note that the behavior is undefined unless
        // 'newLength > oldCapacity', 'newLength < maxSize', and
        // 'oldCapacity < maxSize'.

    // CREATORS
    String_Imp();
        // Create a 'String_Imp' object having (default) attribute values
        // except that the 'd_capacity' attribute is initialized with
        // 'SHORT_BUFFER_CAPACITY'.

    String_Imp(SIZE_TYPE length, SIZE_TYPE capacity);
        // Create a 'String_Imp' object and initialize the 'd_length' and
        // 'd_capacity' attributes with the specified 'length' and specified
        // 'capacity', respectively.  If 'capacity' is less then
        // 'SHORT_BUFFER_CAPACITY' then d_capacity is set to
        // 'SHORT_BUFFER_CAPACITY'.  The value of the 'd_short' and 'd_start_p'
        // fields are left uninitialized.  'basic_string' is required to assign
        // either d_short or d_start_p to a proper value before using any
        // methods of this class.

    //! String_Imp(const String_Imp& original) = default;
        // Create a 'String_Imp' object having the same value as the specified
        // 'original' object.  Note that this copy constructor is generated by
        // the compiler.

    //! ~String_Imp() = default;
        // Destroy this object.  Note that this destructor is generated by the
        // compiler.

    //! String_Imp& operator=(const String_Imp& rhs) = default;
        // Assign to this object the value of the specified 'rhs' object, and
        // return a reference providing modifiable access to this object.  Note
        // that this assignment operator is generated by the compiler.

    // MANIPULATORS
    void swap(String_Imp& other);
        // Efficiently exchange the value of this object with the value of the
        // specified 'other' object.  This method provides the no-throw
        // exception-safety guarantee.

    void resetFields();
        // Reset all fields of this object to their default-constructed state.

    CHAR_TYPE *dataPtr();
        // Return an address providing modifiable access to the NULL-terminated
        // C-string stored by this string object.  Note that the returned
        // address can point to either the internal short string buffer or the
        // externally allocated memory depending on the type of the string
        // defined by the return value of 'isShortString'.

    // ACCESSORS
    bool isShortString() const;
        // Return 'true' if this object contains a short string and the string
        // data is stored in the short string buffer, and 'false' if the object
        // contains a long string (and the short string buffer contains a
        // pointer to the string data allocated externally).

    const CHAR_TYPE *dataPtr() const;
        // Return an address providing non-modifiable access to the
        // NULL-terminated C-string stored by this string object.  Note that
        // the returned address can point to either the internal short string
        // buffer or the externally allocated memory depending on the type of
        // the string defined by the return value of 'isShortString'.
};

                        // =======================
                        // class bsl::basic_string
                        // =======================

// Import 'char_traits' into the 'bsl' namespace so that 'basic_string' and
// 'char_traits' are always in the same namespace.
using native_std::char_traits;

template <class CHAR_TYPE,
          class CHAR_TRAITS = char_traits<CHAR_TYPE>,
          class ALLOCATOR = allocator<CHAR_TYPE> >
class basic_string
    : private String_Imp<CHAR_TYPE, typename ALLOCATOR::size_type>
    , public BloombergLP::bslalg::ContainerBase<ALLOCATOR>
{
    // This class template provides an STL-compliant 'string' that conforms to
    // the 'bslma::Allocator' model.  For the requirements of a string class,
    // consult the second revision of the ISO/IEC 14882 Programming Language
    // C++ (2003).  Note that the parameterized 'CHAR_TYPE' must be *equal* to
    // 'ALLOCATOR::value_type'.  In addition, this implementation offers strong
    // exception guarantees (see below), with the general rules that:
    //
    //: 1 any method that would result in a string of length larger than the
    //:   size returned by 'max_size' throws 'std::length_error', and
    //:
    //: 2 any method that attempts to access a position outside the valid range
    //:   of a string throws 'std::out_of_range'.
    //
    // Circumstances where a method throws 'bsl::length_error' (1) are clear
    // and not repeated in the individual function-level documentations below.
    //
    // More generally, this class supports an almost complete set of *in-core*
    // *value* *semantic* operations, including copy construction, assignment,
    // equality comparison (but excluding 'ostream' printing since this
    // component is below STL).  A precise operational definition of when two
    // objects have the same value can be found in the description of
    // 'operator==' for the class.  This class is *exception* *neutral* with
    // full guarantee of rollback: if an exception is thrown during the
    // invocation of a method on a pre-existing object, the object is left
    // unchanged.  In no event is memory leaked.
    //
    // Note that *aliasing* (e.g., using all or part of an object as both
    // source and destination) is supported in all cases in the public
    // interface of 'basic_string'.  However, the private interface ('...Raw'
    // methods) should be assumed to be not alias-safe unless specifically
    // noted otherwise.

  public:
    // PUBLIC TYPES
    typedef CHAR_TRAITS                            traits_type;
    typedef typename CHAR_TRAITS::char_type        value_type;
    typedef ALLOCATOR                              allocator_type;
    typedef typename ALLOCATOR::size_type          size_type;
    typedef typename ALLOCATOR::difference_type    difference_type;
    typedef typename ALLOCATOR::reference          reference;
    typedef typename ALLOCATOR::const_reference    const_reference;
    typedef typename ALLOCATOR::pointer            pointer;
    typedef typename ALLOCATOR::const_pointer      const_pointer;
    typedef CHAR_TYPE                             *iterator;
    typedef const CHAR_TYPE                       *const_iterator;
    typedef bsl::reverse_iterator<iterator>        reverse_iterator;
    typedef bsl::reverse_iterator<const_iterator>  const_reverse_iterator;
        // These types satisfy the 'ReversibleSequence' requirements.

  private:
    // PRIVATE TYPES
    typedef String_Imp<CHAR_TYPE, typename ALLOCATOR::size_type> Imp;

    // PRIVATE MANIPULATORS

    // Note: '...Raw' functions are low level private manipulators and they do
    // not perform checks for exceptions.  '...Dispatch' functions perform
    // overload selection for iterator types in order to resolve ambiguities
    // between template and non-template method overloads.

    CHAR_TYPE *privateAllocate(size_type numChars);
        // Allocate and return a buffer capable of holding the specified
        // 'numChars' number of characters.

    void privateDeallocate();
        // Deallocate the internal string buffer, which was allocated with
        // 'privateAllocate' and stored in 'String_Imp::d_start_p' without
        // modifying any data members.

    void privateCopy(const basic_string& original);
        // Copy the specified 'original' string content into this string
        // object, assuming that the default copy constructor of the
        // 'String_Imp' base class and the appropriate copy constructor of the
        // 'bslstl::ContainerBase' base class have just been run.

    basic_string& privateAppendDispatch(iterator begin,
                                        iterator end);
    basic_string& privateAppendDispatch(const_iterator begin,
                                        const_iterator end);
    template <class INPUT_ITER>
    basic_string& privateAppendDispatch(INPUT_ITER begin,
                                        INPUT_ITER end);
        // Match either 'iterator', 'const_iterator', or an arbitrary iterator
        // (which can also match an integral type).  In the first two cases,
        // use 'privateAppendRaw'.  In the last case, forward to
        // 'privateReplaceDispatch' to separate the integral type from iterator
        // types.

    basic_string& privateAssign(const CHAR_TYPE *characterString,
                                size_type        numChars);
        // Assign characters from the specified 'characterString' array of
        // characters of the specified 'numChars' length to this string
        // discarding the old content of the string, and return a reference
        // providing modifiable access to this string.  The behavior is
        // undefined unless 'numChars <= max_size()', and the 'characterString'
        // array is at least 'numChars' long.

    basic_string& privateAssign(size_type numChars,
                                CHAR_TYPE character);
        // Assign the specified 'numChars' copies of the specified 'character'
        // to this string discarding the old content of the string, and return
        // a reference providing modifiable access to this string.  The
        // behavior is undefined unless 'numChars <= max_size()'.

    basic_string& privateAppendRaw(const CHAR_TYPE *characterString,
                                   size_type        numChars);
        // Append characters from the specified 'characterString' array of
        // characters of the specified 'numChars' length to this string, and
        // return a reference providing modifiable access to this string.  The
        // behavior is undefined unless 'numChars <= max_size() - length()',
        // and the 'characterString' array is at least 'numChars' long.

    basic_string& privateAppendRaw(size_type numChars,
                                   CHAR_TYPE character);
        // Append the specified 'numChars' copies of the specified 'character'
        // to this string.  Return a reference providing modifiable access to
        // this string.  The behavior is undefined unless and
        // 'numChars <= max_size() - length()'.

    Imp& privateBase();
        // Return a reference providing modifiable access to the base object
        // of this string.

    void privateClear(bool deallocateBufferFlag);
        // Reset this string object to its default-constructed value and
        // deallocate its string buffer if the specified 'deallocateBufferFlag'
        // is 'true'.

    void privateInitDispatch(iterator begin,
                             iterator end);
    void privateInitDispatch(const_iterator begin,
                             const_iterator end);
        // Initialize this object with a string represented by the specified
        // 'begin' and 'end' iterators using the 'privateAppendRaw' method for
        // the initialization.

    template <class INPUT_ITER>
    void privateInitDispatch(INPUT_ITER begin,
                             INPUT_ITER end);
        // Initialize this object with a string represented by the specified
        // 'begin' and 'end' iterators.  Since the parameterized 'INPUT_ITER'
        // type can also resolve to an integral type use the
        // 'privateReplaceDispatch' to disambiguate between the integral type
        // and iterator types.

    void privateInsertDispatch(const_iterator position,
                               iterator       first,
                               iterator       last);
    void privateInsertDispatch(const_iterator position,
                               const_iterator first,
                               const_iterator last);
        // Insert into this object at the specified 'position' a string
        // represented by the specified 'first' and 'last' iterators using the
        // 'privateInsertRaw' method for insertion.

    template <class INPUT_ITER>
    void privateInsertDispatch(const_iterator position,
                               INPUT_ITER     first,
                               INPUT_ITER     last);
        // Insert into this object at the specified 'position' a string
        // represented by the specified 'first' and 'last' iterators.  Since
        // the parameterized 'INPUT_ITER' type can also resolve to an integral
        // type use the 'privateReplaceDispatch' to disambiguate between the
        // integral type and iterator types.

    basic_string& privateInsertRaw(size_type        outPosition,
                                   const CHAR_TYPE *characterString,
                                   size_type        numChars);
        // Insert into this object at the specified 'outPosition' the specified
        // 'numChars' starting at the specified 'characterString'.  The
        // behavior is undefined unless and 'numChars <= max_size() - length()'
        // and 'characterString' array is at least 'numChars' long.  Note that
        // this method is alias-safe, i.e., it works correctly even if
        // 'characterString' points into this string object.

    basic_string& privateReplaceRaw(size_type        outPosition,
                                    size_type        outNumChars,
                                    const CHAR_TYPE *characterString,
                                    size_type        numChars);
        // Replace the specified 'outNumChars' characters of this object
        // starting at the specified 'outPosition' by the specified 'numChars'
        // starting at the specified 'characterString', and return a reference
        // providing modifiable access to this string.  The behavior is
        // undefined unless 'outPosition <= length()',
        // 'outNumChars <= length()', 'outPosition <= length() - outNumChars',
        // 'numChars <= max_size()', and
        // 'length() - outNumChars <= max_size() - numChars'.  Note that this
        // method is alias-safe, i.e., it works correctly even if
        // 'characterString' points into this string object.

    basic_string& privateReplaceRaw(size_type outPosition,
                                    size_type outNumChars,
                                    size_type numChars,
                                    CHAR_TYPE character);
        // Replace the specified 'outNumChars' characters of this string
        // starting at the specified 'outPosition' by the specified 'numChars'
        // copies of the specified 'character', and return a reference
        // providing modifiable access to this string.  The behavior is
        // undefined unless 'outPosition <= length()',
        // 'outNumChars <= length()', 'outPosition <= length() - outNumChars'
        // and 'length() <= max_size() - numChars'.

    template <class INPUT_ITER>
    basic_string& privateReplaceDispatch(
                              size_type                               position,
                              size_type                               numChars,
                              INPUT_ITER                              first,
                              INPUT_ITER                              last,
                              BloombergLP::bslmf::MatchArithmeticType ,
                              BloombergLP::bslmf::Nil                 );
        // Match integral type for 'INPUT_ITER'.

    template <class INPUT_ITER>
    basic_string& privateReplaceDispatch(
                                     size_type                        position,
                                     size_type                        numChars,
                                     INPUT_ITER                       first,
                                     INPUT_ITER                       last,
                                     BloombergLP::bslmf::MatchAnyType ,
                                     BloombergLP::bslmf::MatchAnyType );
        // Match non-integral type for 'INPUT_ITER'.

    template <class INPUT_ITER>
    basic_string& privateReplace(size_type  position,
                                 size_type  numChars,
                                 INPUT_ITER first,
                                 INPUT_ITER last,
                                 std::input_iterator_tag);
        // Specialized replacement for input iterators, using repeated
        // 'push_back' operations.

    template <class INPUT_ITER>
    basic_string& privateReplace(size_type  position,
                                 size_type  numChars,
                                 INPUT_ITER first,
                                 INPUT_ITER last,
                                 std::forward_iterator_tag);
        // Specialized replacement for forward, bidirectional, and
        // random-access iterators.  Throw 'length_error' if
        // 'length() - numChars > max_size() - distance(first, last)'.

    basic_string& privateReplace(size_type      position,
                                 size_type      numChars,
                                 iterator       first,
                                 iterator       last,
                                 std::forward_iterator_tag);
    basic_string& privateReplace(size_type      position,
                                 size_type      numChars,
                                 const_iterator first,
                                 const_iterator last,
                                 std::forward_iterator_tag);
        // Replace the specified 'numChars' characters of this object starting
        // at the specified 'position' with the string represented by the
        // specified 'first' and 'last' iterators.

    void privateReserveRaw(size_type newCapacity);
        // Update the capacity of this object to be a value greater than or
        // equal to the specified 'newCapacity'.  The behavior is undefined
        // unless 'newCapacity <= max_size()'.  Note that a null-terminating
        // character is not counted in 'newCapacity', and that this method has
        // no effect unless 'newCapacity > capacity()'.

    CHAR_TYPE *privateReserveRaw(size_type *storage,
                                 size_type  newCapacity,
                                 size_type  numChars);
        // Update the capacity of this object and load into the specified
        // 'storage' to be a value greater than or equal to the specified
        // 'newCapacity'.  Upon reallocation, copy the first specified
        // 'numChars' from the previous buffer to the new buffer, and load
        // 'storage' with the new capacity.  If '*storage >= newCapacity', this
        // method has no effect.  Return the new buffer if reallocation, and 0
        // otherwise.  The behavior is undefined unless 'numChars <= length()'
        // and 'newCapacity <= max_size()'.  Note that a null-terminating
        // character is not counted in '*storage' nor 'newCapacity'.  Also note
        // that the previous buffer is *not* deallocated, nor is the string
        // representation changed (in case the previous buffer may contain data
        // that must be copied): it is the responsibility of the caller to do
        // so upon reallocation.

    basic_string& privateResizeRaw(size_type newLength, CHAR_TYPE character);
        // Change the length of this string to the specified 'newLength'.  If
        // 'newLength > length()', fill in the new positions by copies of the
        // specified 'character'.  Do not change the capacity unless
        // 'newLength' exceeds the current capacity.  The behavior is undefined
        // unless 'newLength <= max_size()'.

    // PRIVATE ACCESSORS
    int privateCompareRaw(size_type        lhsPosition,
                          size_type        lhsNumChars,
                          const CHAR_TYPE *other,
                          size_type        otherNumChars) const;
        // Lexicographically compare the substring of this string starting at
        // the specified 'lhsPosition' of length 'lhsNumChars' with the string
        // constructed from the specified 'numChars' characters in the array
        // starting at the specified 'other' address, and return a negative
        // value if this string is less than 'other', a positive value if it is
        // more than 'other', and 0 in case of equality.  The behavior is
        // undefined unless 'lhsPosition <= length()',
        // 'lhsNumChars <= length()', and
        // 'lhsPosition <= length() - lhsNumChars'.

    // INVARIANTS
    BSLMF_ASSERT((bsl::is_same<CHAR_TYPE,
                               typename ALLOCATOR::value_type>::value));
        // This is required by the C++ standard (23.1, clause 1).

  public:
    // PUBLIC CLASS DATA
    static const size_type npos = ~size_type(0);
        // Value used to denote "not-a-position", guaranteed to be outside the
        // range '[ 0, max_size() ]'.

    // CREATORS

                   // *** 21.3.2 construct/copy/destroy: ***

    explicit
    basic_string(const ALLOCATOR& basicAllocator = ALLOCATOR());
        // Create an empty string.  Optionally specify the 'basicAllocator'
        // used to supply memory.  If 'basicAllocator' is not specified, a
        // default-constructed allocator is used.

    basic_string(const basic_string& original);
    basic_string(const basic_string& original,
                 const ALLOCATOR& basicAllocator);
        // Create a string that has the same value as the specified 'original'
        // string.  Optionally specify the 'basicAllocator' used to supply
        // memory.  If 'basicAllocator' is not specified, then a
        // default-constructed allocator is used.  Note that it is important to
        // have two copy constructors instead of a single:
        //..
        //  basic_string(const basic_string& original,
        //               const ALLCOATOR&    basicAllocator = ALLOCATOR());
        //..
        // When the copy constructor with the default allocator is used, xlC10
        // get confused and refuses to use the return value optimization, which
        // then causes extra allocations when returning by value in
        // 'operator+'.

    basic_string(const basic_string& original,
                 size_type           position,
                 size_type           numChars = npos,
                 const ALLOCATOR&    basicAllocator = ALLOCATOR());
        // Create a string that has the same value as the substring of the
        // optionally specified 'numChars' length starting at the specified
        // 'position' in the specified 'original' string.  If 'numChars' equals
        // 'npos', then the remaining length of the string is used (i.e.,
        // 'numChars' is set to 'original.length() - position').  Optionally
        // specify the 'basicAllocator' used to supply memory.  If
        // 'basicAllocator' is not specified, a default-constructed allocator
        // is used.  Throw 'out_of_range' if 'position > original.length()' or
        // 'numChars != npos' and 'position + numChars < original.length()'.

    basic_string(const CHAR_TYPE  *characterString,
                 const ALLOCATOR&  basicAllocator = ALLOCATOR());   // IMPLICIT
    basic_string(const CHAR_TYPE  *characterString,
                 size_type         numChars,
                 const ALLOCATOR&  basicAllocator = ALLOCATOR());
        // Create a string that has the same value as the substring of the
        // optionally specified 'numChars' length starting at the specified
        // 'position' in the specified 'characterString'.  If 'numChars' is not
        // specified, 'CHAR_TRAITS::length(characterString)' is used.
        // Optionally specify the 'basicAllocator' used to supply memory.  If
        // 'basicAllocator' is not specified, a default-constructed allocator
        // is used.  Throw 'out_of_range' if 'numChars >= npos'.

    basic_string(size_type        numChars,
                 CHAR_TYPE        character,
                 const ALLOCATOR& basicAllocator = ALLOCATOR());
        // Create a string of the specified 'numChars' length whose every
        // position contains the specified 'character'.  Optionally specify the
        // 'basicAllocator' used to supply memory.  If 'basicAllocator' is not
        // specified, a default-constructed allocator is used.

    template <class INPUT_ITER>
    basic_string(INPUT_ITER       first,
                 INPUT_ITER       last,
                 const ALLOCATOR& basicAllocator = ALLOCATOR());
        // Create a string from the characters in the range starting at the
        // specified 'first' and ending at the specified 'last' iterators of
        // the parameterized 'INPUT_ITER' type.  Optionally specify the
        // 'basicAllocator' used to supply memory.  If 'basicAllocator' is not
        // specified, a default-constructed allocator is used.  The behavior is
        // undefined unless '[first, last)' is a valid iterator range.

    template <class ALLOC2>
    basic_string(
        const native_std::basic_string<CHAR_TYPE,CHAR_TRAITS,ALLOC2>& original,
        const ALLOCATOR& basicAllocator = ALLOCATOR());
        // Create a string that has the same value as the specified 'original'
        // string, where the type 'original' is the string type native to the
        // compiler's library, instantiated with the same character type and
        // traits type, but not necessarily the same allocator type.  The
        // resulting string will contain the same sequence of characters as
        // 'original'.  Optionally specify the 'basicAllocator' used to supply
        // memory.  If 'basicAllocator' is not specified, then a
        // default-constructed allocator is used.

    basic_string(const BloombergLP::bslstl::StringRefData<CHAR_TYPE>& strRef,
                 const ALLOCATOR& basicAllocator = ALLOCATOR());    // IMPLICIT
        // Create a string that has the same value as the specified 'strRef'
        // string.  The resulting string will contain the same sequence of
        // characters as 'strRef'.  Optionally specify the 'basicAllocator'
        // used to supply memory.  If 'basicAllocator' is not specified, then a
        // default-constructed allocator is used.

    ~basic_string();
        // Destroy this string object.

    // MANIPULATORS

                    // *** 21.3.2 construct/copy/destroy: ***

    basic_string& operator=(const basic_string& rhs);
        // Assign to this string the value of the specified 'rhs' string, and
        // return a reference providing modifiable access to this object.

    basic_string& operator=(const CHAR_TYPE *rhs);
        // Assign to this string the value of the specified 'rhs' string, and
        // return a reference providing modifiable access to this object.

    basic_string& operator=(CHAR_TYPE character);
        // Assign to this string the value of the string of length one
        // consisting of the specified 'character', and return a reference
        // providing modifiable access to this object.

                          // *** 21.3.4 capacity: ***

    void resize(size_type newLength, CHAR_TYPE character);
        // Change the length of this string to the specified 'newLength',
        // erasing characters at the end if 'newLength < length()' or appending
        // the appropriate number of copies of the specified 'character' at the
        // end if 'length() < newLength'.

    void resize(size_type newLength);
        // Change the length of this string to the specified 'newLength',
        // erasing characters at the end if 'newLength < length()' or appending
        // the appropriate number of copies of the specified 'character' at the
        // end if 'length() < newLength'.

    void reserve(size_type newCapacity = 0);
        // Change the capacity of this string to the specified 'newCapacity'.
        // Note that the capacity of a string is the maximum length it can
        // accommodate without reallocation.  The actual storage allocated may
        // be higher.

    void clear();
        // Reset this string to an empty value.  Note that the capacity may
        // change (or not if 'BASIC_STRING_DEALLOCATE_IN_CLEAR' is 'false').
        // Note that the Standard doesn't allow to reduce capacity on 'clear'.

                          // *** 21.3.3 iterators: ***

    iterator begin();
        // Return an iterator referring to the first character in this
        // modifiable string (or the past-the-end iterator if this string is
        // empty).

    iterator end();
        // Return the past-the-end iterator for this modifiable string.

    reverse_iterator rbegin();
        // Return a reverse iterator referring to the last character in this
        // modifiable string (or the past-the-end reverse iterator if this
        // string is empty).

    reverse_iterator rend();
        // Return the past-the-end reverse iterator for this modifiable string.

                       // *** 21.3.5 element access: ***

    reference operator[](size_type position);
        // Return a reference providing modifiable access to the character at
        // the specified 'position' in this string if 'position < length()', or
        // a reference providing non-modifiable access to the null-terminating
        // character if 'position == length()'.  The behavior is undefined
        // unless 'position <= length()', and, in the case of
        // 'position == length()', the null-terminating character is not
        // modified through the returned reference.

    reference at(size_type position);
        // Return a reference providing modifiable access to the character at
        // the specified 'position' in this string.  Throw 'out_of_range' if
        // 'position >= length()'.

    reference front();
        // Return a reference providing modifiable access to the character at
        // the first position in this string.  The behavior is undefined if
        // this string is empty.

    reference back();
        // Return a reference providing modifiable access to the character at
        // the last position in this string.  The behavior is undefined if this
        // string is empty.  Note that the last position is 'length() - 1'.

    template <class ALLOC2>
    operator native_std::basic_string<CHAR_TYPE,CHAR_TRAITS,ALLOC2>() const;
        // Convert this object to a string type native to the compiler's
        // library, instantiated with the same character type and traits type,
        // but not necessarily the same allocator type.  The return string will
        // contain the same sequence of characters as 'orig' and will have a
        // default-constructed allocator.  Note that this conversion operator
        // can be invoked implicitly (e.g., during argument passing).

                         // *** 21.3.6 modifiers: ***

    basic_string& operator+=(const basic_string&  rhs);
    basic_string& operator+=(const CHAR_TYPE     *rhs);
        // Append the specified 'rhs' at the end of this string, and return a
        // reference providing modifiable access to this string.

    basic_string& operator+=(CHAR_TYPE character);
        // Append the specified 'character' at the end of this string, and
        // return a reference providing modifiable access to this string.

    basic_string& operator+=(
        const BloombergLP::bslstl::StringRefData<CHAR_TYPE>& strRef);
        // Append the specified 'strRef' at the end of this string. Return a
        // reference providing modifiable access to this string.

    basic_string& append(const basic_string& suffix);
    basic_string& append(const basic_string& suffix,
                         size_type           position,
                         size_type           numChars);
        // Append at the end of this string the first specified 'numChars'
        // characters starting at the specified 'position' in the specified
        // 'suffix', or the tail of 'suffix' starting at 'position' if
        // 'position + numChars' is larger than the length of 'suffix'.  Return
        // a reference providing modifiable access to this string.  Throw
        // 'out_of_range' if 'position > suffix.length()'.

    basic_string& append(const CHAR_TYPE *characterString,
                         size_type        numChars);
        // Append at the end of this string the specified 'numChars' characters
        // from the array starting at the specified 'characterString' address,
        // and return a reference to this modifiable string.

    basic_string& append(const CHAR_TYPE *characterString);
        // Append the specified 'characterString' (of length
        // 'CHAR_TRAITS::length(characterString)') at the end of this string,
        // and return a reference providing modifiable access to this string.

    basic_string& append(size_type numChars,
                         CHAR_TYPE character);
        // Append a number equal to the specified 'numChars' of copies of the
        // specified 'character' at the end of this string, and return a
        // reference providing modifiable access to this string.

    template <class INPUT_ITER>
    basic_string& append(INPUT_ITER first, INPUT_ITER last);
        // Append to the end of this string a string built from the characters
        // in the range starting at the specified 'first' and ending before the
        // specified 'last' iterators of the 'iterator', 'const_iterator' or
        // parameterized 'INPUT_ITER' type, respectively.  Return a reference
        // providing modifiable access to this string.  The behavior is
        // undefined unless '[first, last)' is a valid iterator range.

    void push_back(CHAR_TYPE   character);
        // Append the specified 'character' at the end of this string.

    basic_string& assign(const basic_string& replacement);
        // Assign to this string the value of the specified 'replacement'
        // string, and return a reference providing modifiable access to this
        // string.

    basic_string& assign(const basic_string& replacement,
                         size_type           position,
                         size_type           numChars);
        // Assign to this string the value of the substring of the specified
        // 'numChars' length or 'replacement.length() - position', whichever is
        // smaller, starting at the specified 'position' in the specified
        // 'replacement' string, and return a reference providing modifiable
        // access to this string.  Throw 'out_of_range' if
        // 'position > other.length()'.

    basic_string& assign(const CHAR_TYPE *characterString);
        // Assign to this string the value of the specified null-terminated
        // 'characterString', and return a reference providing modifiable
        // access to this string.

    basic_string& assign(const CHAR_TYPE *characterString,
                         size_type        numChars);
        // Assign to this string the value of the string constructed from the
        // specified 'numChars' characters in the array starting at the
        // specified 'characterString' address, and return a reference
        // providing modifiable access to this string.

    basic_string& assign(
                  const BloombergLP::bslstl::StringRefData<CHAR_TYPE>& strRef);
        // Assign to this string the value of the specified 'strRef' string,
        // and return a reference providing modifiable access to this string.

    basic_string& assign(size_type numChars, CHAR_TYPE character);
        // Assign to this string the value of a string of the specified
        // 'numChars' length whose every characters equal the specified
        // 'character', and return a reference providing modifiable access to
        // this string.

    template <class INPUT_ITER>
    basic_string& assign(INPUT_ITER first, INPUT_ITER last);
        // Assign to this string the value of a string built from the
        // characters in the range starting at the specified 'first' and ending
        // before the specified 'last' iterators of the 'iterator',
        // 'const_iterator' or parameterized 'INPUT_ITER' type, respectively.
        // Return a reference providing modifiable access to this string.  The
        // behavior is undefined unless '[first, last)' is a valid iterator
        // range.

    basic_string& insert(size_type position, const basic_string& other);
        // Insert at the specified 'position' in this string a copy of the
        // specified 'other' string, and return a reference providing
        // modifiable access to this string.  Throw 'out_of_range' if
        // 'position > length()'.

    basic_string& insert(size_type           outPosition,
                         const basic_string& other,
                         size_type           position,
                         size_type           numChars);
        // Insert at the specified 'outPosition' in this string a copy of the
        // substring of the specified 'numChars' length or
        // 'other.length() - position', whichever is smaller, starting at the
        // specified 'position' in the specified 'other' string, and return a
        // reference providing modifiable access to this string.  Throw
        // 'out_of_range' if 'position > length()'.

    basic_string& insert(size_type        position,
                         const CHAR_TYPE *characterString,
                         size_type        numChars);
        // Insert at the specified 'position' in this string a copy of the
        // string constructed from the specified 'numChars' characters in the
        // array starting at the specified 'characterString' address, and
        // return a reference providing modifiable access to this string.
        // Throw 'out_of_range' if 'position > length()'.

    basic_string& insert(size_type        position,
                         const CHAR_TYPE *characterString);
        // Insert at the specified 'position' in this string a copy of the
        // string constructed from the specified 'characterString' (of length
        // 'CHAR_TRAITS::length(characterString)'), and return a reference
        // providing modifiable access to this string.  Throw 'out_of_range' if
        // 'position > length()'.

    basic_string& insert(size_type position,
                         size_type numChars,
                         CHAR_TYPE character);
        // Insert at the specified 'position' in this string a number equal to
        // the specified 'numChars' of copies of the specified 'character', and
        // return a reference providing modifiable access to this string.
        // Throw 'out_of_range' if 'position > length()'.

    iterator insert(const_iterator position, CHAR_TYPE character);
        // Insert at the specified 'position' in this string a copy of the
        // specified 'character', and return an iterator providing modifiable
        // access to the inserted character.  The behavior is undefined unless
        // 'position' is a valid iterator on this string.

    iterator insert(const_iterator position,
                    size_type      numChars,
                    CHAR_TYPE      character);
        // Insert at the specified 'position' in this string a specified
        // 'numChars' number of copies of the specified 'character', and return
        // an iterator providing modifiable access to the first inserted
        // character, or a non-const copy of the 'position' iterator, if
        // 'numChars == 0'.  The behavior is undefined unless 'position' is a
        // valid iterator on this string.

    template <class INPUT_ITER>
    iterator insert(const_iterator position,
                    INPUT_ITER     first,
                    INPUT_ITER     last);
        // Insert at the specified 'position' in this string a string built
        // from the characters in the range starting at the specified 'first'
        // and ending before the specified 'last' iterators, and return an
        // iterator providing modifiable access to the first inserted
        // character, or a non-const copy of the 'position' iterator, if
        // 'first == last'.  The behavior is undefined unless 'position' is a
        // valid iterator on this string and '[first, last)' is a valid
        // iterator range.

    basic_string& erase(size_type position = 0, size_type numChars = npos);
        // Erase from this string the substring of length the optionally
        // specified 'numChars' or 'original.length() - position', whichever is
        // smaller, starting at the optionally specified 'position'.  If
        // 'position' is not specified, the first position is used (i.e.,
        // 'position' is set to 0).  Return a reference providing modifiable
        // access to this string.  Note that if 'numChars' equals 'npos', then
        // the remaining length of the string is erased (i.e., 'numChars' is
        // set to 'length() - position').  Throw 'out_of_range' if
        // 'position > length()'.

    iterator erase(const_iterator position);
        // Erase a character at the specified 'position' from this string, and
        // return an iterator providing modifiable access to the character at
        // 'position' prior to erasing.  If no such character exists, return
        // 'end()'.  The behavior is undefined unless 'position' belongs to the
        // half-open range '[cbegin(), cend())'.

    iterator erase(const_iterator first, const_iterator last);
        // Erase from this string a substring defined by the pair of 'first'
        // and 'last' iterators within this string.  Return an iterator
        // providing modifiable access to the the character at the 'last'
        // position prior to erasing.  If no such character exists, return
        // 'end()'.  The behavior is undefined unless 'first' and 'last' both
        // belong to '[cbegin(), cend()]' and 'first <= last'.  Note that this
        // call invalidates existing iterators pointing to 'first' or a
        // subsequent position.

    void pop_back();
        // Erase the last character from this string.  The behavior is
        // undefined if this string is empty.

    basic_string& replace(size_type           outPosition,
                          size_type           outNumChars,
                          const basic_string& replacement);
        // Replace the substring of this string starting at the specified
        // 'outPosition' of length 'outNumChars' or 'length() - outPosition',
        // whichever is smaller, by the specified 'replacement', and return a
        // reference providing modifiable access to this string.  Throw
        // 'out_of_range' if 'outPosition > length()'.

    basic_string& replace(size_type           outPosition,
                          size_type           outNumChars,
                          const basic_string& replacement,
                          size_type           position,
                          size_type           numChars);
        // Replace the substring of this string starting at the specified
        // 'outPosition' of length 'outNumChars' or 'length() - outPosition',
        // whichever is smaller, by the substring of the specified 'numChars'
        // length or 'replacement.length() - position', whichever is smaller,
        // starting at the specified 'position' in the specified 'replacement'.
        // Return a reference providing modifiable access to this string.
        // Throw 'out_of_range' if 'outPosition > length()' or
        // 'position > string.length()'.

    basic_string& replace(size_type        outPosition,
                          size_type        outNumChars,
                          const CHAR_TYPE *characterString,
                          size_type        numChars);
        // Replace the substring of this string starting at the specified
        // 'outPosition' of length 'outNumChars' or 'length() - outPosition',
        // whichever is smaller, by a copy of the string constructed from the
        // specified 'numChars' characters in the array starting at the
        // specified 'characterString' address.  Return a reference providing
        // modifiable access to this string.  Throw 'out_of_range' if
        // 'outPosition > length()'.

    basic_string& replace(size_type        outPosition,
                          size_type        outNumChars,
                          const CHAR_TYPE *characterString);
        // Replace the substring of this string starting at the specified
        // 'outPosition' of length 'outNumChars' or 'length() - outPosition',
        // whichever is smaller, by the null-terminated specified
        // 'characterString' (of length
        // 'CHAR_TRAITS::length(characterString)').  Return a reference
        // providing modifiable access to this string.  Throw 'out_of_range' if
        // 'outPosition > length()'.

    basic_string& replace(size_type outPosition,
                          size_type outNumChars,
                          size_type numChars,
                          CHAR_TYPE character);
        // Replace the substring of this string starting at the specified
        // 'outPosition' of length 'outNumChars' or 'length() - outPosition',
        // whichever is smaller, by a number equal to the specified 'numChars'
        // of copies of the specified 'character'.  Return a reference
        // providing modifiable access to this string.  Throw 'out_of_range' if
        // 'outPosition > length()'.

    basic_string& replace(const_iterator      first,
                          const_iterator      last,
                          const basic_string& replacement);
        // Replace the substring in the range starting at the specified 'first'
        // position and ending right before the specified 'last' position, by
        // the specified 'replacement'.  Return a reference providing
        // modifiable access to this string.  The behavior is undefined unless
        // 'first' and 'last' both belong to '[cbegin(), cend()]' and
        // 'first <= last'.

    basic_string& replace(const_iterator   first,
                          const_iterator   last,
                          const CHAR_TYPE *characterString,
                          size_type        numChars);
        // Replace the substring in the range starting at the specified 'first'
        // position and ending right before the specified 'last' position, by a
        // copy of the string constructed from the specified 'numChars'
        // characters in the array starting at the specified 'characterString'
        // address.  Return a reference providing modifiable access to this
        // string.  The behavior is undefined unless 'first' and 'last' both
        // belong to '[cbegin(), cend()]' and 'first <= last'.

    basic_string& replace(const_iterator   first,
                          const_iterator   last,
                          const CHAR_TYPE *characterString);
        // Replace the substring in the range starting at the specified 'first'
        // position and ending right before the specified 'last' position, by
        // the null-terminated specified 'characterString'.  Return a reference
        // providing modifiable access to this string.  The behavior is
        // undefined unless 'first' and 'last' both belong to the range
        // '[cbegin(), cend()]' and 'first <= last'.

    basic_string& replace(const_iterator first,
                          const_iterator last,
                          size_type      numChars,
                          CHAR_TYPE      character);
        // Replace the substring in the range starting at the specified 'first'
        // position and ending right before the specified 'last' position, by a
        // number equal to the specified 'numChars' of copies of the specified
        // 'character'.  Return a reference providing modifiable access to this
        // string.  The behavior is undefined unless 'first' and 'last' both
        // belong to the range '[cbegin(), cend()]' and 'first <= last'.

    template <class INPUT_ITER>
    basic_string& replace(const_iterator first,
                          const_iterator last,
                          INPUT_ITER     stringFirst,
                          INPUT_ITER     stringLast);
        // Replace the substring in the range starting at the specified 'first'
        // position and ending right before the specified 'last' position, by a
        // string built from the characters in the range starting at the
        // specified 'stringFirst' and ending before the specified 'stringLast'
        // iterators of the 'iterator', 'const_iterator', or parameterized
        // 'INPUT_ITER' type, respectively.  Return a reference providing
        // modifiable access to this string.  The behavior is undefined unless
        // 'first' and 'last' both belong to the range '[cbegin(), cend()]',
        // 'first <= last' and '[stringFirst, stringLast)' is a valid iterator
        // range.

    void swap(basic_string& other);
        // Exchange the value of this string with that of the specified
        // 'string', so that the value of this string upon return equals that
        // of 'other' prior to this call, and vice-versa.

    // ACCESSORS

                     // *** 21.3.3 iterators: ***

    const_iterator begin() const;
    const_iterator cbegin() const;
        // Return an iterator providing non-modifiable access to the first
        // character of this string (or the past-the-end iterator if this
        // string is empty).

    const_iterator end() const;
    const_iterator cend() const;
        // Return the past-the-end iterator for this string.

    const_reverse_iterator rbegin() const;
    const_reverse_iterator crbegin() const;
        // Return a reverse iterator providing non-modifiable access to the
        // last character of this string (or the past-the-end reverse iterator
        // if this string is empty).

    const_reverse_iterator rend() const;
    const_reverse_iterator crend() const;
        // Return the past-the-end reverse iterator for this string.

                          // *** 21.3.4 capacity: ***

    size_type length() const;
        // Return the length of this string.  Note that this number may differ
        // from 'CHAR_TRAITS::length(c_str())' in case the string contains null
        // characters.  Also note that a null-terminating character added by
        // the 'c_str' method is *not* counted in this length.

    size_type size() const;
        // Return the length of this string.  Note that this number may differ
        // from 'CHAR_TRAITS::length(c_str())' in case the string contains null
        // characters.  Also note that a null-terminating character added by
        // the 'c_str' method is *not* counted in this length.

    size_type max_size() const;
        // Return the maximal possible length of this string.  Note that
        // requests to create a string longer than this number of characters is
        // guaranteed to raise a 'length_error' exception.

    size_type capacity() const;
        // Return the capacity of this string, i.e., the maximum length for
        // which resizing is guaranteed not to trigger a reallocation.

    bool empty() const;
        // Return 'true' if this string has length 0, and 'false' otherwise.

                       // *** 21.3.5 element access: ***

    const_reference operator[](size_type position) const;
        // Return a reference providing non-modifiable access to the character
        // at the specified 'position' in this string.  The behavior is
        // undefined unless 'position <= length()'.  Note that if
        // 'position == length()', a reference to the null-terminating
        // character is returned.

    const_reference at(size_type position) const;
        // Return a reference providing non-modifiable access to the character
        // at the specified 'position' in this string.  Throw 'out_of_range' if
        // 'position >= length()'.

    const_reference front() const;
        // Return a reference providing non-modifiable access to the character
        // at the first position in this string.  The behavior is undefined if
        // this string is empty.

    const_reference back() const;
        // Return a reference providing non-modifiable access to the character
        // at the last position in this string.  The behavior is undefined if
        // this string is empty.  Note that the last position is
        // 'length() - 1'.

    size_type copy(CHAR_TYPE *characterString,
                   size_type  numChars,
                   size_type  position = 0) const;
        // Copy the specified 'numChars' or 'length() - position', whichever is
        // smaller, characters from this string into the specified
        // 'characterString' buffer, and return the number of characters
        // copied.  Throw 'out_of_range' if 'position > length()'.  Note that
        // the output 'characterString' is *not* null-terminated.

                     // *** 21.3.7 string operations: ***

    const_pointer c_str() const;
        // Return an address providing non-modifiable access to the
        // null-terminated buffer of 'length() + 1' characters whose contents
        // are identical to the value of this string.  Note that any call to
        // the string destructor or any of its manipulators invalidates the
        // returned pointer.

    const_pointer data() const;
        // Return an address providing non-modifiable access to the
        // null-terminated buffer of 'length()' characters whose contents are
        // identical to the value of this string.  Note that any call to the
        // string destructor or any of its manipulators invalidates the
        // returned pointer.

    allocator_type get_allocator() const;
        // Return the allocator used by this string to supply memory.

    size_type find(const basic_string& substring,
                   size_type           position = 0) const;
        // Return the starting position of the *first* occurrence of the
        // specified 'substring', if such a substring can be found in this
        // string (on or *after* the optionally specified 'position' if such a
        // 'position' is specified) using 'CHAR_TRAITS::eq' to compare
        // characters, and return 'npos' otherwise.

    size_type find(const CHAR_TYPE *substring,
                   size_type        position,
                   size_type        numChars) const;
    size_type find(const CHAR_TYPE *substring,
                   size_type        position = 0) const;
        // Return the starting position of the *first* occurrence of the
        // specified 'substring' of the optionally specified 'numChars' length,
        // if such a substring can be found in this string (on or *after* the
        // optionally specified 'position' if such a 'position' is specified)
        // using 'CHAR_TRAITS::eq' to compare characters, and return 'npos'
        // otherwise.  If 'numChars' is not specified,
        // 'CHAR_TRAITS::length(substring)' is used.

    size_type find(CHAR_TYPE character, size_type position = 0) const;
        // Return the position of the *first* occurrence of the specified
        // 'character', if such an occurrence can be found in this string (on
        // or *after* the optionally specified 'position' if such a 'position'
        // is specified), and return 'npos' otherwise.

    size_type rfind(const basic_string& substring,
                    size_type           position = npos) const;
        // Return the starting position of the *last* occurrence of the
        // specified 'substring' within this string, if such a sequence can be
        // found in this string (on or *before* the optionally specified
        // 'position' if such a 'position' is specified) using
        // 'CHAR_TRAITS::eq' to compare characters, and return 'npos'
        // otherwise.

    size_type rfind(const CHAR_TYPE *characterString,
                    size_type        position,
                    size_type        numChars) const;
    size_type rfind(const CHAR_TYPE *characterString,
                    size_type        position = npos) const;
        // Return the starting position of the *last* occurrence of a substring
        // whose value equals that of the specified 'characterString' of the
        // optionally specified 'numChars' length, if such a substring can be
        // found in this string (on or *before* the optionally specified
        // 'position' if such a 'position' is specified), and return 'npos'
        // otherwise.  If 'numChars' is not specified,
        // 'CHAR_TRAITS::length(characterString)' is used.

    size_type rfind(CHAR_TYPE character, size_type position = npos) const;
        // Return the position of the *last* occurrence of the specified
        // 'character', if such an occurrence can be found in this string (on
        // or *before* the optionally specified 'position' if such a 'position'
        // is specified), and return 'npos' otherwise.

    size_type find_first_of(const basic_string& characterString,
                            size_type           position = 0) const;
        // Return the position of the *first* occurrence of a character
        // belonging to the specified 'characterString', if such an occurrence
        // can be found in this string (on or *after* the optionally specified
        // 'position' if such a 'position' is specified), and return 'npos'
        // otherwise.

    size_type find_first_of(const CHAR_TYPE *characterString,
                            size_type        position,
                            size_type        numChars) const;
    size_type find_first_of(const CHAR_TYPE *characterString,
                            size_type        position = 0) const;
        // Return the position of the *first* occurrence of a character
        // belonging to the specified 'characterString' of the optionally
        // specified 'numChars' length, if such an occurrence can be found in
        // this string (on or *after* the optionally specified 'position' if
        // such a 'position' is specified), and return 'npos' otherwise.  If
        // 'numChars' is not specified, 'CHAR_TRAITS::length(characterString)'
        // is used.

    size_type find_first_of(CHAR_TYPE character,
                            size_type position = 0) const;
        // Return the position of the *first* occurrence of the specified
        // 'character', if such an occurrence can be found in this string (on
        // or *after* the optionally specified 'position' if such a 'position'
        // is specified), and return 'npos' otherwise.

    size_type find_last_of(const basic_string& characterString,
                           size_type           position = npos) const;
        // Return the position of the *last* occurrence of a character
        // belonging to the specified 'characterString', if such an occurrence
        // can be found in this string (on or *before* the optionally specified
        // 'position' if such a 'position' is specified), and return 'npos'
        // otherwise.

    size_type find_last_of(const CHAR_TYPE *characterString,
                           size_type        position,
                           size_type        numChars) const;
    size_type find_last_of(const CHAR_TYPE *characterString,
                           size_type        position = npos) const;
        // Return the position of the *last* occurrence of a character
        // belonging to the specified 'characterString' of the optionally
        // specified 'numChars' length, if such an occurrence can be found in
        // this string (on or *before* the optionally specified 'position' if
        // such a 'position' is specified), and return 'npos' otherwise.  If
        // 'numChars' is not specified, 'CHAR_TRAITS::length(characterString)'
        // is used.

    size_type find_last_of(CHAR_TYPE character,
                           size_type position = npos) const;
        // Return the position of the *last* occurrence of the specified
        // 'character', if such an occurrence can be found in this string (on
        // or *before* the optionally specified 'position' if such a 'position'
        // is specified), and return 'npos' otherwise.

    size_type find_first_not_of(const basic_string& characterString,
                                size_type           position = 0) const;
        // Return the position of the *first* occurrence of a character *not*
        // belonging to the specified 'characterString', if such an occurrence
        // can be found in this string (on or *after* the optionally specified
        // 'position' if such a 'position' is specified), and return 'npos'
        // otherwise.

    size_type find_first_not_of(const CHAR_TYPE *characterString,
                                size_type        position,
                                size_type        numChars) const;
    size_type find_first_not_of(const CHAR_TYPE *characterString,
                                size_type        position = 0) const;
        // Return the position of the *first* occurrence of a character *not*
        // belonging to the specified 'characterString' of the optionally
        // specified 'numChars' length, if such an occurrence can be found in
        // this string (on or *after* the optionally specified 'position' if
        // such a 'position' is specified), and return 'npos' otherwise.  If
        // 'numChars' is not specified, 'CHAR_TRAITS::length(characterString)'
        // is used.

    size_type find_first_not_of(CHAR_TYPE character,
                                size_type position = 0) const;
        // Return the position of the *first* occurrence of a character
        // *different* from the specified 'character', if such an occurrence
        // can be found in this string (on or *after* the optionally specified
        // 'position' if such a 'position' is specified), and return 'npos'
        // otherwise.

    size_type find_last_not_of(const basic_string& characterString,
                               size_type           position = npos) const;
        // Return the position of the *last* occurrence of a character *not*
        // belonging to the specified 'characterString', if such an occurrence
        // can be found in this string (on or *before* the optionally specified
        // 'position' if such a 'position' is specified), and return 'npos'
        // otherwise.

    size_type find_last_not_of(const CHAR_TYPE *characterString,
                               size_type        position,
                               size_type        numChars) const;
    size_type find_last_not_of(const CHAR_TYPE *characterString,
                               size_type        position = npos) const;
        // Return the position of the *last* occurrence of a character *not*
        // belonging to the specified 'characterString' of the optionally
        // specified 'numChars' length, if such an occurrence can be found in
        // this string (on or *before* the optionally specified 'position' if
        // such a 'position' is specified), and return 'npos' otherwise.  If
        // 'numChars' is not specified, 'CHAR_TRAITS::length(characterString)'
        // is used.

    size_type find_last_not_of(CHAR_TYPE character,
                               size_type position = npos) const;
        // Return the position of the *last* occurrence of a character
        // *different* from the specified 'character', if such an occurrence
        // can be found in this string (on or *before* the optionally specified
        // 'position' if such a 'position' is specified), and return 'npos'
        // otherwise.

    basic_string substr(size_type position = 0,
                        size_type numChars = npos) const;
        // Return a string whose value is the substring of length the
        // optionally specified 'numChars' or 'length() - position', whichever
        // is smaller, starting at the optionally specified 'position' in this
        // string.  If 'position' is not specified, 0 is used (i.e., the
        // substring is from the beginning of this string).  If 'numChars' is
        // not specified, 'npos' is used (i.e., the entire suffix from
        // 'position' to the end of the string is returned).

    int compare(const basic_string& other) const;
        // Lexicographically compare this string with the specified 'other'
        // string (using 'CHAR_TRAITS::lt' to compare characters), and return a
        // negative value if this string is less than 'other', a positive value
        // if it is more than 'other', and 0 in case of equality.  See
        // "Lexicographical Comparisons" for definitions.

    int compare(size_type           position,
                size_type           numChars,
                const basic_string& other) const;
        // Lexicographically compare the substring of this string starting at
        // the specified 'lhsPosition' of length 'lhsNumChars' or 'length() -
        // lhsPosition', whichever is smaller, with the specified 'other'
        // string (using 'CHAR_TRAITS::lt' to compare characters), and return a
        // negative value if this string is less than 'other', a positive value
        // if it is more than 'other', and 0 in case of equality.  See
        // "Lexicographical Comparisons" for definitions.

    int compare(size_type           lhsPosition,
                size_type           lhsNumChars,
                const basic_string& other,
                size_type           otherPosition,
                size_type           otherNumChars) const;
        // Lexicographically compare the substring of this string starting at
        // the specified 'lhsPosition' of length 'lhsNumChars' or
        // 'length() - lhsPosition', whichever is smaller, with the substring
        // of the specified 'other' string starting at the specified
        // 'otherPosition' of length 'otherNumChars' or
        // 'length() - otherPosition', whichever is smaller, (using
        // 'CHAR_TRAITS::lt' to compare characters), and return a negative
        // value if this string is less than 'other', a positive value if it is
        // more than 'other', and 0 in case of equality.  Throw 'out_of_range'
        // if 'lhsPosition > length()' or 'otherPosition > other.length()'.
        // See "Lexicographical Comparisons" for definitions.

    int compare(const CHAR_TYPE *other) const;
        // Lexicographically compare this string with the null-terminated
        // specified 'other' string (of length 'CHAR_TRAITS::length(other)',
        // using 'CHAR_TRAITS::lt' to compare characters), and return a
        // negative value if this string is less than 'other', a positive value
        // if it is more than 'other', and 0 in case of equality.  See
        // "Lexicographical Comparisons" for definitions.

    int compare(size_type        lhsPosition,
                size_type        lhsNumChars,
                const CHAR_TYPE *other,
                size_type        otherNumChars) const;
        // Lexicographically compare the substring of this string starting at
        // the specified 'lhsPosition' of length 'lhsNumChars' or
        // 'length() - lhsPosition', whichever is smaller, with the string
        // constructed from the specified 'numChars' characters in the array
        // starting at the specified 'other' address, and return a negative
        // value if this string is less than 'other', a positive value if it is
        // more than 'other', and 0 in case of equality.  Throw 'out_of_range'
        // if 'lhsPosition > length()'.  See "Lexicographical Comparisons" for
        // definitions.

    int compare(size_type        lhsPosition,
                size_type        lhsNumChars,
                const CHAR_TYPE *other) const;
        // Lexicographically compare the substring of this string starting at
        // the specified 'lhsPosition' of length 'lhsNumChars' or
        // 'length() - lhsPosition', whichever is smaller, with the
        // null-terminated specified 'other' string (of length
        // 'CHAR_TRAITS::length(other)', using 'CHAR_TRAITS::lt' to compare
        // characters), and return a negative value if this string is less than
        // 'other', a positive value if it is more than 'other', and 0 in case
        // of equality.  Throw 'out_of_range' if 'lhsPosition > length()'.  See
        // "Lexicographical Comparisons" for definitions.
};

// TYPEDEFS
typedef basic_string<char>    string;
typedef basic_string<wchar_t> wstring;

// FREE OPERATORS
template <class CHAR_TYPE, class CHAR_TRAITS, class ALLOC>
bool operator==(const basic_string<CHAR_TYPE,CHAR_TRAITS,ALLOC>&  lhs,
                const basic_string<CHAR_TYPE,CHAR_TRAITS,ALLOC>&  rhs);
template <class CHAR_TYPE, class CHAR_TRAITS, class ALLOC1, class ALLOC2>
bool
operator==(const native_std::basic_string<CHAR_TYPE,CHAR_TRAITS,ALLOC1>& lhs,
           const bsl::basic_string<CHAR_TYPE,CHAR_TRAITS,ALLOC2>&        rhs);
template <class CHAR_TYPE, class CHAR_TRAITS, class ALLOC1, class ALLOC2>
bool
operator==(const bsl::basic_string<CHAR_TYPE,CHAR_TRAITS,ALLOC1>&        lhs,
           const native_std::basic_string<CHAR_TYPE,CHAR_TRAITS,ALLOC2>& rhs);
template <class CHAR_TYPE, class CHAR_TRAITS, class ALLOC>
bool operator==(const CHAR_TYPE                                  *lhs,
                const basic_string<CHAR_TYPE,CHAR_TRAITS,ALLOC>&  rhs);
template <class CHAR_TYPE, class CHAR_TRAITS, class ALLOC>
bool operator==(const basic_string<CHAR_TYPE,CHAR_TRAITS,ALLOC>&  lhs,
                const CHAR_TYPE                                  *rhs);
    // Return 'true' if the specified 'lhs' string has the same value as the
    // specified 'rhs' string, and 'false' otherwise.  Two strings have the
    // same value if they have the same length, and the characters at each
    // respective position have the same value according to 'CHAR_TRAITS::eq'.

template <class CHAR_TYPE, class CHAR_TRAITS, class ALLOC>
bool operator!=(const basic_string<CHAR_TYPE,CHAR_TRAITS,ALLOC>&  lhs,
                const basic_string<CHAR_TYPE,CHAR_TRAITS,ALLOC>&  rhs);
template <class CHAR_TYPE, class CHAR_TRAITS, class ALLOC1, class ALLOC2>
bool
operator!=(const native_std::basic_string<CHAR_TYPE,CHAR_TRAITS,ALLOC1>& lhs,
           const bsl::basic_string<CHAR_TYPE,CHAR_TRAITS,ALLOC2>&        rhs);
template <class CHAR_TYPE, class CHAR_TRAITS, class ALLOC1, class ALLOC2>
bool
operator!=(const bsl::basic_string<CHAR_TYPE,CHAR_TRAITS,ALLOC1>&        lhs,
           const native_std::basic_string<CHAR_TYPE,CHAR_TRAITS,ALLOC2>& rhs);
template <class CHAR_TYPE, class CHAR_TRAITS, class ALLOC>
bool operator!=(const CHAR_TYPE                                  *lhs,
                const basic_string<CHAR_TYPE,CHAR_TRAITS,ALLOC>&  rhs);
template <class CHAR_TYPE, class CHAR_TRAITS, class ALLOC>
bool operator!=(const basic_string<CHAR_TYPE,CHAR_TRAITS,ALLOC>&  lhs,
                const CHAR_TYPE                                  *rhs);
    // Return 'true' if the specified 'lhs' string has a different value from
    // the specified 'rhs' string, and 'false' otherwise.  Two strings have the
    // same value if they have the same length, and the characters at each
    // respective position have the same value according to 'CHAR_TRAITS::eq'.

template <class CHAR_TYPE, class CHAR_TRAITS, class ALLOC>
bool operator<(const basic_string<CHAR_TYPE,CHAR_TRAITS,ALLOC>&  lhs,
               const basic_string<CHAR_TYPE,CHAR_TRAITS,ALLOC>&  rhs);
template <class CHAR_TYPE, class CHAR_TRAITS, class ALLOC1, class ALLOC2>
bool
operator<(const native_std::basic_string<CHAR_TYPE,CHAR_TRAITS,ALLOC1>& lhs,
          const bsl::basic_string<CHAR_TYPE,CHAR_TRAITS,ALLOC2>&        rhs);
template <class CHAR_TYPE, class CHAR_TRAITS, class ALLOC1, class ALLOC2>
bool
operator<(const bsl::basic_string<CHAR_TYPE,CHAR_TRAITS,ALLOC1>&        lhs,
          const native_std::basic_string<CHAR_TYPE,CHAR_TRAITS,ALLOC2>& rhs);
template <class CHAR_TYPE, class CHAR_TRAITS, class ALLOC>
bool operator<(const CHAR_TYPE                                  *lhs,
               const basic_string<CHAR_TYPE,CHAR_TRAITS,ALLOC>&  rhs);
template <class CHAR_TYPE, class CHAR_TRAITS, class ALLOC>
bool operator<(const basic_string<CHAR_TYPE,CHAR_TRAITS,ALLOC>&  lhs,
               const CHAR_TYPE                                  *rhs);
    // Return 'true' if the specified 'lhs' string has a lexicographically
    // smaller value than the specified 'rhs' string, and 'false' otherwise.
    // See "Lexicographical Comparisons" for definitions.

template <class CHAR_TYPE, class CHAR_TRAITS, class ALLOC>
bool operator>(const basic_string<CHAR_TYPE,CHAR_TRAITS,ALLOC>& lhs,
               const basic_string<CHAR_TYPE,CHAR_TRAITS,ALLOC>& rhs);
template <class CHAR_TYPE, class CHAR_TRAITS, class ALLOC1, class ALLOC2>
bool
operator>(const native_std::basic_string<CHAR_TYPE,CHAR_TRAITS,ALLOC1>& lhs,
          const bsl::basic_string<CHAR_TYPE,CHAR_TRAITS,ALLOC2>&        rhs);
template <class CHAR_TYPE, class CHAR_TRAITS, class ALLOC1, class ALLOC2>
bool
operator>(const bsl::basic_string<CHAR_TYPE,CHAR_TRAITS,ALLOC1>&        lhs,
          const native_std::basic_string<CHAR_TYPE,CHAR_TRAITS,ALLOC2>& rhs);
template <class CHAR_TYPE, class CHAR_TRAITS, class ALLOC>
bool operator>(const CHAR_TYPE                                  *lhs,
               const basic_string<CHAR_TYPE,CHAR_TRAITS,ALLOC>&  rhs);
template <class CHAR_TYPE, class CHAR_TRAITS, class ALLOC>
bool operator>(const basic_string<CHAR_TYPE,CHAR_TRAITS,ALLOC>&  lhs,
               const CHAR_TYPE                                  *rhs);
    // Return 'true' if the specified 'lhs' string has a lexicographically
    // larger value than the specified 'rhs' string, and 'false' otherwise.
    // See "Lexicographical Comparisons" for definitions.

template <class CHAR_TYPE, class CHAR_TRAITS, class ALLOC>
bool operator<=(const basic_string<CHAR_TYPE,CHAR_TRAITS,ALLOC>&  lhs,
                const basic_string<CHAR_TYPE,CHAR_TRAITS,ALLOC>&  rhs);
template <class CHAR_TYPE, class CHAR_TRAITS, class ALLOC1, class ALLOC2>
bool
operator<=(const native_std::basic_string<CHAR_TYPE,CHAR_TRAITS,ALLOC1>& lhs,
           const bsl::basic_string<CHAR_TYPE,CHAR_TRAITS,ALLOC2>&        rhs);
template <class CHAR_TYPE, class CHAR_TRAITS, class ALLOC1, class ALLOC2>
bool
operator<=(const bsl::basic_string<CHAR_TYPE,CHAR_TRAITS,ALLOC1>&        lhs,
           const native_std::basic_string<CHAR_TYPE,CHAR_TRAITS,ALLOC2>& rhs);
template <class CHAR_TYPE, class CHAR_TRAITS, class ALLOC>
bool operator<=(const CHAR_TYPE                                  *lhs,
                const basic_string<CHAR_TYPE,CHAR_TRAITS,ALLOC>&  rhs);
template <class CHAR_TYPE, class CHAR_TRAITS, class ALLOC>
bool operator<=(const basic_string<CHAR_TYPE,CHAR_TRAITS,ALLOC>&  lhs,
                const CHAR_TYPE                                  *rhs);
    // Return 'true' if the specified 'lhs' string has a value
    // lexicographically smaller than or or equal to the specified 'rhs'
    // string, and 'false' otherwise.  See "Lexicographical Comparisons" for
    // definitions.

template <class CHAR_TYPE, class CHAR_TRAITS, class ALLOC>
bool operator>=(const basic_string<CHAR_TYPE,CHAR_TRAITS,ALLOC>&  lhs,
                const basic_string<CHAR_TYPE,CHAR_TRAITS,ALLOC>&  rhs);
template <class CHAR_TYPE, class CHAR_TRAITS, class ALLOC1, class ALLOC2>
bool
operator>=(const native_std::basic_string<CHAR_TYPE,CHAR_TRAITS,ALLOC1>& lhs,
           const bsl::basic_string<CHAR_TYPE,CHAR_TRAITS,ALLOC2>&        rhs);
template <class CHAR_TYPE, class CHAR_TRAITS, class ALLOC1, class ALLOC2>
bool
operator>=(const bsl::basic_string<CHAR_TYPE,CHAR_TRAITS,ALLOC1>&        lhs,
           const native_std::basic_string<CHAR_TYPE,CHAR_TRAITS,ALLOC2>& rhs);
template <class CHAR_TYPE, class CHAR_TRAITS, class ALLOC>
bool operator>=(const CHAR_TYPE                                  *lhs,
                const basic_string<CHAR_TYPE,CHAR_TRAITS,ALLOC>&  rhs);
template <class CHAR_TYPE, class CHAR_TRAITS, class ALLOC>
bool operator>=(const basic_string<CHAR_TYPE,CHAR_TRAITS,ALLOC>&  lhs,
                const CHAR_TYPE                                  *rhs);
    // Return 'true' if the specified 'lhs' string has a value
    // lexicographically larger than or equal to the specified 'rhs' string,
    // and 'false' otherwise.  See "Lexicographical Comparisons" for
    // definitions.

template <class CHAR_TYPE, class CHAR_TRAITS, class ALLOCATOR>
basic_string<CHAR_TYPE,CHAR_TRAITS,ALLOCATOR>
operator+(const basic_string<CHAR_TYPE,CHAR_TRAITS,ALLOCATOR>&  lhs,
          const basic_string<CHAR_TYPE,CHAR_TRAITS,ALLOCATOR>&  rhs);
template <class CHAR_TYPE, class CHAR_TRAITS, class ALLOC1, class ALLOC2>
basic_string<CHAR_TYPE,CHAR_TRAITS,ALLOC2>
operator+(const native_std::basic_string<CHAR_TYPE,CHAR_TRAITS,ALLOC1>& lhs,
          const bsl::basic_string<CHAR_TYPE,CHAR_TRAITS,ALLOC2>&        rhs);
template <class CHAR_TYPE, class CHAR_TRAITS, class ALLOC1, class ALLOC2>
basic_string<CHAR_TYPE,CHAR_TRAITS,ALLOC1>
operator+(const bsl::basic_string<CHAR_TYPE,CHAR_TRAITS,ALLOC1>&        lhs,
          const native_std::basic_string<CHAR_TYPE,CHAR_TRAITS,ALLOC2>& rhs);
template <class CHAR_TYPE, class CHAR_TRAITS, class ALLOCATOR>
basic_string<CHAR_TYPE,CHAR_TRAITS,ALLOCATOR>
operator+(const CHAR_TYPE                                      *lhs,
          const basic_string<CHAR_TYPE,CHAR_TRAITS,ALLOCATOR>&  rhs);
template <class CHAR_TYPE, class CHAR_TRAITS, class ALLOCATOR>
basic_string<CHAR_TYPE,CHAR_TRAITS,ALLOCATOR>
operator+(CHAR_TYPE                                             lhs,
          const basic_string<CHAR_TYPE,CHAR_TRAITS,ALLOCATOR>&  rhs);
template <class CHAR_TYPE, class CHAR_TRAITS, class ALLOCATOR>
basic_string<CHAR_TYPE,CHAR_TRAITS,ALLOCATOR>
operator+(const basic_string<CHAR_TYPE,CHAR_TRAITS,ALLOCATOR>&  lhs,
          const CHAR_TYPE                                      *rhs);
template <class CHAR_TYPE, class CHAR_TRAITS, class ALLOCATOR>
basic_string<CHAR_TYPE,CHAR_TRAITS,ALLOCATOR>
operator+(const basic_string<CHAR_TYPE,CHAR_TRAITS,ALLOCATOR>&  lhs,
          CHAR_TYPE                                             rhs);
    // Return the concatenation of strings constructed from the specified 'lhs'
    // and 'rhs' arguments, i.e., 'basic_string(lhs).append(rhs)'.

template <class CHAR_TYPE, class CHAR_TRAITS, class ALLOCATOR>
std::basic_ostream<CHAR_TYPE, CHAR_TRAITS>&
operator<<(std::basic_ostream<CHAR_TYPE, CHAR_TRAITS>&          os,
           const basic_string<CHAR_TYPE,CHAR_TRAITS,ALLOCATOR>& str);
    // Write the string specified by 'str' into the output stream specified by
    // 'os' and return 'os'.  If the string is shorter than 'os.width()', then
    // it is padded to 'os.width()' with the current 'os.fill()' character.
    // The padding, if any, is output after the string (on the right) if
    // 'os.flags() | ios::left' is non-zero and before the string otherwise.
    // This function will do nothing unless 'os.good()' is true on entry.

template <class CHAR_TYPE, class CHAR_TRAITS, class ALLOCATOR>
std::basic_istream<CHAR_TYPE, CHAR_TRAITS>&
operator>>(std::basic_istream<CHAR_TYPE, CHAR_TRAITS>&     is,
           basic_string<CHAR_TYPE,CHAR_TRAITS, ALLOCATOR>& str);
    // Replace the contents of the specified 'str' string with a word read from
    // the specified 'is' input stream and return 'is'.  The word begins at the
    // first non-whitespace character on the input stream and ends when another
    // whitespace character (or eof) is found.  The trailing whitespace
    // character is left on the input stream.  If 'is.good()' is not true on
    // entry or if eof is found before any non-whitespace characters, then
    // 'str' is unchanged and 'is.fail()' is becomes true.  If eof is detected
    // after some characters have been read into 'str', then 'is.eof()' becomes
    // true, but 'is.fail()' does not.

// FREE FUNCTIONS
template <class CHAR_TYPE, class CHAR_TRAITS, class ALLOCATOR>
void swap(basic_string<CHAR_TYPE,CHAR_TRAITS, ALLOCATOR>& lhs,
          basic_string<CHAR_TYPE,CHAR_TRAITS, ALLOCATOR>& rhs);
    // Exchange the values of the specified 'lhs' and 'rhs' strings in constant
    // time without throwing an exception.  The behavior is undefined unless
    // 'lhs.get_allocator() == rhs.get_allocator()'.

template <class CHAR_TYPE, class CHAR_TRAITS, class ALLOCATOR>
std::basic_istream<CHAR_TYPE, CHAR_TRAITS>&
getline(std::basic_istream<CHAR_TYPE, CHAR_TRAITS>&     is,
        basic_string<CHAR_TYPE,CHAR_TRAITS, ALLOCATOR>& str,
        CHAR_TYPE                                       delim);
    // Replace the contents of the specified 'str' string by extracting
    // characters from the specified 'is' stream until the specified 'delim'
    // character is extracted and return 'is'.  The 'delim' character is
    // removed from the input stream but is not appended to 'str'.  If an 'eof'
    // is detected before 'delim', then the characters up to the 'eof' are put
    // into 'str' and 'is.eof()' becomes true.  If 'is.good()' is false on
    // entry, then do nothing, otherwise if no characters are extracted (e.g.,
    // because because the stream is at eof), 'str' will become empty and
    // 'is.fail()' will become true.

template <class CHAR_TYPE, class CHAR_TRAITS, class ALLOCATOR>
std::basic_istream<CHAR_TYPE, CHAR_TRAITS>&
getline(std::basic_istream<CHAR_TYPE, CHAR_TRAITS>&     is,
        basic_string<CHAR_TYPE,CHAR_TRAITS, ALLOCATOR>& str);
    // Replace the contents of the specified 'str' string by extracting
    // characters from the specified 'is' stream until a newline character
    // (is.widen('\n') is extracted and return 'is'.  The newline character is
    // removed from the input stream but is not appended to 'str'.  If an 'eof'
    // is detected before the newline, then the characters up to the 'eof' are
    // put into 'str' and 'is.eof()' becomes true.  If 'is.good()' is false on
    // entry, then do nothing, otherwise if no characters are extracted (e.g.,
    // because because the stream is at eof), 'str' will become empty and
    // 'is.fail()' will become true.

// HASH SPECIALIZATIONS
template <class HASHALG, class CHAR_TYPE, class CHAR_TRAITS, class ALLOCATOR>
void hashAppend(HASHALG& hashAlg,
                const basic_string<CHAR_TYPE, CHAR_TRAITS, ALLOCATOR>&  input);
    // Pass the specified 'input' string to the specified 'hashAlg' hashing
    // algorithm of (template parameter) type 'HASHALG'.

template <class CHAR_TYPE, class CHAR_TRAITS, class ALLOCATOR>
std::size_t
hashBasicString(const basic_string<CHAR_TYPE, CHAR_TRAITS, ALLOCATOR>& str);
    // Return a hash value for the specified 'str'.

std::size_t hashBasicString(const string& str);
    // Return a hash value for the specified 'str'.

std::size_t hashBasicString(const wstring& str);
    // Return a hash value for the specified 'str'.

}  // close standard namespace

namespace BloombergLP {
namespace bslh {

template <class HASHALG, class CHAR_TYPE, class CHAR_TRAITS, class ALLOCATOR>
inline
void hashAppend(
    HASHALG&                                                           hashAlg,
    const native_std::basic_string<CHAR_TYPE, CHAR_TRAITS, ALLOCATOR>& input);
    // Pass the specified 'input' string to the specified 'hashAlg' hashing
    // algorithm of (template parameter) type 'HASHALG'.  Note that this
    // function violates the BDE coding standard, adding a function for a
    // namespace for a different package, and none of the function parameters
    // are from this package either.  This is necessary in order to provide an
    // implementation of 'bslh::hashAppend' for the (native) standard library
    // 'string' type as we are not allowed to add overloads directly into
    // namespace 'std', and this component essentially provides the interface
    // between 'bsl' and 'std' string types.

}  // close package namespace
}  // close enterprise namespace

// ============================================================================
//                       FUNCTION TEMPLATE DEFINITIONS
// ============================================================================
// See IMPLEMENTATION NOTES in the '.cpp' before modifying anything below.

namespace bsl {
                          // ----------------
                          // class String_Imp
                          // ----------------

// CLASS METHODS
template <class CHAR_TYPE, class SIZE_TYPE>
SIZE_TYPE
String_Imp<CHAR_TYPE, SIZE_TYPE>::computeNewCapacity(SIZE_TYPE newLength,
                                                     SIZE_TYPE oldCapacity,
                                                     SIZE_TYPE maxSize)
{
    BSLS_ASSERT_SAFE(newLength >= oldCapacity);

    SIZE_TYPE newCapacity = oldCapacity + (oldCapacity >> 1);
        // We must exercise an exponential growth, otherwise we cannot
        // guarantee amortized time for 'append', 'insert', 'push_back',
        // 'replace', etc.  1.5 growth factor helps to reuse previously
        // allocated and freed memory blocks on frequent re-allocations due to
        // a continuous string growth (for example, when calling 'push_back' in
        // a loop).
        //
        // TBD: consider bounding the exponential growth when 'newCapacity' is
        // about several megabytes.

    if (newLength > newCapacity) {
        newCapacity = newLength;
    }

    if (newCapacity < oldCapacity || newCapacity > maxSize) {  // overflow
        newCapacity = maxSize;
    }

    return newCapacity;
}

// CREATORS
template <class CHAR_TYPE, class SIZE_TYPE>
inline
String_Imp<CHAR_TYPE, SIZE_TYPE>::String_Imp()
: d_start_p(0)
, d_length(0)
, d_capacity(SHORT_BUFFER_CAPACITY)
{
}

template <class CHAR_TYPE, class SIZE_TYPE>
inline
String_Imp<CHAR_TYPE, SIZE_TYPE>::String_Imp(SIZE_TYPE length,
                                             SIZE_TYPE capacity)
: d_start_p(0)
, d_length(length)
, d_capacity(capacity <= static_cast<SIZE_TYPE>(SHORT_BUFFER_CAPACITY)
                      ?  static_cast<SIZE_TYPE>(SHORT_BUFFER_CAPACITY)
                      :  capacity)
{
}

// MANIPULATORS
template <class CHAR_TYPE, class SIZE_TYPE>
void String_Imp<CHAR_TYPE, SIZE_TYPE>::swap(String_Imp& other)
{
    if (!isShortString() && !other.isShortString()) {
        // If both strings are long, swap the individual fields.
        std::swap(d_length,   other.d_length);
        std::swap(d_capacity, other.d_capacity);
        std::swap(d_start_p,  other.d_start_p);
    }
    else {
        // Otherwise bitwise-swap the whole objects (relies on the
        // BitwiseMoveable type trait).
        BloombergLP::bslalg::ScalarPrimitives::swap(*this, other);
    }
}

// PRIVATE MANIPULATORS
template <class CHAR_TYPE, class SIZE_TYPE>
inline
void String_Imp<CHAR_TYPE, SIZE_TYPE>::resetFields()
{
    d_start_p  = 0;
    d_length   = 0;
    d_capacity = SHORT_BUFFER_CAPACITY;
}

template <class CHAR_TYPE, class SIZE_TYPE>
inline
CHAR_TYPE *String_Imp<CHAR_TYPE, SIZE_TYPE>::dataPtr()
{
    return isShortString()
           ? reinterpret_cast<CHAR_TYPE *>((void *)d_short.buffer())
           : d_start_p;
}

// PRIVATE ACCESSORS
template <class CHAR_TYPE, class SIZE_TYPE>
inline
bool String_Imp<CHAR_TYPE, SIZE_TYPE>::isShortString() const
{
    return d_capacity == SHORT_BUFFER_CAPACITY;
}

template <class CHAR_TYPE, class SIZE_TYPE>
inline
const CHAR_TYPE *String_Imp<CHAR_TYPE, SIZE_TYPE>::dataPtr() const
{
    return isShortString()
          ? reinterpret_cast<const CHAR_TYPE *>((const void *)d_short.buffer())
          : d_start_p;
}

                        // -----------------------
                        // class bsl::basic_string
                        // -----------------------

// CLASS DATA
template <class CHAR_TYPE, class CHAR_TRAITS, class ALLOCATOR>
const typename basic_string<CHAR_TYPE,CHAR_TRAITS,ALLOCATOR>::size_type
basic_string<CHAR_TYPE,CHAR_TRAITS,ALLOCATOR>::npos;

// PRIVATE MANIPULATORS
template <class CHAR_TYPE, class CHAR_TRAITS, class ALLOCATOR>
inline
CHAR_TYPE *
basic_string<CHAR_TYPE,CHAR_TRAITS,ALLOCATOR>::privateAllocate(
                                                            size_type numChars)
{
    return this->allocateN((CHAR_TYPE *)0, numChars + 1);
}

template <class CHAR_TYPE, class CHAR_TRAITS, class ALLOCATOR>
inline
void basic_string<CHAR_TYPE,CHAR_TRAITS,ALLOCATOR>::privateDeallocate()
{
    if (!this->isShortString()) {
        this->deallocateN(this->d_start_p, this->d_capacity + 1);
    }
}

template <class CHAR_TYPE, class CHAR_TRAITS, class ALLOCATOR>
inline
void basic_string<CHAR_TYPE,CHAR_TRAITS,ALLOCATOR>::privateCopy(
                                                  const basic_string& original)
{
    // Reinitialize String_Imp in case we're going from long to short.
    static_cast<Imp &>(*this) = Imp(original.length(), original.length());

    if (!this->isShortString()) {
        this->d_start_p = privateAllocate(this->d_capacity);
    }

    CHAR_TRAITS::copy(this->dataPtr(), original.data(), this->d_length + 1);
}

template <class CHAR_TYPE, class CHAR_TRAITS, class ALLOCATOR>
inline
basic_string<CHAR_TYPE,CHAR_TRAITS,ALLOCATOR>&
basic_string<CHAR_TYPE,CHAR_TRAITS,ALLOCATOR>::privateAppendDispatch(
                                                                iterator begin,
                                                                iterator end)
{
    BSLS_ASSERT_SAFE(begin <= end);

    return privateAppendDispatch(const_iterator(begin), const_iterator(end));
}

template <class CHAR_TYPE, class CHAR_TRAITS, class ALLOCATOR>
basic_string<CHAR_TYPE,CHAR_TRAITS,ALLOCATOR>&
basic_string<CHAR_TYPE,CHAR_TRAITS,ALLOCATOR>::privateAppendDispatch(
                                                          const_iterator begin,
                                                          const_iterator end)
{
    BSLS_ASSERT_SAFE(begin <= end);

    size_type numChars = end - begin;
    if (BSLS_PERFORMANCEHINT_PREDICT_UNLIKELY(
                                           numChars > max_size() - length())) {
        BSLS_PERFORMANCEHINT_UNLIKELY_HINT;
        BloombergLP::bslstl::StdExceptUtil::throwLengthError(
                            "string<...>::append<Iter>(i,j): string too long");
    }
    return privateAppendRaw(&*begin, numChars);
}

template <class CHAR_TYPE, class CHAR_TRAITS, class ALLOCATOR>
template <class INPUT_ITER>
inline
basic_string<CHAR_TYPE,CHAR_TRAITS,ALLOCATOR>&
basic_string<CHAR_TYPE,CHAR_TRAITS,ALLOCATOR>::privateAppendDispatch(
                                                              INPUT_ITER begin,
                                                              INPUT_ITER end)
{
    return privateReplaceDispatch(length(),
                                  size_type(0),
                                  begin,
                                  end,
                                  begin,
                                  BloombergLP::bslmf::Nil()); // disambiguate
                                                              // overloads
}

template <class CHAR_TYPE, class CHAR_TRAITS, class ALLOCATOR>
basic_string<CHAR_TYPE,CHAR_TRAITS,ALLOCATOR>&
basic_string<CHAR_TYPE,CHAR_TRAITS,ALLOCATOR>::privateAssign(
                                              const CHAR_TYPE *characterString,
                                              size_type        numChars)
{
    BSLS_ASSERT_SAFE(numChars <= max_size());

    if (numChars <= capacity()) {
        // no reallocation required, perform assignment in-place

        this->d_length = 0;
        return privateAppendRaw(characterString, numChars);           // RETURN
    }
    else {
        // reallocation required, ensure strong exception-safety

        basic_string cpy(get_allocator());
        cpy.privateAppendRaw(characterString, numChars);
        cpy.swap(*this);
        return *this;                                                 // RETURN
    }
}

template <class CHAR_TYPE, class CHAR_TRAITS, class ALLOCATOR>
basic_string<CHAR_TYPE,CHAR_TRAITS,ALLOCATOR>&
basic_string<CHAR_TYPE,CHAR_TRAITS,ALLOCATOR>::privateAssign(
                                                           size_type numChars,
                                                           CHAR_TYPE character)
{
    BSLS_ASSERT_SAFE(numChars <= max_size());

    if (numChars <= capacity()) {
        // no reallocation required, perform assignment in-place

        this->d_length = 0;
        return privateAppendRaw(numChars, character);                 // RETURN
    }
    else {
        // reallocation required, ensure strong exception-safety

        basic_string cpy(get_allocator());
        cpy.privateAppendRaw(numChars, character);
        cpy.swap(*this);
        return *this;                                                 // RETURN
    }
}

template <class CHAR_TYPE, class CHAR_TRAITS, class ALLOCATOR>
basic_string<CHAR_TYPE,CHAR_TRAITS,ALLOCATOR>&
basic_string<CHAR_TYPE,CHAR_TRAITS,ALLOCATOR>::privateAppendRaw(
                                              const CHAR_TYPE *characterString,
                                              size_type        numChars)
{
    BSLS_ASSERT_SAFE(length() <= max_size() - numChars);

    size_type  newLength  = this->d_length + numChars;
    size_type  newStorage = this->d_capacity;
    CHAR_TYPE *newBuffer  = privateReserveRaw(&newStorage,
                                              newLength,
                                              this->d_length);

    if (newBuffer) {
        CHAR_TRAITS::copy(newBuffer + this->d_length,
                          characterString,
                          numChars);
        CHAR_TRAITS::assign(*(newBuffer + newLength), CHAR_TYPE());

        privateDeallocate();

        this->d_start_p  = newBuffer;
        this->d_capacity = newStorage;
    }
    else {
        CHAR_TRAITS::move(this->dataPtr() + length(),
                          characterString,
                          numChars);
        CHAR_TRAITS::assign(*(this->dataPtr() + newLength), CHAR_TYPE());
    }

    this->d_length = newLength;
    return *this;
}

template <class CHAR_TYPE, class CHAR_TRAITS, class ALLOCATOR>
basic_string<CHAR_TYPE,CHAR_TRAITS,ALLOCATOR>&
basic_string<CHAR_TYPE,CHAR_TRAITS,ALLOCATOR>::privateAppendRaw(
                                                           size_type numChars,
                                                           CHAR_TYPE character)
{
    BSLS_ASSERT_SAFE(length() <= max_size() - numChars);

    size_type newLength = this->d_length + numChars;
    privateReserveRaw(newLength);
    CHAR_TRAITS::assign(this->dataPtr() + this->d_length, numChars, character);
    this->d_length = newLength;
    CHAR_TRAITS::assign(*(this->dataPtr() + newLength), CHAR_TYPE());
    return *this;
}

template <class CHAR_TYPE, class CHAR_TRAITS, class ALLOCATOR>
inline
typename basic_string<CHAR_TYPE, CHAR_TRAITS, ALLOCATOR>::Imp&
basic_string<CHAR_TYPE,CHAR_TRAITS,ALLOCATOR>::privateBase()
{
    return *static_cast<Imp *>(this);
}

template <class CHAR_TYPE, class CHAR_TRAITS, class ALLOCATOR>
void basic_string<CHAR_TYPE,CHAR_TRAITS,ALLOCATOR>::privateClear(
                                                     bool deallocateBufferFlag)
{
    if (deallocateBufferFlag) {
        privateDeallocate();
        this->resetFields();
    }
    else {
        this->d_length = 0;
    }

    CHAR_TRAITS::assign(*begin(), CHAR_TYPE());
}

template <class CHAR_TYPE, class CHAR_TRAITS, class ALLOCATOR>
inline
void
basic_string<CHAR_TYPE,CHAR_TRAITS,ALLOCATOR>::privateInitDispatch(
                                                                iterator begin,
                                                                iterator end)
{
    BSLS_ASSERT_SAFE(begin <= end);

    privateInitDispatch((const_iterator)begin, (const_iterator)end);
}

template <class CHAR_TYPE, class CHAR_TRAITS, class ALLOCATOR>
void
basic_string<CHAR_TYPE,CHAR_TRAITS,ALLOCATOR>::privateInitDispatch(
                                                        const_iterator   begin,
                                                        const_iterator   end)
{
    BSLS_ASSERT_SAFE(begin <= end);

    size_type numChars = end - begin;
    if (BSLS_PERFORMANCEHINT_PREDICT_UNLIKELY(numChars > max_size())) {
        BSLS_PERFORMANCEHINT_UNLIKELY_HINT;
        BloombergLP::bslstl::StdExceptUtil::throwLengthError(
                                          "string<...>(i,j): string too long");
    }
    privateAppendRaw(&*begin, numChars);
}

template <class CHAR_TYPE, class CHAR_TRAITS, class ALLOCATOR>
template <class INPUT_ITER>
inline
void basic_string<CHAR_TYPE,CHAR_TRAITS,ALLOCATOR>::privateInitDispatch(
                                                              INPUT_ITER begin,
                                                              INPUT_ITER end)
{
    privateReplaceDispatch((size_type)0,
                           (size_type)0,
                           begin,
                           end,
                           begin,
                           BloombergLP::bslmf::Nil());  // disambiguate
                                                        // overloads
}

template <class CHAR_TYPE, class CHAR_TRAITS, class ALLOCATOR>
inline
void basic_string<CHAR_TYPE,CHAR_TRAITS,ALLOCATOR>::privateInsertDispatch(
                                                       const_iterator position,
                                                       iterator       first,
                                                       iterator       last)
{
    BSLS_ASSERT_SAFE(first <= last);

    privateInsertDispatch(position,
                          const_iterator(first),
                          const_iterator(last));
}

template <class CHAR_TYPE, class CHAR_TRAITS, class ALLOCATOR>
void basic_string<CHAR_TYPE,CHAR_TRAITS,ALLOCATOR>::privateInsertDispatch(
                                                       const_iterator position,
                                                       const_iterator first,
                                                       const_iterator last)
{
    BSLS_ASSERT_SAFE(first <= last);

    size_type pos = position - cbegin();
    if (BSLS_PERFORMANCEHINT_PREDICT_UNLIKELY(pos > length())) {
        BSLS_PERFORMANCEHINT_UNLIKELY_HINT;
        BloombergLP::bslstl::StdExceptUtil::throwOutOfRange(
                       "string<...>::insert<Iter>(pos,i,j): invalid position");
    }
    size_type numChars = last - first;
    if (BSLS_PERFORMANCEHINT_PREDICT_UNLIKELY(
                                           numChars > max_size() - length())) {
        BSLS_PERFORMANCEHINT_UNLIKELY_HINT;
        BloombergLP::bslstl::StdExceptUtil::throwLengthError(
                        "string<...>::insert<Iter>(pos,i,j): string too long");
    }
    privateInsertRaw(pos, &*first, numChars);
}

template <class CHAR_TYPE, class CHAR_TRAITS, class ALLOCATOR>
template <class INPUT_ITER>
inline
void basic_string<CHAR_TYPE,CHAR_TRAITS,ALLOCATOR>::privateInsertDispatch(
                                                       const_iterator position,
                                                       INPUT_ITER     first,
                                                       INPUT_ITER     last)
{
    size_type pos = position - cbegin();
    privateReplaceDispatch(pos,
                           size_type(0),
                           first,
                           last,
                           first,
                           BloombergLP::bslmf::Nil());
}

template <class CHAR_TYPE, class CHAR_TRAITS, class ALLOCATOR>
basic_string<CHAR_TYPE,CHAR_TRAITS,ALLOCATOR>&
basic_string<CHAR_TYPE,CHAR_TRAITS,ALLOCATOR>::privateInsertRaw(
                                              size_type        outPosition,
                                              const CHAR_TYPE *characterString,
                                              size_type        numChars)
{
    BSLS_ASSERT_SAFE(outPosition <= length());
    BSLS_ASSERT_SAFE(numChars <= max_size() - length());
    BSLS_ASSERT_SAFE(characterString || 0 == numChars);

    size_type  newLength  = this->d_length + numChars;
    size_type  newStorage = this->d_capacity;
    CHAR_TYPE *newBuffer  = privateReserveRaw(&newStorage,
                                              newLength,
                                              outPosition);

    if (newBuffer) {
        // Source and destination cannot overlap, order of next two copies is
        // arbitrary.  Do it left to right to maintain cache consistency.

        const CHAR_TYPE *tail    = this->dataPtr() + outPosition;
        size_type        tailLen = this->d_length - outPosition;

        CHAR_TRAITS::copy(newBuffer + outPosition, characterString, numChars);
        CHAR_TRAITS::copy(newBuffer + outPosition + numChars, tail, tailLen);
        CHAR_TRAITS::assign(*(newBuffer + newLength), CHAR_TYPE());

        privateDeallocate();

        this->d_start_p  = newBuffer;
        this->d_capacity = newStorage;
    }
    else {
        // Because of possible aliasing, we have to be very careful in which
        // order to move blocks.  If 'characterString' overlaps with tail, or
        // is entirely contained: in the former case, 'characterString' is
        // shifted by 'numChars' (takes 'first' onto 'last'); in the latter,
        // the tail moves in by 'numChars', so cannot overwrite
        // 'characterString'!

        const CHAR_TYPE *first   = characterString;
        const CHAR_TYPE *last    = characterString + numChars;
        CHAR_TYPE       *tail    = this->dataPtr() + outPosition;
        size_type        tailLen = this->d_length - outPosition;
        const CHAR_TYPE *shifted = (tail < first && last <= tail + tailLen)
                                 ? last    // 'first' shifted by 'numChars'
                                 : first;  // 'no shift

        CHAR_TRAITS::move(tail + numChars, tail, tailLen);
        CHAR_TRAITS::move(tail, shifted, numChars);
        CHAR_TRAITS::assign(*(this->dataPtr() + newLength), CHAR_TYPE());
    }

    this->d_length = newLength;
    return *this;
}

template <class CHAR_TYPE, class CHAR_TRAITS, class ALLOCATOR>
basic_string<CHAR_TYPE,CHAR_TRAITS,ALLOCATOR>&
basic_string<CHAR_TYPE,CHAR_TRAITS,ALLOCATOR>::privateReplaceRaw(
                                              size_type        outPosition,
                                              size_type        outNumChars,
                                              const CHAR_TYPE *characterString,
                                              size_type        numChars)
{
    BSLS_ASSERT_SAFE(outPosition <= length());
    BSLS_ASSERT_SAFE(outNumChars <= length());
    BSLS_ASSERT_SAFE(outPosition <= length() - outNumChars);
    BSLS_ASSERT_SAFE(length() - outNumChars <= max_size() - numChars);
    BSLS_ASSERT_SAFE(characterString || 0 == numChars);

    const difference_type displacement =
                          static_cast<difference_type>(numChars - outNumChars);

    size_type  newLength  = this->d_length + displacement;
    size_type  newStorage = this->d_capacity;
    CHAR_TYPE *newBuffer  = privateReserveRaw(&newStorage,
                                              newLength,
                                              outPosition);

    const CHAR_TYPE *tail = this->dataPtr() + outPosition + outNumChars;
    size_type tailLen = this->d_length - outPosition - outNumChars;

    if (newBuffer) {
        // Source and destination cannot overlap, order of next two copies is
        // arbitrary.  Do it left to right to maintain cache consistency.

        CHAR_TRAITS::copy(newBuffer + outPosition, characterString, numChars);
        CHAR_TRAITS::copy(newBuffer + outPosition + numChars, tail, tailLen);
        CHAR_TRAITS::assign(*(newBuffer + newLength), CHAR_TYPE());

        privateDeallocate();

        this->d_start_p  = newBuffer;
        this->d_capacity = newStorage;
        this->d_length = newLength;
        return *this;                                                 // RETURN
    }

    // Because of possible aliasing, we have to be very careful in which order
    // to move blocks.  There are up to three blocks if 'characterString'
    // overlaps with the tail.

    CHAR_TYPE       *dest  = this->dataPtr() + outPosition;
    const CHAR_TYPE *first = characterString;
    const CHAR_TYPE *last  = characterString + numChars;

    if (tail < last && last <= tail + tailLen) {
        // Either 'characterString' overlaps with tail, or is entirely
        // contained.

        if (first < tail) {
            // Not entirely contained: break '[first, last)' at 'tail', and
            // move it in two steps, the second shifted but not the first.

            size_type prefix = tail - first, suffix = last - tail;
            if (outNumChars < numChars) {
                CHAR_TRAITS::move(dest + numChars, tail, tailLen);
                CHAR_TRAITS::move(dest, first, prefix);
            }
            else {
                CHAR_TRAITS::move(dest, first, prefix);
                CHAR_TRAITS::move(dest + numChars, tail, tailLen);
            }
            CHAR_TRAITS::move(dest + prefix,
                              last - suffix + displacement,
                              suffix);
        }
        else {
            // Entirely contained: copy 'tail' first, and copy '[first, last)'
            // shifted by 'displacement'.

            CHAR_TRAITS::move(dest + numChars, tail, tailLen);
            CHAR_TRAITS::copy(dest, first + displacement, numChars);
        }
    }
    else {
        // Note: no aliasing in tail.

        if (outNumChars < numChars) {
            CHAR_TRAITS::move(dest + numChars, tail, tailLen);
            CHAR_TRAITS::move(dest, characterString, numChars);
        }
        else {
            CHAR_TRAITS::move(dest, characterString, numChars);
            CHAR_TRAITS::move(dest + numChars, tail, tailLen);
        }
    }
    CHAR_TRAITS::assign(*(this->dataPtr() + newLength), CHAR_TYPE());
    this->d_length = newLength;
    return *this;
}

template <class CHAR_TYPE, class CHAR_TRAITS, class ALLOCATOR>
basic_string<CHAR_TYPE,CHAR_TRAITS,ALLOCATOR>&
basic_string<CHAR_TYPE,CHAR_TRAITS,ALLOCATOR>::privateReplaceRaw(
                                                         size_type outPosition,
                                                         size_type outNumChars,
                                                         size_type numChars,
                                                         CHAR_TYPE character)
{
    BSLS_ASSERT_SAFE(outPosition <= length());
    BSLS_ASSERT_SAFE(outNumChars <= length());
    BSLS_ASSERT_SAFE(outPosition <= length() - outNumChars);
    BSLS_ASSERT_SAFE(length() <= max_size() - numChars);

    size_type  newLength  = this->d_length - outNumChars + numChars;
    size_type  newStorage = this->d_capacity;
    CHAR_TYPE *newBuffer  = privateReserveRaw(&newStorage,
                                              newLength,
                                              outPosition);

    const CHAR_TYPE *tail = this->dataPtr() + outPosition + outNumChars;
    size_type tailLen = this->d_length - outPosition - outNumChars;

    if (newBuffer) {
        CHAR_TYPE *dest = newBuffer + outPosition;

        CHAR_TRAITS::assign(dest, numChars, character);
        CHAR_TRAITS::copy(dest + numChars, tail, tailLen);
        CHAR_TRAITS::assign(*(newBuffer + newLength), CHAR_TYPE());

        privateDeallocate();

        this->d_start_p  = newBuffer;
        this->d_capacity = newStorage;
    }
    else {
        CHAR_TYPE *dest = this->dataPtr() + outPosition;

        CHAR_TRAITS::move(dest + numChars, tail, tailLen);
        CHAR_TRAITS::assign(dest, numChars, character);
        CHAR_TRAITS::assign(*(this->dataPtr() + newLength), CHAR_TYPE());
    }

    this->d_length = newLength;
    return *this;
}

template <class CHAR_TYPE, class CHAR_TRAITS, class ALLOCATOR>
template <class INPUT_ITER>
inline
basic_string<CHAR_TYPE,CHAR_TRAITS,ALLOCATOR>&
basic_string<CHAR_TYPE,CHAR_TRAITS,ALLOCATOR>::privateReplaceDispatch(
                              size_type                               position,
                              size_type                               numChars,
                              INPUT_ITER                              first,
                              INPUT_ITER                              last,
                              BloombergLP::bslmf::MatchArithmeticType ,
                              BloombergLP::bslmf::Nil                 )
{
    return replace(position, numChars, (size_type)first, (CHAR_TYPE)last);
}

template <class CHAR_TYPE, class CHAR_TRAITS, class ALLOCATOR>
template <class INPUT_ITER>
inline
basic_string<CHAR_TYPE,CHAR_TRAITS,ALLOCATOR>&
basic_string<CHAR_TYPE,CHAR_TRAITS,ALLOCATOR>::privateReplaceDispatch(
                                     size_type                        position,
                                     size_type                        numChars,
                                     INPUT_ITER                       first,
                                     INPUT_ITER                       last,
                                     BloombergLP::bslmf::MatchAnyType ,
                                     BloombergLP::bslmf::MatchAnyType )
{
    typename iterator_traits<INPUT_ITER>::iterator_category tag;
    return privateReplace(position, numChars, first, last, tag);
}

template <class CHAR_TYPE, class CHAR_TRAITS, class ALLOCATOR>
template <class INPUT_ITER>
basic_string<CHAR_TYPE,CHAR_TRAITS,ALLOCATOR>&
basic_string<CHAR_TYPE,CHAR_TRAITS,ALLOCATOR>::privateReplace(
                                                       size_type  outPosition,
                                                       size_type  outNumChars,
                                                       INPUT_ITER first,
                                                       INPUT_ITER last,
                                                       std::input_iterator_tag)
{
    if (BSLS_PERFORMANCEHINT_PREDICT_UNLIKELY(length() < outPosition)) {
        BSLS_PERFORMANCEHINT_UNLIKELY_HINT;
        BloombergLP::bslstl::StdExceptUtil::throwOutOfRange(
                 "string<...>::replace<InputIter>(pos,i,j): invalid position");
    }
    basic_string temp(this->get_allocator());
    for (; first != last; ++first) {
        temp.push_back(*first);
    }
    if (outPosition == 0 && length() <= outNumChars) {
        // Note: can potentially shrink the capacity, hence the reserve.

        temp.privateReserveRaw(capacity());
        privateBase().swap(temp.privateBase());
        return *this;                                                 // RETURN
    }
    return privateReplaceRaw(outPosition,
                             outNumChars,
                             temp.data(),
                             temp.length());
}

template <class CHAR_TYPE, class CHAR_TRAITS, class ALLOCATOR>
template <class INPUT_ITER>
basic_string<CHAR_TYPE,CHAR_TRAITS,ALLOCATOR>&
basic_string<CHAR_TYPE,CHAR_TRAITS,ALLOCATOR>::privateReplace(
                                                     size_type  outPosition,
                                                     size_type  outNumChars,
                                                     INPUT_ITER first,
                                                     INPUT_ITER last,
                                                     std::forward_iterator_tag)
{
    if (BSLS_PERFORMANCEHINT_PREDICT_UNLIKELY(length() < outPosition)) {
        BSLS_PERFORMANCEHINT_UNLIKELY_HINT;
        BloombergLP::bslstl::StdExceptUtil::throwOutOfRange(
                      "string<...>::replace<Iter>(pos,i,j): invalid position");
    }
    size_type numChars = bsl::distance(first, last);

    if (BSLS_PERFORMANCEHINT_PREDICT_UNLIKELY(
                           max_size() - (length() - outPosition) < numChars)) {
        BSLS_PERFORMANCEHINT_UNLIKELY_HINT;
        BloombergLP::bslstl::StdExceptUtil::throwLengthError(
                     "string<...>::replace<Iter>(pos,n,i,j): string too long");
    }

    // Create a temp string because the 'first'/'last' iterator pair can alias
    // the current string; not using ctor with two iterators because it
    // recurses back here.
    basic_string temp(numChars, CHAR_TYPE());

    for (size_type pos = 0; pos != numChars; ++first, ++pos) {
        temp[pos] = *first;
    }

    return privateReplaceRaw(outPosition,
                             outNumChars,
                             temp.data(),
                             temp.length());
}

template <class CHAR_TYPE, class CHAR_TRAITS, class ALLOCATOR>
basic_string<CHAR_TYPE,CHAR_TRAITS,ALLOCATOR>&
basic_string<CHAR_TYPE,CHAR_TRAITS,ALLOCATOR>::privateReplace(
                                                     size_type      position,
                                                     size_type      numChars,
                                                     const_iterator first,
                                                     const_iterator last,
                                                     std::forward_iterator_tag)
{
    BSLS_ASSERT_SAFE(first <= last);

    if (BSLS_PERFORMANCEHINT_PREDICT_UNLIKELY(length() < position)) {
        BSLS_PERFORMANCEHINT_UNLIKELY_HINT;
        BloombergLP::bslstl::StdExceptUtil::throwOutOfRange(
                      "string<...>::replace<Iter>(pos,i,j): invalid position");
    }
    size_type numNewChars = bsl::distance(first, last);

    if (BSLS_PERFORMANCEHINT_PREDICT_UNLIKELY(
                           max_size() - (length() - position) < numNewChars)) {
        BSLS_PERFORMANCEHINT_UNLIKELY_HINT;
        BloombergLP::bslstl::StdExceptUtil::throwLengthError(
                     "string<...>::replace<Iter>(pos,n,i,j): string too long");
    }

    return privateReplaceRaw(position, numChars, &*first, numNewChars);
}

template <class CHAR_TYPE, class CHAR_TRAITS, class ALLOCATOR>
inline
basic_string<CHAR_TYPE,CHAR_TRAITS,ALLOCATOR>&
basic_string<CHAR_TYPE,CHAR_TRAITS,ALLOCATOR>::privateReplace(
                                                     size_type      position,
                                                     size_type      numChars,
                                                     iterator       first,
                                                     iterator       last,
                                                     std::forward_iterator_tag)
{
    BSLS_ASSERT_SAFE(first <= last);

    return privateReplace(position,
                          numChars,
                          const_iterator(first),
                          const_iterator(last),
                          std::forward_iterator_tag());
}

template <class CHAR_TYPE, class CHAR_TRAITS, class ALLOCATOR>
void basic_string<CHAR_TYPE,CHAR_TRAITS,ALLOCATOR>::privateReserveRaw(
                                                         size_type newCapacity)
{
    BSLS_ASSERT_SAFE(newCapacity <= max_size());

    if (this->d_capacity < newCapacity) {
        size_type newStorage = this->computeNewCapacity(newCapacity,
                                                        this->d_capacity,
                                                        max_size());
        CHAR_TYPE *newBuffer = privateAllocate(newStorage);

        CHAR_TRAITS::copy(newBuffer, this->dataPtr(), this->d_length + 1);

        privateDeallocate();

        this->d_start_p  = newBuffer;
        this->d_capacity = newStorage;
    }
}

template <class CHAR_TYPE, class CHAR_TRAITS, class ALLOCATOR>
CHAR_TYPE *
basic_string<CHAR_TYPE,CHAR_TRAITS,ALLOCATOR>::privateReserveRaw(
                                                        size_type *storage,
                                                        size_type  newCapacity,
                                                        size_type  numChars)
{
    BSLS_ASSERT_SAFE(numChars <= length());
    BSLS_ASSERT_SAFE(newCapacity <= max_size());
    BSLS_ASSERT_SAFE(storage != 0);

    if (*storage >= newCapacity) {
        return 0;                                                     // RETURN
    }

    *storage = this->computeNewCapacity(newCapacity,
                                        *storage,
                                        max_size());

    CHAR_TYPE *newBuffer = privateAllocate(*storage);

    CHAR_TRAITS::copy(newBuffer, this->dataPtr(), numChars);
    return newBuffer;
}

template <class CHAR_TYPE, class CHAR_TRAITS, class ALLOCATOR>
basic_string<CHAR_TYPE,CHAR_TRAITS,ALLOCATOR>&
basic_string<CHAR_TYPE,CHAR_TRAITS,ALLOCATOR>::privateResizeRaw(
                                                           size_type newLength,
                                                           CHAR_TYPE character)
{
    BSLS_ASSERT_SAFE(newLength <= max_size());

    privateReserveRaw(newLength);

    if (newLength > this->d_length) {
        CHAR_TRAITS::assign(this->dataPtr() + this->d_length,
                            newLength - this->d_length,
                            character);
    }
    this->d_length = newLength;
    CHAR_TRAITS::assign(*(this->dataPtr() + this->d_length), CHAR_TYPE());
    return *this;
}

// PRIVATE ACCESSORS
template <class CHAR_TYPE, class CHAR_TRAITS, class ALLOCATOR>
int basic_string<CHAR_TYPE,CHAR_TRAITS,ALLOCATOR>::privateCompareRaw(
                                          size_type        lhsPosition,
                                          size_type        lhsNumChars,
                                          const CHAR_TYPE *other,
                                          size_type        otherNumChars) const
{
    BSLS_ASSERT_SAFE(lhsPosition <= length());
    BSLS_ASSERT_SAFE(lhsNumChars <= length());
    BSLS_ASSERT_SAFE(lhsPosition <= length() - lhsNumChars);
    BSLS_ASSERT_SAFE(other);

    size_type numChars = lhsNumChars < otherNumChars ? lhsNumChars
                                                     : otherNumChars;
    int cmpResult = CHAR_TRAITS::compare(this->dataPtr() + lhsPosition,
                                         other,
                                         numChars);
    if (cmpResult) {
        return cmpResult;                                             // RETURN
    }
    if (lhsNumChars < otherNumChars) {
        return -1;                                                    // RETURN
    }
    if (lhsNumChars > otherNumChars) {
        return 1;                                                     // RETURN
    }
    return 0;
}

// CREATORS

                // *** 21.3.2 construct/copy/destroy: ***

template <class CHAR_TYPE, class CHAR_TRAITS, class ALLOCATOR>
inline
basic_string<CHAR_TYPE,CHAR_TRAITS,ALLOCATOR>::basic_string(
                                               const ALLOCATOR& basicAllocator)
: Imp()
, BloombergLP::bslalg::ContainerBase<allocator_type>(basicAllocator)
{
    CHAR_TRAITS::assign(*begin(), CHAR_TYPE());
}

template <class CHAR_TYPE, class CHAR_TRAITS, class ALLOCATOR>
inline
basic_string<CHAR_TYPE,CHAR_TRAITS,ALLOCATOR>::basic_string(
                                                  const basic_string& original)
: Imp(original)
, BloombergLP::bslalg::ContainerBase<allocator_type>(ALLOCATOR())
{
    if (!this->isShortString()) {
        // Copy long string to either short or long.
        privateCopy(original);
    }
}

template <class CHAR_TYPE, class CHAR_TRAITS, class ALLOCATOR>
inline
basic_string<CHAR_TYPE,CHAR_TRAITS,ALLOCATOR>::basic_string(
                                            const basic_string& original,
                                            const ALLOCATOR&    basicAllocator)
: Imp(original)
, BloombergLP::bslalg::ContainerBase<allocator_type>(basicAllocator)
{
    if (!this->isShortString()) {
        // Copy long string to either short or long.
        privateCopy(original);
    }
}

template <class CHAR_TYPE, class CHAR_TRAITS, class ALLOCATOR>
inline
basic_string<CHAR_TYPE,CHAR_TRAITS,ALLOCATOR>::basic_string(
                                            const basic_string& original,
                                            size_type           position,
                                            size_type           numChars,
                                            const ALLOCATOR&    basicAllocator)
: Imp()
, BloombergLP::bslalg::ContainerBase<allocator_type>(basicAllocator)
{
    assign(original, position, numChars);
}

template <class CHAR_TYPE, class CHAR_TRAITS, class ALLOCATOR>
inline
basic_string<CHAR_TYPE,CHAR_TRAITS,ALLOCATOR>::basic_string(
                                             const CHAR_TYPE  *characterString,
                                             const ALLOCATOR&  basicAllocator)
: Imp()
, BloombergLP::bslalg::ContainerBase<allocator_type>(basicAllocator)
{
    BSLS_ASSERT_SAFE(characterString);

    assign(characterString);
}

template <class CHAR_TYPE, class CHAR_TRAITS, class ALLOCATOR>
inline
basic_string<CHAR_TYPE,CHAR_TRAITS,ALLOCATOR>::basic_string(
                                             const CHAR_TYPE  *characterString,
                                             size_type         numChars,
                                             const ALLOCATOR&  basicAllocator)
: Imp()
, BloombergLP::bslalg::ContainerBase<allocator_type>(basicAllocator)
{
    BSLS_ASSERT_SAFE(characterString || 0 == numChars);

    assign(characterString, numChars);
}

template <class CHAR_TYPE, class CHAR_TRAITS, class ALLOCATOR>
inline
basic_string<CHAR_TYPE,CHAR_TRAITS,ALLOCATOR>::basic_string(
                                              size_type         numChars,
                                              CHAR_TYPE         character,
                                              const ALLOCATOR&  basicAllocator)
: Imp()
, BloombergLP::bslalg::ContainerBase<allocator_type>(basicAllocator)
{
    assign(numChars, character);
}

template <class CHAR_TYPE, class CHAR_TRAITS, class ALLOCATOR>
template <class INPUT_ITER>
inline
basic_string<CHAR_TYPE,CHAR_TRAITS,ALLOCATOR>::basic_string(
                                               INPUT_ITER       first,
                                               INPUT_ITER       last,
                                               const ALLOCATOR& basicAllocator)
: Imp()
, BloombergLP::bslalg::ContainerBase<allocator_type>(basicAllocator)
{
    privateInitDispatch(first, last);
}

template <class CHAR_TYPE, class CHAR_TRAITS, class ALLOCATOR>
template <class ALLOC2>
inline
basic_string<CHAR_TYPE,CHAR_TRAITS,ALLOCATOR>::basic_string(
  const native_std::basic_string<CHAR_TYPE,CHAR_TRAITS,ALLOC2>& original,
  const ALLOCATOR&                                              basicAllocator)
: Imp()
, BloombergLP::bslalg::ContainerBase<allocator_type>(basicAllocator)
{
    this->assign(original.data(), original.length());
}

template <class CHAR_TYPE, class CHAR_TRAITS, class ALLOCATOR>
inline
basic_string<CHAR_TYPE,CHAR_TRAITS,ALLOCATOR>::basic_string(
           const BloombergLP::bslstl::StringRefData<CHAR_TYPE>& strRef,
           const ALLOCATOR&                                     basicAllocator)
: Imp()
, BloombergLP::bslalg::ContainerBase<allocator_type>(basicAllocator)
{
    assign(strRef.begin(), strRef.end());
}

template <class CHAR_TYPE, class CHAR_TRAITS, class ALLOCATOR>
inline
basic_string<CHAR_TYPE,CHAR_TRAITS,ALLOCATOR>::~basic_string()
{
    // perform a validity check
    BSLS_ASSERT_SAFE((*this)[this->d_length] == CHAR_TYPE());
    BSLS_ASSERT_SAFE(capacity() >= length());

    privateDeallocate();
    this->d_length = npos;  // invalid length
}

// MANIPULATORS

                // *** 21.3.2 construct/copy/destroy: ***

template <class CHAR_TYPE, class CHAR_TRAITS, class ALLOCATOR>
inline
basic_string<CHAR_TYPE,CHAR_TRAITS,ALLOCATOR>&
basic_string<CHAR_TYPE,CHAR_TRAITS,ALLOCATOR>::operator=(
                                                       const basic_string& rhs)
{
    return assign(rhs, size_type(0), npos);
}

template <class CHAR_TYPE, class CHAR_TRAITS, class ALLOCATOR>
inline
basic_string<CHAR_TYPE,CHAR_TRAITS,ALLOCATOR>&
basic_string<CHAR_TYPE,CHAR_TRAITS,ALLOCATOR>::operator=(const CHAR_TYPE *rhs)
{
    BSLS_ASSERT_SAFE(rhs);

    return assign(rhs);
}

template <class CHAR_TYPE, class CHAR_TRAITS, class ALLOCATOR>
inline
basic_string<CHAR_TYPE,CHAR_TRAITS,ALLOCATOR>&
basic_string<CHAR_TYPE,CHAR_TRAITS,ALLOCATOR>::operator=(CHAR_TYPE character)
{
    return assign(1, character);
}

                      // *** 21.3.4 capacity: ***

template <class CHAR_TYPE, class CHAR_TRAITS, class ALLOCATOR>
inline
void basic_string<CHAR_TYPE,CHAR_TRAITS,ALLOCATOR>::resize(size_type newLength,
                                                           CHAR_TYPE character)
{
    if (BSLS_PERFORMANCEHINT_PREDICT_UNLIKELY(newLength > max_size())) {
        BSLS_PERFORMANCEHINT_UNLIKELY_HINT;
        BloombergLP::bslstl::StdExceptUtil::throwLengthError(
                                  "string<...>::resize(n,c): string too long");
    }
    privateResizeRaw(newLength, character);
}

template <class CHAR_TYPE, class CHAR_TRAITS, class ALLOCATOR>
inline
void basic_string<CHAR_TYPE,CHAR_TRAITS,ALLOCATOR>::resize(size_type newLength)
{
    if (BSLS_PERFORMANCEHINT_PREDICT_UNLIKELY(newLength > max_size())) {
        BSLS_PERFORMANCEHINT_UNLIKELY_HINT;
        BloombergLP::bslstl::StdExceptUtil::throwLengthError(
                                    "string<...>::resize(n): string too long");
    }
    privateResizeRaw(newLength, CHAR_TYPE());
}

template <class CHAR_TYPE, class CHAR_TRAITS, class ALLOCATOR>
inline
void basic_string<CHAR_TYPE,CHAR_TRAITS,ALLOCATOR>::reserve(
                                                         size_type newCapacity)
{
    if (BSLS_PERFORMANCEHINT_PREDICT_UNLIKELY(newCapacity > max_size())) {
        BSLS_PERFORMANCEHINT_UNLIKELY_HINT;
        BloombergLP::bslstl::StdExceptUtil::throwLengthError(
                                   "string<...>::reserve(n): string too long");
    }
    privateReserveRaw(newCapacity);
}

template <class CHAR_TYPE, class CHAR_TRAITS, class ALLOCATOR>
inline
void basic_string<CHAR_TYPE,CHAR_TRAITS,ALLOCATOR>::clear()
{
    // Note: Stlport and Dinkumware do not deallocate the allocated buffer in
    // long string representation, ApacheSTL does.

    privateClear(Imp::BASIC_STRING_DEALLOCATE_IN_CLEAR);
}

                      // *** 21.3.3 iterators: ***

template <class CHAR_TYPE, class CHAR_TRAITS, class ALLOCATOR>
inline
typename basic_string<CHAR_TYPE,CHAR_TRAITS,ALLOCATOR>::iterator
basic_string<CHAR_TYPE,CHAR_TRAITS,ALLOCATOR>::begin()
{
    return this->dataPtr();
}

template <class CHAR_TYPE, class CHAR_TRAITS, class ALLOCATOR>
inline
typename basic_string<CHAR_TYPE,CHAR_TRAITS,ALLOCATOR>::iterator
basic_string<CHAR_TYPE,CHAR_TRAITS,ALLOCATOR>::end()
{
    return begin() + this->d_length;
}

template <class CHAR_TYPE, class CHAR_TRAITS, class ALLOCATOR>
inline
typename basic_string<CHAR_TYPE,CHAR_TRAITS,ALLOCATOR>::reverse_iterator
basic_string<CHAR_TYPE,CHAR_TRAITS,ALLOCATOR>::rbegin()
{
    return reverse_iterator(end());
}

template <class CHAR_TYPE, class CHAR_TRAITS, class ALLOCATOR>
inline
typename basic_string<CHAR_TYPE,CHAR_TRAITS,ALLOCATOR>::reverse_iterator
basic_string<CHAR_TYPE,CHAR_TRAITS,ALLOCATOR>::rend()
{
    return reverse_iterator(begin());
}

                   // *** 21.3.5 element access: ***

template <class CHAR_TYPE, class CHAR_TRAITS, class ALLOCATOR>
inline
typename basic_string<CHAR_TYPE,CHAR_TRAITS,ALLOCATOR>::reference
basic_string<CHAR_TYPE,CHAR_TRAITS,ALLOCATOR>::operator[](size_type position)
{
    BSLS_ASSERT_SAFE(position <= length());

    return *(begin() + position);
}

template <class CHAR_TYPE, class CHAR_TRAITS, class ALLOCATOR>
typename basic_string<CHAR_TYPE,CHAR_TRAITS,ALLOCATOR>::reference
basic_string<CHAR_TYPE,CHAR_TRAITS,ALLOCATOR>::at(size_type position)
{
    // Note: deliberately not inline, because 1) this is not a very widely used
    // function, and 2) it is very convenient to have at least one non-inlined
    // element accessor for debugging.

    if (BSLS_PERFORMANCEHINT_PREDICT_UNLIKELY(position >= length())) {
        BSLS_PERFORMANCEHINT_UNLIKELY_HINT;
        BloombergLP::bslstl::StdExceptUtil::throwOutOfRange(
                                       "string<...>::at(n): invalid position");
    }
    return *(begin() + position);
}

template <class CHAR_TYPE, class CHAR_TRAITS, class ALLOCATOR>
inline
typename basic_string<CHAR_TYPE,CHAR_TRAITS,ALLOCATOR>::reference
basic_string<CHAR_TYPE,CHAR_TRAITS,ALLOCATOR>::front()
{
    BSLS_ASSERT_SAFE(!empty());

    return *begin();
}

template <class CHAR_TYPE, class CHAR_TRAITS, class ALLOCATOR>
inline
typename basic_string<CHAR_TYPE,CHAR_TRAITS,ALLOCATOR>::reference
basic_string<CHAR_TYPE,CHAR_TRAITS,ALLOCATOR>::back()
{
    BSLS_ASSERT_SAFE(!empty());

    return *(begin() + length() - 1);
}

template <class CHAR_TYPE, class CHAR_TRAITS, class ALLOCATOR>
template <class ALLOC2>
inline
basic_string<CHAR_TYPE,CHAR_TRAITS,ALLOCATOR>::
    operator native_std::basic_string<CHAR_TYPE,CHAR_TRAITS,ALLOC2>() const
{
    native_std::basic_string<CHAR_TYPE,CHAR_TRAITS,ALLOC2> result;
    result.assign(data(), length());
    return result;
}

                     // *** 21.3.6 modifiers: ***

template <class CHAR_TYPE, class CHAR_TRAITS, class ALLOCATOR>
inline
basic_string<CHAR_TYPE,CHAR_TRAITS,ALLOCATOR>&
basic_string<CHAR_TYPE,CHAR_TRAITS,ALLOCATOR>::operator+=(
                                                       const basic_string& rhs)
{
    return append(rhs);
}

template <class CHAR_TYPE, class CHAR_TRAITS, class ALLOCATOR>
inline
basic_string<CHAR_TYPE,CHAR_TRAITS,ALLOCATOR>&
basic_string<CHAR_TYPE,CHAR_TRAITS,ALLOCATOR>::operator+=(
                                                          const CHAR_TYPE *rhs)
{
    BSLS_ASSERT_SAFE(rhs);

    return append(rhs);
}

template <class CHAR_TYPE, class CHAR_TRAITS, class ALLOCATOR>
inline
basic_string<CHAR_TYPE,CHAR_TRAITS,ALLOCATOR>&
basic_string<CHAR_TYPE,CHAR_TRAITS,ALLOCATOR>::operator+=(CHAR_TYPE character)
{
    push_back(character);
    return *this;
}

template <class CHAR_TYPE, class CHAR_TRAITS, class ALLOCATOR>
inline
basic_string<CHAR_TYPE,CHAR_TRAITS,ALLOCATOR>&
basic_string<CHAR_TYPE,CHAR_TRAITS,ALLOCATOR>::operator+=(
               const BloombergLP::bslstl::StringRefData<CHAR_TYPE>& strRef)
{
    return append(strRef.begin(),strRef.end());
}

template <class CHAR_TYPE, class CHAR_TRAITS, class ALLOCATOR>
inline
basic_string<CHAR_TYPE,CHAR_TRAITS,ALLOCATOR>&
basic_string<CHAR_TYPE,CHAR_TRAITS,ALLOCATOR>::append(
                                                   const basic_string&  suffix)
{
    return append(suffix, size_type(0), npos);
}

template <class CHAR_TYPE, class CHAR_TRAITS, class ALLOCATOR>
basic_string<CHAR_TYPE,CHAR_TRAITS,ALLOCATOR>&
basic_string<CHAR_TYPE,CHAR_TRAITS,ALLOCATOR>::append(
                                                  const basic_string& suffix,
                                                  size_type           position,
                                                  size_type           numChars)
{
    if (BSLS_PERFORMANCEHINT_PREDICT_UNLIKELY(position > suffix.length())) {
        BSLS_PERFORMANCEHINT_UNLIKELY_HINT;
        BloombergLP::bslstl::StdExceptUtil::throwOutOfRange(
                 "string<...>::append(string const&,pos,n): invalid position");
    }
    if (numChars > suffix.length() - position) {
        numChars = suffix.length() - position;
    }
    if (BSLS_PERFORMANCEHINT_PREDICT_UNLIKELY(
                                           numChars > max_size() - length())) {
        BSLS_PERFORMANCEHINT_UNLIKELY_HINT;
        BloombergLP::bslstl::StdExceptUtil::throwLengthError(
                     "string<...>::append(string const&...): string too long");
    }
    return privateAppendRaw(suffix.data() + position, numChars);
}

template <class CHAR_TYPE, class CHAR_TRAITS, class ALLOCATOR>
inline
basic_string<CHAR_TYPE,CHAR_TRAITS,ALLOCATOR>&
basic_string<CHAR_TYPE,CHAR_TRAITS,ALLOCATOR>::append(
                                              const CHAR_TYPE *characterString,
                                              size_type        numChars)
{
    BSLS_ASSERT_SAFE(characterString || 0 == numChars);

    if (BSLS_PERFORMANCEHINT_PREDICT_UNLIKELY(
                                           numChars > max_size() - length())) {
        BSLS_PERFORMANCEHINT_UNLIKELY_HINT;
        BloombergLP::bslstl::StdExceptUtil::throwLengthError(
                             "string<...>::append(char*...): string too long");
    }
    return privateAppendRaw(characterString, numChars);
}

template <class CHAR_TYPE, class CHAR_TRAITS, class ALLOCATOR>
inline
basic_string<CHAR_TYPE,CHAR_TRAITS,ALLOCATOR>&
basic_string<CHAR_TYPE,CHAR_TRAITS,ALLOCATOR>::append(
                                              const CHAR_TYPE *characterString)
{
    BSLS_ASSERT_SAFE(characterString);

    return append(characterString, CHAR_TRAITS::length(characterString));
}

template <class CHAR_TYPE, class CHAR_TRAITS, class ALLOCATOR>
inline
basic_string<CHAR_TYPE,CHAR_TRAITS,ALLOCATOR>&
basic_string<CHAR_TYPE,CHAR_TRAITS,ALLOCATOR>::append(size_type numChars,
                                                      CHAR_TYPE character)
{
    if (BSLS_PERFORMANCEHINT_PREDICT_UNLIKELY(
                                     numChars > max_size() - this->d_length)) {
        BSLS_PERFORMANCEHINT_UNLIKELY_HINT;
        BloombergLP::bslstl::StdExceptUtil::throwLengthError(
                                  "string<...>::append(n,c): string too long");
    }
    return privateResizeRaw(length() + numChars, character);
}

template <class CHAR_TYPE, class CHAR_TRAITS, class ALLOCATOR>
template <class INPUT_ITER>
inline
basic_string<CHAR_TYPE,CHAR_TRAITS,ALLOCATOR>&
basic_string<CHAR_TYPE,CHAR_TRAITS,ALLOCATOR>::append(INPUT_ITER first,
                                                      INPUT_ITER last)
{
    return privateAppendDispatch(first, last);
}

template <class CHAR_TYPE, class CHAR_TRAITS, class ALLOCATOR>
void basic_string<CHAR_TYPE,CHAR_TRAITS,ALLOCATOR>::push_back(
                                                           CHAR_TYPE character)
{
    if (BSLS_PERFORMANCEHINT_PREDICT_UNLIKELY(length() >= max_size())) {
        BSLS_PERFORMANCEHINT_UNLIKELY_HINT;
        BloombergLP::bslstl::StdExceptUtil::throwLengthError(
                              "string<...>::push_back(char): string too long");
    }
    if (length() + 1 > capacity()) {
        privateReserveRaw(length() + 1);
    }
    CHAR_TRAITS::assign(*(begin() + length()), character);
    ++this->d_length;
    CHAR_TRAITS::assign(*(begin() + length()), CHAR_TYPE());
}

template <class CHAR_TYPE, class CHAR_TRAITS, class ALLOCATOR>
inline
basic_string<CHAR_TYPE,CHAR_TRAITS,ALLOCATOR>&
basic_string<CHAR_TYPE,CHAR_TRAITS,ALLOCATOR>::assign(
                                               const basic_string& replacement)
{
    return assign(replacement, size_type(0), npos);
}

template <class CHAR_TYPE, class CHAR_TRAITS, class ALLOCATOR>
basic_string<CHAR_TYPE,CHAR_TRAITS,ALLOCATOR>&
basic_string<CHAR_TYPE,CHAR_TRAITS,ALLOCATOR>::assign(
                                               const basic_string& replacement,
                                               size_type           position,
                                               size_type           numChars)
{
    if (BSLS_PERFORMANCEHINT_PREDICT_UNLIKELY(
                                            position > replacement.length())) {
        BSLS_PERFORMANCEHINT_UNLIKELY_HINT;
        BloombergLP::bslstl::StdExceptUtil::throwOutOfRange(
                 "string<...>::assign(string const&,pos,n): invalid position");
    }
    if (numChars > replacement.length() - position) {
        numChars = replacement.length() - position;
    }
    if (BSLS_PERFORMANCEHINT_PREDICT_UNLIKELY(numChars > max_size())) {
        BSLS_PERFORMANCEHINT_UNLIKELY_HINT;
        BloombergLP::bslstl::StdExceptUtil::throwLengthError(
                     "string<...>::assign(string const&...): string too long");
    }

    return privateAssign(replacement.data() + position, numChars);
}

template <class CHAR_TYPE, class CHAR_TRAITS, class ALLOCATOR>
inline
basic_string<CHAR_TYPE,CHAR_TRAITS,ALLOCATOR>&
basic_string<CHAR_TYPE,CHAR_TRAITS,ALLOCATOR>::assign(
                                              const CHAR_TYPE *characterString)
{
    BSLS_ASSERT_SAFE(characterString);

    return assign(characterString, CHAR_TRAITS::length(characterString));
}

template <class CHAR_TYPE, class CHAR_TRAITS, class ALLOCATOR>
basic_string<CHAR_TYPE,CHAR_TRAITS,ALLOCATOR>&
basic_string<CHAR_TYPE,CHAR_TRAITS,ALLOCATOR>::assign(
                                              const CHAR_TYPE *characterString,
                                              size_type        numChars)
{
    BSLS_ASSERT_SAFE(characterString || 0 == numChars);

    if (BSLS_PERFORMANCEHINT_PREDICT_UNLIKELY(numChars > max_size())) {
        BSLS_PERFORMANCEHINT_UNLIKELY_HINT;
        BloombergLP::bslstl::StdExceptUtil::throwLengthError(
                             "string<...>::assign(char*...): string too long");
    }

    return privateAssign(characterString, numChars);
}

template <class CHAR_TYPE, class CHAR_TRAITS, class ALLOCATOR>
inline
basic_string<CHAR_TYPE,CHAR_TRAITS,ALLOCATOR>&
basic_string<CHAR_TYPE,CHAR_TRAITS,ALLOCATOR>::assign(
                   const BloombergLP::bslstl::StringRefData<CHAR_TYPE>& strRef)
{
    return assign(strRef.begin(), strRef.end());
}

template <class CHAR_TYPE, class CHAR_TRAITS, class ALLOCATOR>
inline
basic_string<CHAR_TYPE,CHAR_TRAITS,ALLOCATOR>&
basic_string<CHAR_TYPE,CHAR_TRAITS,ALLOCATOR>::assign(size_type numChars,
                                                      CHAR_TYPE character)
{
    if (BSLS_PERFORMANCEHINT_PREDICT_UNLIKELY(numChars > max_size())) {
        BSLS_PERFORMANCEHINT_UNLIKELY_HINT;
        BloombergLP::bslstl::StdExceptUtil::throwLengthError(
                                  "string<...>::assign(n,c): string too long");
    }

    return privateAssign(numChars, character);
}

template <class CHAR_TYPE, class CHAR_TRAITS, class ALLOCATOR>
template <class INPUT_ITER>
inline
basic_string<CHAR_TYPE,CHAR_TRAITS,ALLOCATOR>&
basic_string<CHAR_TYPE,CHAR_TRAITS,ALLOCATOR>::assign(INPUT_ITER first,
                                                      INPUT_ITER last)
{
    basic_string(first, last, get_allocator()).swap(*this);
    return *this;
}

template <class CHAR_TYPE, class CHAR_TRAITS, class ALLOCATOR>
inline
basic_string<CHAR_TYPE,CHAR_TRAITS,ALLOCATOR>&
basic_string<CHAR_TYPE,CHAR_TRAITS,ALLOCATOR>::insert(
                                                  size_type           position,
                                                  const basic_string& other)
{
    return insert(position, other, size_type(0), npos);
}

template <class CHAR_TYPE, class CHAR_TRAITS, class ALLOCATOR>
basic_string<CHAR_TYPE,CHAR_TRAITS,ALLOCATOR>&
basic_string<CHAR_TYPE,CHAR_TRAITS,ALLOCATOR>::insert(
                                              size_type            outPosition,
                                              const basic_string&  other,
                                              size_type            position,
                                              size_type            numChars)
{
    if (BSLS_PERFORMANCEHINT_PREDICT_UNLIKELY(outPosition > length())
     || BSLS_PERFORMANCEHINT_PREDICT_UNLIKELY(position > other.length())) {
        BSLS_PERFORMANCEHINT_UNLIKELY_HINT;
        BloombergLP::bslstl::StdExceptUtil::throwOutOfRange(
                "string<...>::insert(pos,string const&...): invalid position");
    }
    if (numChars > other.length() - position) {
        numChars = other.length() - position;
    }
    if (BSLS_PERFORMANCEHINT_PREDICT_UNLIKELY(
                                           numChars > max_size() - length())) {
        BSLS_PERFORMANCEHINT_UNLIKELY_HINT;
        BloombergLP::bslstl::StdExceptUtil::throwLengthError(
                     "string<...>::insert(string const&...): string too long");
    }
    return privateInsertRaw(outPosition, other.data() + position, numChars);
}

template <class CHAR_TYPE, class CHAR_TRAITS, class ALLOCATOR>
basic_string<CHAR_TYPE,CHAR_TRAITS,ALLOCATOR>&
basic_string<CHAR_TYPE,CHAR_TRAITS,ALLOCATOR>::insert(
                                              size_type        position,
                                              const CHAR_TYPE *characterString,
                                              size_type        numChars)
{
    BSLS_ASSERT_SAFE(characterString || 0 == numChars);

    if (BSLS_PERFORMANCEHINT_PREDICT_UNLIKELY(position > length())) {
        BSLS_PERFORMANCEHINT_UNLIKELY_HINT;
        BloombergLP::bslstl::StdExceptUtil::throwOutOfRange(
                        "string<...>::insert(pos,char*...): invalid position");
    }
    if (BSLS_PERFORMANCEHINT_PREDICT_UNLIKELY(
                                           numChars > max_size() - length())) {
        BSLS_PERFORMANCEHINT_UNLIKELY_HINT;
        BloombergLP::bslstl::StdExceptUtil::throwLengthError(
                             "string<...>::insert(char*...): string too long");
    }
    return privateInsertRaw(position, characterString, numChars);
}

template <class CHAR_TYPE, class CHAR_TRAITS, class ALLOCATOR>
inline
basic_string<CHAR_TYPE,CHAR_TRAITS,ALLOCATOR>&
basic_string<CHAR_TYPE,CHAR_TRAITS,ALLOCATOR>::insert(
                                              size_type        position,
                                              const CHAR_TYPE *characterString)
{
    BSLS_ASSERT_SAFE(characterString);

    return insert(position,
                  characterString,
                  CHAR_TRAITS::length(characterString));
}

template <class CHAR_TYPE, class CHAR_TRAITS, class ALLOCATOR>
basic_string<CHAR_TYPE,CHAR_TRAITS,ALLOCATOR>&
basic_string<CHAR_TYPE,CHAR_TRAITS,ALLOCATOR>::insert(size_type position,
                                                      size_type numChars,
                                                      CHAR_TYPE character)
{
    if (BSLS_PERFORMANCEHINT_PREDICT_UNLIKELY(position > length())) {
        BSLS_PERFORMANCEHINT_UNLIKELY_HINT;
        BloombergLP::bslstl::StdExceptUtil::throwOutOfRange(
                             "string<...>::insert(pos,n,c): invalid position");
    }
    if (BSLS_PERFORMANCEHINT_PREDICT_UNLIKELY(
                                           numChars > max_size() - length())) {
        BSLS_PERFORMANCEHINT_UNLIKELY_HINT;
        BloombergLP::bslstl::StdExceptUtil::throwLengthError(
                              "string<...>::insert(pos,n,v): string too long");
    }
    return privateReplaceRaw(position, size_type(0), numChars, character);
}

template <class CHAR_TYPE, class CHAR_TRAITS, class ALLOCATOR>
typename basic_string<CHAR_TYPE,CHAR_TRAITS,ALLOCATOR>::iterator
basic_string<CHAR_TYPE,CHAR_TRAITS,ALLOCATOR>::insert(const_iterator position,
                                                      CHAR_TYPE      character)
{
    BSLS_ASSERT_SAFE(position >= cbegin());
    BSLS_ASSERT_SAFE(position <= cend());

    size_type pos = position - cbegin();
    insert(pos, size_type(1), character);
    return begin() + pos;
}

#if defined(BSLS_PLATFORM_CMP_SUN)
    // Sun CC compiler doesn't like that 'iterator' return type of 'insert'
    // method with an additional 'INPUT_ITER' template parameter depends on
    // template parameters of the primary template class 'basic_string'.
    // However it happily accepts 'CHAR_TYPE *', which is how 'iterator' is
    // currently defined.  It will also accept an inline definition of this
    // method (this workaround should be used when 'iterator' becomes a real
    // class and the current workaround stops working).
#   define BSLSTL_INSERT_RETURN_TYPE CHAR_TYPE *
#else
#   define BSLSTL_INSERT_RETURN_TYPE \
    typename basic_string<CHAR_TYPE,CHAR_TRAITS,ALLOCATOR>::iterator
#endif

template <class CHAR_TYPE, class CHAR_TRAITS, class ALLOCATOR>
template <class INPUT_ITER>
inline
BSLSTL_INSERT_RETURN_TYPE
basic_string<CHAR_TYPE,CHAR_TRAITS,ALLOCATOR>::insert(const_iterator position,
                                                      INPUT_ITER     first,
                                                      INPUT_ITER     last)
{
    BSLS_ASSERT_SAFE(position >= cbegin());
    BSLS_ASSERT_SAFE(position <= cend());

    size_type pos = position - cbegin();
    privateInsertDispatch(position, first, last);
    return begin() + pos;
}

#undef BSLSTL_INSERT_RETURN_TYPE

template <class CHAR_TYPE, class CHAR_TRAITS, class ALLOCATOR>
inline
typename basic_string<CHAR_TYPE,CHAR_TRAITS,ALLOCATOR>::iterator
basic_string<CHAR_TYPE,CHAR_TRAITS,ALLOCATOR>::insert(const_iterator position,
                                                      size_type      numChars,
                                                      CHAR_TYPE      character)
{
    BSLS_ASSERT_SAFE(position >= cbegin());
    BSLS_ASSERT_SAFE(position <= cend());

    size_type pos = position - cbegin();
    insert(pos, numChars, character);
    return begin() + pos;
}

template <class CHAR_TYPE, class CHAR_TRAITS, class ALLOCATOR>
basic_string<CHAR_TYPE,CHAR_TRAITS,ALLOCATOR>&
basic_string<CHAR_TYPE,CHAR_TRAITS,ALLOCATOR>::erase(size_type position,
                                                     size_type numChars)
{
    if (BSLS_PERFORMANCEHINT_PREDICT_UNLIKELY(position > length())) {
        BSLS_PERFORMANCEHINT_UNLIKELY_HINT;
        BloombergLP::bslstl::StdExceptUtil::throwOutOfRange(
                                "string<...>::erase(pos,n): invalid position");
    }
    if (numChars > length() - position) {
        numChars = length() - position;
    }
    if (numChars) {
        this->d_length -= numChars;
        CHAR_TRAITS::move(this->dataPtr() + position,
                          this->dataPtr() + position + numChars,
                          this->d_length - position);
        CHAR_TRAITS::assign(*(begin() + length()), CHAR_TYPE());
    }
    return *this;
}

template <class CHAR_TYPE, class CHAR_TRAITS, class ALLOCATOR>
typename basic_string<CHAR_TYPE,CHAR_TRAITS,ALLOCATOR>::iterator
basic_string<CHAR_TYPE,CHAR_TRAITS,ALLOCATOR>::erase(const_iterator position)
{
    BSLS_ASSERT_SAFE(position >= cbegin());
    BSLS_ASSERT_SAFE(position < cend());

    const_iterator postPosition = position;
    iterator dstPosition = begin() + (position - cbegin());

    ++postPosition;
    CHAR_TRAITS::move(&*dstPosition, &*postPosition, cend() - postPosition);

    --this->d_length;
    CHAR_TRAITS::assign(*(this->dataPtr() + length()), CHAR_TYPE());

    return dstPosition;
}

template <class CHAR_TYPE, class CHAR_TRAITS, class ALLOCATOR>
typename basic_string<CHAR_TYPE,CHAR_TRAITS,ALLOCATOR>::iterator
basic_string<CHAR_TYPE,CHAR_TRAITS,ALLOCATOR>::erase(const_iterator first,
                                                     const_iterator last)
{
    BSLS_ASSERT_SAFE(first >= cbegin());
    BSLS_ASSERT_SAFE(first <= cend());
    BSLS_ASSERT_SAFE(last >= cbegin());
    BSLS_ASSERT_SAFE(last <= cend());
    BSLS_ASSERT_SAFE(last - first >= 0);

    iterator dstFirst = begin() + (first - cbegin());

    if (first != last) {
        CHAR_TRAITS::move(&*dstFirst, &*last, cend() - last);

        this->d_length -= last - first;
        CHAR_TRAITS::assign(*(this->dataPtr() + length()), CHAR_TYPE());
    }

    return dstFirst;
}

template <class CHAR_TYPE, class CHAR_TRAITS, class ALLOCATOR>
inline
void basic_string<CHAR_TYPE,CHAR_TRAITS,ALLOCATOR>::pop_back()
{
    BSLS_ASSERT_SAFE(!empty());

    --this->d_length;
    CHAR_TRAITS::assign(*(begin() + length()), CHAR_TYPE());
}

template <class CHAR_TYPE, class CHAR_TRAITS, class ALLOCATOR>
basic_string<CHAR_TYPE,CHAR_TRAITS,ALLOCATOR>&
basic_string<CHAR_TYPE,CHAR_TRAITS,ALLOCATOR>::replace(
                                               size_type           outPosition,
                                               size_type           outNumChars,
                                               const basic_string& replacement)
{
    if (BSLS_PERFORMANCEHINT_PREDICT_UNLIKELY(length() < outPosition)) {
        BSLS_PERFORMANCEHINT_UNLIKELY_HINT;
        BloombergLP::bslstl::StdExceptUtil::throwOutOfRange(
               "string<...>::replace(pos,string const&...): invalid position");
    }
    if (outNumChars > length() - outPosition) {
        outNumChars = length() - outPosition;
    }
    if (BSLS_PERFORMANCEHINT_PREDICT_UNLIKELY(
                 replacement.length()               > outNumChars
              && replacement.length() - outNumChars > max_size() - length())) {
        BSLS_PERFORMANCEHINT_UNLIKELY_HINT;
        BloombergLP::bslstl::StdExceptUtil::throwLengthError(
                "string<...>::replace(pos,string const&...): string too long");
    }
    return privateReplaceRaw(outPosition,
                             outNumChars,
                             replacement.data(),
                             replacement.length());
}

template <class CHAR_TYPE, class CHAR_TRAITS, class ALLOCATOR>
basic_string<CHAR_TYPE,CHAR_TRAITS,ALLOCATOR>&
basic_string<CHAR_TYPE,CHAR_TRAITS,ALLOCATOR>::replace(
                                               size_type           outPosition,
                                               size_type           outNumChars,
                                               const basic_string& replacement,
                                               size_type           position,
                                               size_type           numChars)
{
    if (BSLS_PERFORMANCEHINT_PREDICT_UNLIKELY(outPosition > length())) {
        BSLS_PERFORMANCEHINT_UNLIKELY_HINT;
        BloombergLP::bslstl::StdExceptUtil::throwOutOfRange(
               "string<...>::replace(pos,string const&...): invalid position");
    }
    if (outNumChars > length() - outPosition) {
        outNumChars = length() - outPosition;
    }
    if (BSLS_PERFORMANCEHINT_PREDICT_UNLIKELY(
                                            position > replacement.length())) {
        BSLS_PERFORMANCEHINT_UNLIKELY_HINT;
        BloombergLP::bslstl::StdExceptUtil::throwOutOfRange(
               "string<...>::replace(pos,string const&...): invalid position");
    }
    if (numChars > replacement.length() - position) {
        numChars = replacement.length() - position;
    }
    if (BSLS_PERFORMANCEHINT_PREDICT_UNLIKELY(numChars > outNumChars)
     && BSLS_PERFORMANCEHINT_PREDICT_UNLIKELY(
                             numChars - outNumChars > max_size() - length())) {
        BSLS_PERFORMANCEHINT_UNLIKELY_HINT;
        BloombergLP::bslstl::StdExceptUtil::throwLengthError(
                    "string<...>::replace(string const&...): string too long");
    }
    return privateReplaceRaw(outPosition,
                             outNumChars,
                             replacement.data() + position,
                             numChars);
}

template <class CHAR_TYPE, class CHAR_TRAITS, class ALLOCATOR>
basic_string<CHAR_TYPE,CHAR_TRAITS,ALLOCATOR>&
basic_string<CHAR_TYPE,CHAR_TRAITS,ALLOCATOR>::replace(
                                              size_type        outPosition,
                                              size_type        outNumChars,
                                              const CHAR_TYPE *characterString,
                                              size_type        numChars)
{
    BSLS_ASSERT_SAFE(characterString || 0 == numChars);

    if (BSLS_PERFORMANCEHINT_PREDICT_UNLIKELY(outPosition > length())) {
        BSLS_PERFORMANCEHINT_UNLIKELY_HINT;
        BloombergLP::bslstl::StdExceptUtil::throwOutOfRange(
                       "string<...>::replace(pos,char*...): invalid position");
    }
    if (outNumChars > length() - outPosition) {
        outNumChars = length() - outPosition;
    }
    if (BSLS_PERFORMANCEHINT_PREDICT_UNLIKELY(numChars > outNumChars)
     && BSLS_PERFORMANCEHINT_PREDICT_UNLIKELY(
                             numChars - outNumChars > max_size() - length())) {
        BSLS_PERFORMANCEHINT_UNLIKELY_HINT;
        BloombergLP::bslstl::StdExceptUtil::throwLengthError(
                            "string<...>::replace(char*...): string too long");
    }
    return privateReplaceRaw(outPosition,
                             outNumChars,
                             characterString,
                             numChars);
}

template <class CHAR_TYPE, class CHAR_TRAITS, class ALLOCATOR>
inline
basic_string<CHAR_TYPE,CHAR_TRAITS,ALLOCATOR>&
basic_string<CHAR_TYPE,CHAR_TRAITS,ALLOCATOR>::replace(
                                              size_type        outPosition,
                                              size_type        outNumChars,
                                              const CHAR_TYPE *characterString)
{
    BSLS_ASSERT_SAFE(characterString);

    return replace(outPosition,
                   outNumChars,
                   characterString,
                   CHAR_TRAITS::length(characterString));
}

template <class CHAR_TYPE, class CHAR_TRAITS, class ALLOCATOR>
basic_string<CHAR_TYPE,CHAR_TRAITS,ALLOCATOR>&
basic_string<CHAR_TYPE,CHAR_TRAITS,ALLOCATOR>::replace(size_type outPosition,
                                                       size_type outNumChars,
                                                       size_type numChars,
                                                       CHAR_TYPE character)
{
    if (BSLS_PERFORMANCEHINT_PREDICT_UNLIKELY(outPosition > length())) {
        BSLS_PERFORMANCEHINT_UNLIKELY_HINT;
        BloombergLP::bslstl::StdExceptUtil::throwOutOfRange(
                            "string<...>::replace(pos,n,c): invalid position");
    }
    if (outNumChars > length() - outPosition) {
        outNumChars = length() - outPosition;
    }
    if (BSLS_PERFORMANCEHINT_PREDICT_UNLIKELY(numChars > outNumChars)
     && BSLS_PERFORMANCEHINT_PREDICT_UNLIKELY(
                             numChars - outNumChars > max_size() - length())) {
        BSLS_PERFORMANCEHINT_UNLIKELY_HINT;
        BloombergLP::bslstl::StdExceptUtil::throwLengthError(
                             "string<...>::replace(pos,n,v): string too long");
    }
    return privateReplaceRaw(outPosition,
                             outNumChars,
                             numChars,
                             character);
}

template <class CHAR_TYPE, class CHAR_TRAITS, class ALLOCATOR>
basic_string<CHAR_TYPE,CHAR_TRAITS,ALLOCATOR>&
basic_string<CHAR_TYPE,CHAR_TRAITS,ALLOCATOR>::replace(
                                               const_iterator      first,
                                               const_iterator      last,
                                               const basic_string& replacement)
{
    BSLS_ASSERT_SAFE(first >= cbegin());
    BSLS_ASSERT_SAFE(first <= cend());
    BSLS_ASSERT_SAFE(first <= last);
    BSLS_ASSERT_SAFE(last <= cend());

    size_type outPosition = first - cbegin();
    size_type outNumChars = last - first;
    if (BSLS_PERFORMANCEHINT_PREDICT_UNLIKELY(
                                            replacement.length() > outNumChars)
     && BSLS_PERFORMANCEHINT_PREDICT_UNLIKELY(
                 replacement.length() - outNumChars > max_size() - length())) {
        BSLS_PERFORMANCEHINT_UNLIKELY_HINT;
        BloombergLP::bslstl::StdExceptUtil::throwLengthError(
                    "string<...>::replace(string const&...): string too long");
    }
    return privateReplaceRaw(outPosition,
                             outNumChars,
                             replacement.data(),
                             replacement.length());
}

template <class CHAR_TYPE, class CHAR_TRAITS, class ALLOCATOR>
basic_string<CHAR_TYPE,CHAR_TRAITS,ALLOCATOR>&
basic_string<CHAR_TYPE,CHAR_TRAITS,ALLOCATOR>::replace(
                                              const_iterator   first,
                                              const_iterator   last,
                                              const CHAR_TYPE *characterString,
                                              size_type        numChars)
{
    BSLS_ASSERT_SAFE(first >= cbegin());
    BSLS_ASSERT_SAFE(first <= cend());
    BSLS_ASSERT_SAFE(first <= last);
    BSLS_ASSERT_SAFE(last <= cend());
    BSLS_ASSERT_SAFE(characterString || 0 == numChars);

    size_type outPosition = first - cbegin();
    size_type outNumChars = last - first;
    if (BSLS_PERFORMANCEHINT_PREDICT_UNLIKELY(numChars > outNumChars)
     && BSLS_PERFORMANCEHINT_PREDICT_UNLIKELY(
                             numChars - outNumChars > max_size() - length())) {
        BSLS_PERFORMANCEHINT_UNLIKELY_HINT;
        BloombergLP::bslstl::StdExceptUtil::throwLengthError(
                            "string<...>::replace(char*...): string too long");
    }
    return privateReplaceRaw(outPosition,
                             outNumChars,
                             characterString,
                             numChars);
}

template <class CHAR_TYPE, class CHAR_TRAITS, class ALLOCATOR>
inline
basic_string<CHAR_TYPE,CHAR_TRAITS,ALLOCATOR>&
basic_string<CHAR_TYPE,CHAR_TRAITS,ALLOCATOR>::replace(
                                              const_iterator   first,
                                              const_iterator   last,
                                              const CHAR_TYPE *characterString)
{
    BSLS_ASSERT_SAFE(first >= cbegin());
    BSLS_ASSERT_SAFE(first <= cend());
    BSLS_ASSERT_SAFE(first <= last);
    BSLS_ASSERT_SAFE(last <= cend());
    BSLS_ASSERT_SAFE(characterString);

    return replace(first,
                   last,
                   characterString,
                   CHAR_TRAITS::length(characterString));
}

template <class CHAR_TYPE, class CHAR_TRAITS, class ALLOCATOR>
basic_string<CHAR_TYPE,CHAR_TRAITS,ALLOCATOR>&
basic_string<CHAR_TYPE,CHAR_TRAITS,ALLOCATOR>::replace(
                                                      const_iterator first,
                                                      const_iterator last,
                                                      size_type      numChars,
                                                      CHAR_TYPE      character)
{
    BSLS_ASSERT_SAFE(first >= cbegin());
    BSLS_ASSERT_SAFE(first <= cend());
    BSLS_ASSERT_SAFE(first <= last);
    BSLS_ASSERT_SAFE(last <= cend());

    size_type outPosition = first - cbegin();
    size_type outNumChars = last - first;
    if (BSLS_PERFORMANCEHINT_PREDICT_UNLIKELY(numChars > outNumChars)
     && BSLS_PERFORMANCEHINT_PREDICT_UNLIKELY(
                             numChars - outNumChars > max_size() - length())) {
        BSLS_PERFORMANCEHINT_UNLIKELY_HINT;
        BloombergLP::bslstl::StdExceptUtil::throwLengthError(
                            "string<...>::replace(char*...): string too long");
    }
    return privateReplaceRaw(outPosition, outNumChars, numChars, character);
}

template <class CHAR_TYPE, class CHAR_TRAITS, class ALLOCATOR>
template <class INPUT_ITER>
inline
basic_string<CHAR_TYPE,CHAR_TRAITS,ALLOCATOR>&
basic_string<CHAR_TYPE,CHAR_TRAITS,ALLOCATOR>::replace(
                                                    const_iterator first,
                                                    const_iterator last,
                                                    INPUT_ITER     stringFirst,
                                                    INPUT_ITER     stringLast)
{
    BSLS_ASSERT_SAFE(first >= cbegin());
    BSLS_ASSERT_SAFE(first <= cend());
    BSLS_ASSERT_SAFE(first <= last);
    BSLS_ASSERT_SAFE(last <= cend());

    size_type outPosition = first - cbegin();
    size_type outNumChars = last - first;
    return privateReplaceDispatch(outPosition,
                                  outNumChars,
                                  stringFirst,
                                  stringLast,
                                  stringFirst,
                                  stringLast);
}

template <class CHAR_TYPE, class CHAR_TRAITS, class ALLOCATOR>
void
basic_string<CHAR_TYPE,CHAR_TRAITS,ALLOCATOR>::swap(basic_string& other)
{
    if (get_allocator() == other.get_allocator()) {
        privateBase().swap(other.privateBase());
    }
    else {
        basic_string s1(other, this->get_allocator());
        basic_string s2(*this, other.get_allocator());

        s1.privateBase().swap(this->privateBase());
        s2.privateBase().swap(other.privateBase());
    }
}

// ACCESSORS

                     // *** 21.3.3 iterators: ***

template <class CHAR_TYPE, class CHAR_TRAITS, class ALLOCATOR>
inline
typename basic_string<CHAR_TYPE,CHAR_TRAITS,ALLOCATOR>::const_iterator
basic_string<CHAR_TYPE,CHAR_TRAITS,ALLOCATOR>::begin() const
{
    return this->dataPtr();
}

template <class CHAR_TYPE, class CHAR_TRAITS, class ALLOCATOR>
inline
typename basic_string<CHAR_TYPE,CHAR_TRAITS,ALLOCATOR>::const_iterator
basic_string<CHAR_TYPE,CHAR_TRAITS,ALLOCATOR>::cbegin() const
{
    return begin();
}

template <class CHAR_TYPE, class CHAR_TRAITS, class ALLOCATOR>
inline
typename basic_string<CHAR_TYPE,CHAR_TRAITS,ALLOCATOR>::const_iterator
basic_string<CHAR_TYPE,CHAR_TRAITS,ALLOCATOR>::end() const
{
    return begin() + this->d_length;
}

template <class CHAR_TYPE, class CHAR_TRAITS, class ALLOCATOR>
inline
typename basic_string<CHAR_TYPE,CHAR_TRAITS,ALLOCATOR>::const_iterator
basic_string<CHAR_TYPE,CHAR_TRAITS,ALLOCATOR>::cend() const
{
    return end();
}

template <class CHAR_TYPE, class CHAR_TRAITS, class ALLOCATOR>
inline
typename basic_string<CHAR_TYPE,CHAR_TRAITS,ALLOCATOR>::const_reverse_iterator
basic_string<CHAR_TYPE,CHAR_TRAITS,ALLOCATOR>::rbegin() const
{
    return const_reverse_iterator(end());
}

template <class CHAR_TYPE, class CHAR_TRAITS, class ALLOCATOR>
inline
typename basic_string<CHAR_TYPE,CHAR_TRAITS,ALLOCATOR>::const_reverse_iterator
basic_string<CHAR_TYPE,CHAR_TRAITS,ALLOCATOR>::crbegin() const
{
    return const_reverse_iterator(end());
}

template <class CHAR_TYPE, class CHAR_TRAITS, class ALLOCATOR>
inline
typename basic_string<CHAR_TYPE,CHAR_TRAITS,ALLOCATOR>::const_reverse_iterator
basic_string<CHAR_TYPE,CHAR_TRAITS,ALLOCATOR>::rend() const
{
    return const_reverse_iterator(begin());
}

template <class CHAR_TYPE, class CHAR_TRAITS, class ALLOCATOR>
inline
typename basic_string<CHAR_TYPE,CHAR_TRAITS,ALLOCATOR>::const_reverse_iterator
basic_string<CHAR_TYPE,CHAR_TRAITS,ALLOCATOR>::crend() const
{
    return const_reverse_iterator(begin());
}

                      // *** 21.3.4 capacity: ***

template <class CHAR_TYPE, class CHAR_TRAITS, class ALLOCATOR>
inline
typename basic_string<CHAR_TYPE,CHAR_TRAITS,ALLOCATOR>::size_type
basic_string<CHAR_TYPE,CHAR_TRAITS,ALLOCATOR>::size() const
{
    return this->d_length;
}

template <class CHAR_TYPE, class CHAR_TRAITS, class ALLOCATOR>
inline
typename basic_string<CHAR_TYPE,CHAR_TRAITS,ALLOCATOR>::size_type
basic_string<CHAR_TYPE,CHAR_TRAITS,ALLOCATOR>::length() const
{
    return this->d_length;
}

template <class CHAR_TYPE, class CHAR_TRAITS, class ALLOCATOR>
inline
typename basic_string<CHAR_TYPE,CHAR_TRAITS,ALLOCATOR>::size_type
basic_string<CHAR_TYPE,CHAR_TRAITS,ALLOCATOR>::max_size() const
{
    // Must take into account the null-terminating character.

    size_type stringMaxSize = ~size_type(0) / sizeof(CHAR_TYPE) - 1;
    size_type allocMaxSize  = get_allocator().max_size() - 1;
    return allocMaxSize < stringMaxSize ? allocMaxSize : stringMaxSize;
}

template <class CHAR_TYPE, class CHAR_TRAITS, class ALLOCATOR>
inline
typename basic_string<CHAR_TYPE,CHAR_TRAITS,ALLOCATOR>::size_type
basic_string<CHAR_TYPE,CHAR_TRAITS,ALLOCATOR>::capacity() const
{
    return this->d_capacity;
}

template <class CHAR_TYPE, class CHAR_TRAITS, class ALLOCATOR>
inline
bool basic_string<CHAR_TYPE,CHAR_TRAITS,ALLOCATOR>::empty() const
{
    return this->d_length == 0;
}

                   // *** 21.3.5 element access: ***

template <class CHAR_TYPE, class CHAR_TRAITS, class ALLOCATOR>
inline
typename basic_string<CHAR_TYPE,CHAR_TRAITS,ALLOCATOR>::const_reference
basic_string<CHAR_TYPE,CHAR_TRAITS,ALLOCATOR>::operator[](
                                                      size_type position) const
{
    BSLS_ASSERT_SAFE(position <= length());

    return *(begin() + position);
}

template <class CHAR_TYPE, class CHAR_TRAITS, class ALLOCATOR>
inline
typename basic_string<CHAR_TYPE,CHAR_TRAITS,ALLOCATOR>::const_reference
basic_string<CHAR_TYPE,CHAR_TRAITS,ALLOCATOR>::at(size_type position) const
{
    // Note: deliberately not inlined (see comment in non-const version).

    if (BSLS_PERFORMANCEHINT_PREDICT_UNLIKELY(position >= length())) {
        BSLS_PERFORMANCEHINT_UNLIKELY_HINT;
        BloombergLP::bslstl::StdExceptUtil::throwOutOfRange(
                                 "const string<...>::at(n): invalid position");
    }
    return *(begin() + position);
}

template <class CHAR_TYPE, class CHAR_TRAITS, class ALLOCATOR>
inline
typename basic_string<CHAR_TYPE,CHAR_TRAITS,ALLOCATOR>::const_reference
basic_string<CHAR_TYPE,CHAR_TRAITS,ALLOCATOR>::front() const
{
    BSLS_ASSERT_SAFE(!empty());

    return *begin();
}

template <class CHAR_TYPE, class CHAR_TRAITS, class ALLOCATOR>
inline
typename basic_string<CHAR_TYPE,CHAR_TRAITS,ALLOCATOR>::const_reference
basic_string<CHAR_TYPE,CHAR_TRAITS,ALLOCATOR>::back() const
{
    BSLS_ASSERT_SAFE(!empty());

    return *(end() - 1);
}

template <class CHAR_TYPE, class CHAR_TRAITS, class ALLOCATOR>
typename basic_string<CHAR_TYPE,CHAR_TRAITS,ALLOCATOR>::size_type
basic_string<CHAR_TYPE,CHAR_TRAITS,ALLOCATOR>::copy(CHAR_TYPE *characterString,
                                                    size_type  numChars,
                                                    size_type  position) const
{
    BSLS_ASSERT_SAFE(characterString);

    if (BSLS_PERFORMANCEHINT_PREDICT_UNLIKELY(length() < position)) {
        BSLS_PERFORMANCEHINT_UNLIKELY_HINT;
        BloombergLP::bslstl::StdExceptUtil::throwOutOfRange(
                       "const string<...>::copy(str,pos,n): invalid position");
    }
    if (numChars > length() - position) {
        numChars = length() - position;
    }
    CHAR_TRAITS::move(characterString, this->dataPtr() + position, numChars);
    return numChars;
}

                 // *** 21.3.7 string operations: ***

template <class CHAR_TYPE, class CHAR_TRAITS, class ALLOCATOR>
inline
typename basic_string<CHAR_TYPE,CHAR_TRAITS,ALLOCATOR>::const_pointer
basic_string<CHAR_TYPE,CHAR_TRAITS,ALLOCATOR>::c_str() const
{
    return this->dataPtr();
}

template <class CHAR_TYPE, class CHAR_TRAITS, class ALLOCATOR>
inline
typename basic_string<CHAR_TYPE,CHAR_TRAITS,ALLOCATOR>::const_pointer
basic_string<CHAR_TYPE,CHAR_TRAITS,ALLOCATOR>::data() const
{
    return this->dataPtr();
}

template <class CHAR_TYPE, class CHAR_TRAITS, class ALLOCATOR>
inline
typename basic_string<CHAR_TYPE,CHAR_TRAITS,ALLOCATOR>::allocator_type
basic_string<CHAR_TYPE,CHAR_TRAITS,ALLOCATOR>::get_allocator() const
{
    return BloombergLP::bslalg::ContainerBase<allocator_type>::allocator();
}

template <class CHAR_TYPE, class CHAR_TRAITS, class ALLOCATOR>
inline
typename basic_string<CHAR_TYPE,CHAR_TRAITS,ALLOCATOR>::size_type
basic_string<CHAR_TYPE,CHAR_TRAITS,ALLOCATOR>::find(
                                           const basic_string&  substring,
                                           size_type            position) const
{
    return find(substring.data(), position, substring.length());
}

template <class CHAR_TYPE, class CHAR_TRAITS, class ALLOCATOR>
typename basic_string<CHAR_TYPE,CHAR_TRAITS,ALLOCATOR>::size_type
basic_string<CHAR_TYPE,CHAR_TRAITS,ALLOCATOR>::find(
                                               const CHAR_TYPE *substring,
                                               size_type        position,
                                               size_type        numChars) const
{
    BSLS_ASSERT_SAFE(substring);

    size_type remChars = length() - position;
    if (position > length() || numChars > remChars) {
        return npos;                                                  // RETURN
    }
    if (0 == numChars) {
        return position;                                              // RETURN
    }
    const CHAR_TYPE *thisString = this->dataPtr() + position;
    const CHAR_TYPE *nextString;
    for (remChars -= numChars - 1;
         0 != (nextString = BSLSTL_CHAR_TRAITS::find(thisString,
                                                     remChars,
                                                     *substring));
         remChars -= ++nextString - thisString, thisString = nextString)
    {
        if (0 == CHAR_TRAITS::compare(nextString, substring, numChars)) {
            return nextString - this->dataPtr();                      // RETURN
        }
    }
    return npos;
}

template <class CHAR_TYPE, class CHAR_TRAITS, class ALLOCATOR>
inline
typename basic_string<CHAR_TYPE,CHAR_TRAITS,ALLOCATOR>::size_type
basic_string<CHAR_TYPE,CHAR_TRAITS,ALLOCATOR>::find(
                                               const CHAR_TYPE *substring,
                                               size_type        position) const
{
    BSLS_ASSERT_SAFE(substring);

    return find(substring, position, CHAR_TRAITS::length(substring));
}

template <class CHAR_TYPE, class CHAR_TRAITS, class ALLOCATOR>
typename basic_string<CHAR_TYPE,CHAR_TRAITS,ALLOCATOR>::size_type
basic_string<CHAR_TYPE,CHAR_TRAITS,ALLOCATOR>::find(CHAR_TYPE character,
                                                    size_type position) const
{
    if (position >= length()) {
        return npos;                                                  // RETURN
    }
    const CHAR_TYPE *result =
        BSLSTL_CHAR_TRAITS::find(this->dataPtr() + position,
                                 length() - position,
                                 character);
    return result ? result - this->dataPtr() : npos;
}

template <class CHAR_TYPE, class CHAR_TRAITS, class ALLOCATOR>
inline
typename basic_string<CHAR_TYPE,CHAR_TRAITS,ALLOCATOR>::size_type
basic_string<CHAR_TYPE,CHAR_TRAITS,ALLOCATOR>::rfind(
                                            const basic_string& substring,
                                            size_type           position) const
{
    return rfind(substring.data(), position, substring.length());
}

template <class CHAR_TYPE, class CHAR_TRAITS, class ALLOCATOR>
typename basic_string<CHAR_TYPE,CHAR_TRAITS,ALLOCATOR>::size_type
basic_string<CHAR_TYPE,CHAR_TRAITS,ALLOCATOR>::rfind(
                                              const CHAR_TYPE *characterString,
                                              size_type        position,
                                              size_type        numChars) const
{
    BSLS_ASSERT_SAFE(characterString || 0 == numChars);

    if (0 == numChars) {
        return position > length() ? length() : position;             // RETURN
    }
    if (numChars <= length()) {
        if (position > length() - numChars) {
            position = length() - numChars;
        }
        const CHAR_TYPE *thisString = this->dataPtr() + position;
        for (; position != npos; --thisString, --position) {
            if (0 == CHAR_TRAITS::compare(thisString,
                                          characterString,
                                          numChars)) {
                return position;                                      // RETURN
            }
        }
    }
    return npos;
}

template <class CHAR_TYPE, class CHAR_TRAITS, class ALLOCATOR>
inline
typename basic_string<CHAR_TYPE,CHAR_TRAITS,ALLOCATOR>::size_type
basic_string<CHAR_TYPE,CHAR_TRAITS,ALLOCATOR>::rfind(
                                              const CHAR_TYPE *characterString,
                                              size_type        position) const
{
    BSLS_ASSERT_SAFE(characterString);

    return rfind(characterString,
                 position,
                 CHAR_TRAITS::length(characterString));
}

template <class CHAR_TYPE, class CHAR_TRAITS, class ALLOCATOR>
inline
typename basic_string<CHAR_TYPE,CHAR_TRAITS,ALLOCATOR>::size_type
basic_string<CHAR_TYPE,CHAR_TRAITS,ALLOCATOR>::rfind(CHAR_TYPE character,
                                                     size_type position) const
{
    return rfind(&character, position, size_type(1));
}

template <class CHAR_TYPE, class CHAR_TRAITS, class ALLOCATOR>
inline
typename basic_string<CHAR_TYPE,CHAR_TRAITS,ALLOCATOR>::size_type
basic_string<CHAR_TYPE,CHAR_TRAITS,ALLOCATOR>::find_first_of(
                                           const basic_string& characterString,
                                           size_type           position) const
{
    return find_first_of(characterString.data(),
                         position,
                         characterString.length());
}

template <class CHAR_TYPE, class CHAR_TRAITS, class ALLOCATOR>
typename basic_string<CHAR_TYPE,CHAR_TRAITS,ALLOCATOR>::size_type
basic_string<CHAR_TYPE,CHAR_TRAITS,ALLOCATOR>::find_first_of(
                                              const CHAR_TYPE *characterString,
                                              size_type        position,
                                              size_type        numChars) const
{
    BSLS_ASSERT_SAFE(characterString || 0 == numChars);

    if (0 < numChars && position < length()) {
        for (const CHAR_TYPE *current = this->dataPtr() + position;
             current != this->dataPtr() + length();
             ++current)
        {
            if (BSLSTL_CHAR_TRAITS::find(characterString, numChars, *current)
                != 0) {
                return current - this->dataPtr();                     // RETURN
            }
        }
    }
    return npos;
}

template <class CHAR_TYPE, class CHAR_TRAITS, class ALLOCATOR>
inline
typename basic_string<CHAR_TYPE,CHAR_TRAITS,ALLOCATOR>::size_type
basic_string<CHAR_TYPE,CHAR_TRAITS,ALLOCATOR>::find_first_of(
                                              const CHAR_TYPE *characterString,
                                              size_type        position) const
{
    BSLS_ASSERT_SAFE(characterString);

    return find_first_of(characterString,
                         position,
                         CHAR_TRAITS::length(characterString));
}

template <class CHAR_TYPE, class CHAR_TRAITS, class ALLOCATOR>
inline
typename basic_string<CHAR_TYPE,CHAR_TRAITS,ALLOCATOR>::size_type
basic_string<CHAR_TYPE,CHAR_TRAITS,ALLOCATOR>::find_first_of(
                                                      CHAR_TYPE character,
                                                      size_type position) const
{
    return find_first_of(&character, position, size_type(1));
}

template <class CHAR_TYPE, class CHAR_TRAITS, class ALLOCATOR>
inline
typename basic_string<CHAR_TYPE,CHAR_TRAITS,ALLOCATOR>::size_type
basic_string<CHAR_TYPE,CHAR_TRAITS,ALLOCATOR>::find_last_of(
                                           const basic_string& characterString,
                                           size_type           position) const
{
    return find_last_of(characterString.data(),
                        position,
                        characterString.length());
}

template <class CHAR_TYPE, class CHAR_TRAITS, class ALLOCATOR>
typename basic_string<CHAR_TYPE,CHAR_TRAITS,ALLOCATOR>::size_type
basic_string<CHAR_TYPE,CHAR_TRAITS,ALLOCATOR>::find_last_of(
                                              const CHAR_TYPE *characterString,
                                              size_type        position,
                                              size_type        numChars) const
{
    BSLS_ASSERT_SAFE(characterString || 0 == numChars);

    if (0 < numChars && 0 < length()) {
        size_type remChars = position < length() ? position : length() - 1;
        for (const CHAR_TYPE *current = this->dataPtr() + remChars;
             ;
             --current)
        {
            if (BSLSTL_CHAR_TRAITS::find(
                                        characterString, numChars, *current)) {
                return current - this->dataPtr();                     // RETURN
            }
            if (current == this->dataPtr()) {
                break;
            }
        }
    }
    return npos;
}

template <class CHAR_TYPE, class CHAR_TRAITS, class ALLOCATOR>
inline
typename basic_string<CHAR_TYPE,CHAR_TRAITS,ALLOCATOR>::size_type
basic_string<CHAR_TYPE,CHAR_TRAITS,ALLOCATOR>::find_last_of(
                                              const CHAR_TYPE *characterString,
                                              size_type        position) const
{
    BSLS_ASSERT_SAFE(characterString);

    return find_last_of(characterString,
                        position,
                        CHAR_TRAITS::length(characterString));
}

template <class CHAR_TYPE, class CHAR_TRAITS, class ALLOCATOR>
inline
typename basic_string<CHAR_TYPE,CHAR_TRAITS,ALLOCATOR>::size_type
basic_string<CHAR_TYPE,CHAR_TRAITS,ALLOCATOR>::find_last_of(
                                                      CHAR_TYPE character,
                                                      size_type position) const
{
    return find_last_of(&character, position, size_type(1));
}

template <class CHAR_TYPE, class CHAR_TRAITS, class ALLOCATOR>
inline
typename basic_string<CHAR_TYPE,CHAR_TRAITS,ALLOCATOR>::size_type
basic_string<CHAR_TYPE,CHAR_TRAITS,ALLOCATOR>::find_first_not_of(
                                           const basic_string& characterString,
                                           size_type           position) const
{
    return find_first_not_of(characterString.data(),
                             position,
                             characterString.length());
}

template <class CHAR_TYPE, class CHAR_TRAITS, class ALLOCATOR>
typename basic_string<CHAR_TYPE,CHAR_TRAITS,ALLOCATOR>::size_type
basic_string<CHAR_TYPE,CHAR_TRAITS,ALLOCATOR>::find_first_not_of(
                                              const CHAR_TYPE *characterString,
                                              size_type        position,
                                              size_type        numChars) const
{
    BSLS_ASSERT_SAFE(characterString || 0 == numChars);

    if (position < length()) {
        const CHAR_TYPE *last = this->dataPtr() + length();
        for (const CHAR_TYPE *current = this->dataPtr() + position;
             current != last;
             ++current)
        {
            if (!BSLSTL_CHAR_TRAITS::find(
                                        characterString, numChars, *current)) {
                return current - this->dataPtr();                     // RETURN
            }
        }
    }
    return npos;
}

template <class CHAR_TYPE, class CHAR_TRAITS, class ALLOCATOR>
inline
typename basic_string<CHAR_TYPE,CHAR_TRAITS,ALLOCATOR>::size_type
basic_string<CHAR_TYPE,CHAR_TRAITS,ALLOCATOR>::find_first_not_of(
                                              const CHAR_TYPE *characterString,
                                              size_type        position) const
{
    BSLS_ASSERT_SAFE(characterString);

    return find_first_not_of(characterString,
                             position,
                             CHAR_TRAITS::length(characterString));
}

template <class CHAR_TYPE, class CHAR_TRAITS, class ALLOCATOR>
inline
typename basic_string<CHAR_TYPE,CHAR_TRAITS,ALLOCATOR>::size_type
basic_string<CHAR_TYPE,CHAR_TRAITS,ALLOCATOR>::find_first_not_of(
                                                      CHAR_TYPE character,
                                                      size_type position) const
{
    return find_first_not_of(&character, position, size_type(1));
}

template <class CHAR_TYPE, class CHAR_TRAITS, class ALLOCATOR>
inline
typename basic_string<CHAR_TYPE,CHAR_TRAITS,ALLOCATOR>::size_type
basic_string<CHAR_TYPE,CHAR_TRAITS,ALLOCATOR>::find_last_not_of (
                                           const basic_string& characterString,
                                           size_type           position) const
{
    return find_last_not_of(characterString.data(),
                            position,
                            characterString.length());
}

template <class CHAR_TYPE, class CHAR_TRAITS, class ALLOCATOR>
typename basic_string<CHAR_TYPE,CHAR_TRAITS,ALLOCATOR>::size_type
basic_string<CHAR_TYPE,CHAR_TRAITS,ALLOCATOR>::find_last_not_of (
                                              const CHAR_TYPE *characterString,
                                              size_type        position,
                                              size_type        numChars) const
{
    BSLS_ASSERT_SAFE(characterString || 0 == numChars);

    if (0 < length()) {
        size_type remChars = position < length() ? position : length() - 1;
        for (const CHAR_TYPE *current = this->dataPtr() + remChars;
             remChars != npos;
             --current, --remChars)
        {
            if (!BSLSTL_CHAR_TRAITS::find(
                                        characterString, numChars, *current)) {
                return current - this->dataPtr();                     // RETURN
            }
        }
    }
    return npos;
}

template <class CHAR_TYPE, class CHAR_TRAITS, class ALLOCATOR>
inline
typename basic_string<CHAR_TYPE,CHAR_TRAITS,ALLOCATOR>::size_type
basic_string<CHAR_TYPE,CHAR_TRAITS,ALLOCATOR>::find_last_not_of (
                                              const CHAR_TYPE *characterString,
                                              size_type        position) const
{
    BSLS_ASSERT_SAFE(characterString);

    return find_last_not_of(characterString,
                            position,
                            CHAR_TRAITS::length(characterString));
}

template <class CHAR_TYPE, class CHAR_TRAITS, class ALLOCATOR>
inline
typename basic_string<CHAR_TYPE,CHAR_TRAITS,ALLOCATOR>::size_type
basic_string<CHAR_TYPE,CHAR_TRAITS,ALLOCATOR>::find_last_not_of (
                                                      CHAR_TYPE character,
                                                      size_type position) const
{
    return find_last_not_of(&character, position, size_type(1));
}

template <class CHAR_TYPE, class CHAR_TRAITS, class ALLOCATOR>
inline
basic_string<CHAR_TYPE,CHAR_TRAITS,ALLOCATOR>
basic_string<CHAR_TYPE,CHAR_TRAITS,ALLOCATOR>::substr(size_type position,
                                                      size_type numChars) const
{
    return basic_string<CHAR_TYPE,
                        CHAR_TRAITS,
                        ALLOCATOR>(*this, position, numChars);
}

template <class CHAR_TYPE, class CHAR_TRAITS, class ALLOCATOR>
inline
int basic_string<CHAR_TYPE,CHAR_TRAITS,ALLOCATOR>::compare(
                                               const basic_string& other) const
{
    return privateCompareRaw(size_type(0),
                             length(),
                             other.data(),
                             other.length());
}

template <class CHAR_TYPE, class CHAR_TRAITS, class ALLOCATOR>
int basic_string<CHAR_TYPE,CHAR_TRAITS,ALLOCATOR>::compare(
                                              size_type            position,
                                              size_type            numChars,
                                              const basic_string&  other) const
{
    if (BSLS_PERFORMANCEHINT_PREDICT_UNLIKELY(length() < position)) {
        BSLS_PERFORMANCEHINT_UNLIKELY_HINT;
        BloombergLP::bslstl::StdExceptUtil::throwOutOfRange(
                    "const string<...>::compare(pos,n,...): invalid position");
    }
    if (numChars > length() - position) {
        numChars = length() - position;
    }
    return privateCompareRaw(position, numChars, other.data(), other.length());
}

template <class CHAR_TYPE, class CHAR_TRAITS, class ALLOCATOR>
int basic_string<CHAR_TYPE,CHAR_TRAITS,ALLOCATOR>::compare(
                                       size_type           lhsPosition,
                                       size_type           lhsNumChars,
                                       const basic_string& other,
                                       size_type           otherPosition,
                                       size_type           otherNumChars) const
{
    if (BSLS_PERFORMANCEHINT_PREDICT_UNLIKELY(length() < lhsPosition)) {
        BSLS_PERFORMANCEHINT_UNLIKELY_HINT;
        BloombergLP::bslstl::StdExceptUtil::throwOutOfRange(
                    "const string<...>::compare(pos,n,...): invalid position");
    }
    if (lhsNumChars > length() - lhsPosition) {
        lhsNumChars = length() - lhsPosition;
    }
    if (BSLS_PERFORMANCEHINT_PREDICT_UNLIKELY(other.length() <
                                                              otherPosition)) {
        BSLS_PERFORMANCEHINT_UNLIKELY_HINT;
        BloombergLP::bslstl::StdExceptUtil::throwOutOfRange(
                    "const string<...>::compare(pos,n,...): invalid position");
    }
    if (otherNumChars > other.length() - otherPosition) {
        otherNumChars = other.length() - otherPosition;
    }
    return privateCompareRaw(lhsPosition,
                             lhsNumChars,
                             other.dataPtr() + otherPosition,
                             otherNumChars);
}

template <class CHAR_TYPE, class CHAR_TRAITS, class ALLOCATOR>
inline
int basic_string<CHAR_TYPE,CHAR_TRAITS,ALLOCATOR>::compare(
                                                  const CHAR_TYPE *other) const
{
    BSLS_ASSERT_SAFE(other);

    return privateCompareRaw(size_type(0),
                             length(),
                             other,
                             CHAR_TRAITS::length(other));
}

template <class CHAR_TYPE, class CHAR_TRAITS, class ALLOCATOR>
int basic_string<CHAR_TYPE,CHAR_TRAITS,ALLOCATOR>::compare(
                                          size_type        lhsPosition,
                                          size_type        lhsNumChars,
                                          const CHAR_TYPE *other,
                                          size_type        otherNumChars) const
{
    BSLS_ASSERT_SAFE(other);

    if (BSLS_PERFORMANCEHINT_PREDICT_UNLIKELY(length() < lhsPosition)) {
        BSLS_PERFORMANCEHINT_UNLIKELY_HINT;
        BloombergLP::bslstl::StdExceptUtil::throwOutOfRange(
                    "const string<...>::compare(pos,n,...): invalid position");
    }
    if (lhsNumChars > length() - lhsPosition) {
        lhsNumChars = length() - lhsPosition;
    }
    return privateCompareRaw(lhsPosition,
                             lhsNumChars,
                             other,
                             otherNumChars);
}

template <class CHAR_TYPE, class CHAR_TRAITS, class ALLOCATOR>
inline
int basic_string<CHAR_TYPE,CHAR_TRAITS,ALLOCATOR>::compare(
                                                  size_type        lhsPosition,
                                                  size_type        lhsNumChars,
                                                  const CHAR_TYPE *other) const
{
    BSLS_ASSERT_SAFE(other);

    return compare(lhsPosition,
                   lhsNumChars,
                   other,
                   CHAR_TRAITS::length(other));
}

}  // close namespace bsl

// FREE FUNCTIONS
template <class CHAR_TYPE, class CHAR_TRAITS, class ALLOCATOR>
inline
void bsl::swap(basic_string<CHAR_TYPE,CHAR_TRAITS, ALLOCATOR>& lhs,
               basic_string<CHAR_TYPE,CHAR_TRAITS, ALLOCATOR>& rhs)
{
    BSLS_ASSERT_SAFE(lhs.get_allocator() == rhs.get_allocator());

    lhs.swap(rhs);
}

// FREE OPERATORS
template <class CHAR_TYPE, class CHAR_TRAITS, class ALLOC>
inline
bool bsl::operator==(const basic_string<CHAR_TYPE,CHAR_TRAITS,ALLOC>& lhs,
                     const basic_string<CHAR_TYPE,CHAR_TRAITS,ALLOC>& rhs)
{
    return lhs.size() == rhs.size()
        && 0 == CHAR_TRAITS::compare(lhs.data(), rhs.data(), lhs.size());
}

template <class CHAR_TYPE, class CHAR_TRAITS, class ALLOC1, class ALLOC2>
inline
bool
bsl::operator==(
             const native_std::basic_string<CHAR_TYPE,CHAR_TRAITS,ALLOC1>& lhs,
             const bsl::basic_string<CHAR_TYPE,CHAR_TRAITS,ALLOC2>&        rhs)
{
    return lhs.size() == rhs.size()
        && 0 == CHAR_TRAITS::compare(lhs.data(), rhs.data(), lhs.size());
}

template <class CHAR_TYPE, class CHAR_TRAITS, class ALLOC1, class ALLOC2>
inline
bool
bsl::operator==(
             const bsl::basic_string<CHAR_TYPE,CHAR_TRAITS,ALLOC1>&        lhs,
             const native_std::basic_string<CHAR_TYPE,CHAR_TRAITS,ALLOC2>& rhs)
{
    return lhs.size() == rhs.size()
        && 0 == CHAR_TRAITS::compare(lhs.data(), rhs.data(), lhs.size());
}

template <class CHAR_TYPE, class CHAR_TRAITS, class ALLOC>
inline
bool bsl::operator==(const CHAR_TYPE                                  *lhs,
                     const basic_string<CHAR_TYPE,CHAR_TRAITS,ALLOC>&  rhs)
{
    BSLS_ASSERT_SAFE(lhs);

    std::size_t len = CHAR_TRAITS::length(lhs);
    return len == rhs.size()
        && 0 == CHAR_TRAITS::compare(lhs, rhs.data(), len);
}

template <class CHAR_TYPE, class CHAR_TRAITS, class ALLOC>
inline
bool bsl::operator==(const basic_string<CHAR_TYPE,CHAR_TRAITS,ALLOC>& lhs,
                     const CHAR_TYPE*                                 rhs)
{
    BSLS_ASSERT_SAFE(rhs);

    std::size_t len = CHAR_TRAITS::length(rhs);
    return lhs.size() == len
        && 0 == CHAR_TRAITS::compare(lhs.data(), rhs, len);
}

template <class CHAR_TYPE, class CHAR_TRAITS, class ALLOC>
inline
bool bsl::operator!=(const basic_string<CHAR_TYPE,CHAR_TRAITS,ALLOC>& lhs,
                     const basic_string<CHAR_TYPE,CHAR_TRAITS,ALLOC>& rhs)
{
    return !(lhs == rhs);
}

template <class CHAR_TYPE, class CHAR_TRAITS, class ALLOC1, class ALLOC2>
inline
bool
bsl::operator!=(
             const native_std::basic_string<CHAR_TYPE,CHAR_TRAITS,ALLOC1>& lhs,
             const bsl::basic_string<CHAR_TYPE,CHAR_TRAITS,ALLOC2>&        rhs)
{
    return !(lhs == rhs);
}

template <class CHAR_TYPE, class CHAR_TRAITS, class ALLOC1, class ALLOC2>
inline
bool
bsl::operator!=(
             const bsl::basic_string<CHAR_TYPE,CHAR_TRAITS,ALLOC1>&        lhs,
             const native_std::basic_string<CHAR_TYPE,CHAR_TRAITS,ALLOC2>& rhs)
{
    return !(lhs == rhs);
}

template <class CHAR_TYPE, class CHAR_TRAITS, class ALLOC>
inline
bool bsl::operator!=(const CHAR_TYPE                                  *lhs,
                     const basic_string<CHAR_TYPE,CHAR_TRAITS,ALLOC>&  rhs)
{
    BSLS_ASSERT_SAFE(lhs);

    return !(lhs == rhs);
}

template <class CHAR_TYPE, class CHAR_TRAITS, class ALLOC>
inline
bool bsl::operator!=(const basic_string<CHAR_TYPE,CHAR_TRAITS,ALLOC>&  lhs,
                     const CHAR_TYPE                                  *rhs)
{
    BSLS_ASSERT_SAFE(rhs);

    return !(lhs == rhs);
}

template <class CHAR_TYPE, class CHAR_TRAITS, class ALLOC>
bool bsl::operator<(const basic_string<CHAR_TYPE,CHAR_TRAITS,ALLOC>& lhs,
                    const basic_string<CHAR_TYPE,CHAR_TRAITS,ALLOC>& rhs)
{
    const std::size_t minLen = lhs.length() < rhs.length()
                             ? lhs.length() : rhs.length();
    int ret = CHAR_TRAITS::compare(lhs.data(), rhs.data(), minLen);
    if (0 == ret) {
        return lhs.length() < rhs.length();                           // RETURN
    }
    return ret < 0;
}

template <class CHAR_TYPE, class CHAR_TRAITS, class ALLOC1, class ALLOC2>
bool
bsl::operator<(
             const native_std::basic_string<CHAR_TYPE,CHAR_TRAITS,ALLOC1>& lhs,
             const bsl::basic_string<CHAR_TYPE,CHAR_TRAITS,ALLOC2>&        rhs)
{
    const std::size_t minLen = lhs.length() < rhs.length()
                             ? lhs.length() : rhs.length();
    int ret = CHAR_TRAITS::compare(lhs.data(), rhs.data(), minLen);
    if (0 == ret) {
        return lhs.length() < rhs.length();                           // RETURN
    }
    return ret < 0;
}

template <class CHAR_TYPE, class CHAR_TRAITS, class ALLOC1, class ALLOC2>
bool
bsl::operator<(
             const bsl::basic_string<CHAR_TYPE,CHAR_TRAITS,ALLOC1>&        lhs,
             const native_std::basic_string<CHAR_TYPE,CHAR_TRAITS,ALLOC2>& rhs)
{
    const std::size_t minLen = lhs.length() < rhs.length()
                             ? lhs.length() : rhs.length();
    int ret = CHAR_TRAITS::compare(lhs.data(), rhs.data(), minLen);
    if (0 == ret) {
        return lhs.length() < rhs.length();                           // RETURN
    }
    return ret < 0;
}

template <class CHAR_TYPE, class CHAR_TRAITS, class ALLOC>
bool bsl::operator<(const CHAR_TYPE                                  *lhs,
                    const basic_string<CHAR_TYPE,CHAR_TRAITS,ALLOC>&  rhs)
{
    BSLS_ASSERT_SAFE(lhs);

    const std::size_t lhsLen = CHAR_TRAITS::length(lhs);
    const std::size_t minLen = lhsLen < rhs.length() ? lhsLen : rhs.length();
    int ret = CHAR_TRAITS::compare(lhs, rhs.data(), minLen);
    if (0 == ret) {
        return lhsLen < rhs.length();                                 // RETURN
    }
    return ret < 0;
}

template <class CHAR_TYPE, class CHAR_TRAITS, class ALLOC>
bool bsl::operator<(const basic_string<CHAR_TYPE,CHAR_TRAITS,ALLOC>&  lhs,
                    const CHAR_TYPE                                  *rhs)
{
    BSLS_ASSERT_SAFE(rhs);

    const std::size_t rhsLen = CHAR_TRAITS::length(rhs);
    const std::size_t minLen = rhsLen < lhs.length() ? rhsLen : lhs.length();
    int ret = CHAR_TRAITS::compare(lhs.data(), rhs, minLen);
    if (0 == ret) {
        return lhs.length() < rhsLen;                                 // RETURN
    }
    return ret < 0;
}

template <class CHAR_TYPE, class CHAR_TRAITS, class ALLOC>
inline
bool bsl::operator>(const basic_string<CHAR_TYPE,CHAR_TRAITS,ALLOC>& lhs,
                    const basic_string<CHAR_TYPE,CHAR_TRAITS,ALLOC>& rhs)
{
    return rhs < lhs;
}

template <class CHAR_TYPE, class CHAR_TRAITS, class ALLOC1, class ALLOC2>
inline
bool
bsl::operator>(
             const native_std::basic_string<CHAR_TYPE,CHAR_TRAITS,ALLOC1>& lhs,
             const bsl::basic_string<CHAR_TYPE,CHAR_TRAITS,ALLOC2>&        rhs)
{
    return rhs < lhs;
}

template <class CHAR_TYPE, class CHAR_TRAITS, class ALLOC1, class ALLOC2>
inline
bool
bsl::operator>(
             const bsl::basic_string<CHAR_TYPE,CHAR_TRAITS,ALLOC1>&        lhs,
             const native_std::basic_string<CHAR_TYPE,CHAR_TRAITS,ALLOC2>& rhs)
{
    return rhs < lhs;
}

template <class CHAR_TYPE, class CHAR_TRAITS, class ALLOC>
inline
bool bsl::operator>(const CHAR_TYPE                                  *lhs,
                    const basic_string<CHAR_TYPE,CHAR_TRAITS,ALLOC>&  rhs)
{
    BSLS_ASSERT_SAFE(lhs);

    return rhs < lhs;
}

template <class CHAR_TYPE, class CHAR_TRAITS, class ALLOC>
inline
bool bsl::operator>(const basic_string<CHAR_TYPE,CHAR_TRAITS,ALLOC>&  lhs,
                    const CHAR_TYPE                                  *rhs)
{
    BSLS_ASSERT_SAFE(rhs);

    return rhs < lhs;
}

template <class CHAR_TYPE, class CHAR_TRAITS, class ALLOC>
inline
bool bsl::operator<=(const basic_string<CHAR_TYPE,CHAR_TRAITS,ALLOC>& lhs,
                     const basic_string<CHAR_TYPE,CHAR_TRAITS,ALLOC>& rhs)
{
    return !(rhs < lhs);
}

template <class CHAR_TYPE, class CHAR_TRAITS, class ALLOC1, class ALLOC2>
inline
bool
bsl::operator<=(
             const native_std::basic_string<CHAR_TYPE,CHAR_TRAITS,ALLOC1>& lhs,
             const bsl::basic_string<CHAR_TYPE,CHAR_TRAITS,ALLOC2>&        rhs)
{
    return !(rhs < lhs);
}

template <class CHAR_TYPE, class CHAR_TRAITS, class ALLOC1, class ALLOC2>
inline
bool
bsl::operator<=(
             const bsl::basic_string<CHAR_TYPE,CHAR_TRAITS,ALLOC1>&        lhs,
             const native_std::basic_string<CHAR_TYPE,CHAR_TRAITS,ALLOC2>& rhs)
{
    return !(rhs < lhs);
}

template <class CHAR_TYPE, class CHAR_TRAITS, class ALLOC>
inline
bool bsl::operator<=(const CHAR_TYPE                                  *lhs,
                     const basic_string<CHAR_TYPE,CHAR_TRAITS,ALLOC>&  rhs)
{
    BSLS_ASSERT_SAFE(lhs);

    return !(rhs < lhs);
}

template <class CHAR_TYPE, class CHAR_TRAITS, class ALLOC>
inline
bool bsl::operator<=(const basic_string<CHAR_TYPE,CHAR_TRAITS,ALLOC>&  lhs,
                     const CHAR_TYPE                                  *rhs)
{
    BSLS_ASSERT_SAFE(rhs);

    return !(rhs < lhs);
}

template <class CHAR_TYPE, class CHAR_TRAITS, class ALLOC>
inline
bool bsl::operator>=(const basic_string<CHAR_TYPE,CHAR_TRAITS,ALLOC>& lhs,
                     const basic_string<CHAR_TYPE,CHAR_TRAITS,ALLOC>& rhs)
{
    return !(lhs < rhs);
}

template <class CHAR_TYPE, class CHAR_TRAITS, class ALLOC1, class ALLOC2>
inline
bool
bsl::operator>=(
             const native_std::basic_string<CHAR_TYPE,CHAR_TRAITS,ALLOC1>& lhs,
             const bsl::basic_string<CHAR_TYPE,CHAR_TRAITS,ALLOC2>&        rhs)
{
    return !(lhs < rhs);
}

template <class CHAR_TYPE, class CHAR_TRAITS, class ALLOC1, class ALLOC2>
inline
bool
bsl::operator>=(
             const bsl::basic_string<CHAR_TYPE,CHAR_TRAITS,ALLOC1>&        lhs,
             const native_std::basic_string<CHAR_TYPE,CHAR_TRAITS,ALLOC2>& rhs)
{
    return !(lhs < rhs);
}

template <class CHAR_TYPE, class CHAR_TRAITS, class ALLOC>
inline
bool bsl::operator>=(const CHAR_TYPE                                  *lhs,
                     const basic_string<CHAR_TYPE,CHAR_TRAITS,ALLOC>&  rhs)
{
    BSLS_ASSERT_SAFE(lhs);

    return !(lhs < rhs);
}

template <class CHAR_TYPE, class CHAR_TRAITS, class ALLOC>
inline
bool bsl::operator>=(const basic_string<CHAR_TYPE,CHAR_TRAITS,ALLOC>&  lhs,
                     const CHAR_TYPE                                  *rhs)
{
    BSLS_ASSERT_SAFE(rhs);

    return !(lhs < rhs);
}

template <class CHAR_TYPE, class CHAR_TRAITS, class ALLOCATOR>
bsl::basic_string<CHAR_TYPE,CHAR_TRAITS,ALLOCATOR>
bsl::operator+(const basic_string<CHAR_TYPE,CHAR_TRAITS,ALLOCATOR>& lhs,
               const basic_string<CHAR_TYPE,CHAR_TRAITS,ALLOCATOR>& rhs)
{
    basic_string<CHAR_TYPE,CHAR_TRAITS,ALLOCATOR> result;
    result.reserve(lhs.length() + rhs.length());
    result += lhs;
    result += rhs;
    return result;
}

template <class CHAR_TYPE, class CHAR_TRAITS, class ALLOC1, class ALLOC2>
bsl::basic_string<CHAR_TYPE,CHAR_TRAITS,ALLOC2>
bsl::operator+(
             const native_std::basic_string<CHAR_TYPE,CHAR_TRAITS,ALLOC1>& lhs,
             const bsl::basic_string<CHAR_TYPE,CHAR_TRAITS,ALLOC2>&        rhs)
{
    bsl::basic_string<CHAR_TYPE,CHAR_TRAITS,ALLOC2> result;
    result.reserve(lhs.length() + rhs.length());
    result.append(lhs.c_str(), lhs.length());
    result += rhs;
    return result;
}

template <class CHAR_TYPE, class CHAR_TRAITS, class ALLOC1, class ALLOC2>
bsl::basic_string<CHAR_TYPE,CHAR_TRAITS,ALLOC1>
bsl::operator+(
             const bsl::basic_string<CHAR_TYPE,CHAR_TRAITS,ALLOC1>&        lhs,
             const native_std::basic_string<CHAR_TYPE,CHAR_TRAITS,ALLOC2>& rhs)
{
    bsl::basic_string<CHAR_TYPE,CHAR_TRAITS,ALLOC1> result;
    result.reserve(lhs.length() + rhs.length());
    result += lhs;
    result.append(rhs.c_str(), rhs.length());
    return result;
}

template <class CHAR_TYPE, class CHAR_TRAITS, class ALLOCATOR>
bsl::basic_string<CHAR_TYPE,CHAR_TRAITS,ALLOCATOR>
bsl::operator+(const CHAR_TYPE                                      *lhs,
               const basic_string<CHAR_TYPE,CHAR_TRAITS,ALLOCATOR>&  rhs)
{
    BSLS_ASSERT_SAFE(lhs);

    typename basic_string<CHAR_TYPE,CHAR_TRAITS,ALLOCATOR>::size_type
                                          lhsLength = CHAR_TRAITS::length(lhs);
    basic_string<CHAR_TYPE,CHAR_TRAITS,ALLOCATOR> result;
    result.reserve(lhsLength + rhs.length());
    result.append(lhs, lhsLength);
    result += rhs;
    return result;
}

template <class CHAR_TYPE, class CHAR_TRAITS, class ALLOCATOR>
bsl::basic_string<CHAR_TYPE,CHAR_TRAITS,ALLOCATOR>
bsl::operator+(CHAR_TYPE                                            lhs,
               const basic_string<CHAR_TYPE,CHAR_TRAITS,ALLOCATOR>& rhs)
{
    basic_string<CHAR_TYPE,CHAR_TRAITS,ALLOCATOR> result;
    result.reserve(1 + rhs.length());
    result.push_back(lhs);
    result += rhs;
    return result;
}

template <class CHAR_TYPE, class CHAR_TRAITS, class ALLOCATOR>
bsl::basic_string<CHAR_TYPE,CHAR_TRAITS,ALLOCATOR>
bsl::operator+(const basic_string<CHAR_TYPE,CHAR_TRAITS,ALLOCATOR>&  lhs,
               const CHAR_TYPE                                      *rhs)
{
    BSLS_ASSERT_SAFE(rhs);

    typename basic_string<CHAR_TYPE,CHAR_TRAITS,ALLOCATOR>::size_type
                                          rhsLength = CHAR_TRAITS::length(rhs);
    basic_string<CHAR_TYPE,CHAR_TRAITS,ALLOCATOR> result;
    result.reserve(lhs.length() + rhsLength);
    result += lhs;
    result.append(rhs, rhsLength);
    return result;
}

template <class CHAR_TYPE, class CHAR_TRAITS, class ALLOCATOR>
bsl::basic_string<CHAR_TYPE,CHAR_TRAITS,ALLOCATOR>
bsl::operator+(const basic_string<CHAR_TYPE,CHAR_TRAITS,ALLOCATOR>& lhs,
               CHAR_TYPE                                            rhs)
{
    basic_string<CHAR_TYPE,CHAR_TRAITS,ALLOCATOR> result;
    result.reserve(lhs.length() + 1);
    result += lhs;
    result.push_back(rhs);
    return result;
}

template <class CHAR_TYPE, class CHAR_TRAITS>
bool bslstl_string_fill(std::basic_ostream<CHAR_TYPE, CHAR_TRAITS>&   os,
                        std::basic_streambuf<CHAR_TYPE, CHAR_TRAITS> *buf,
                        size_t n)
    // Do not use, for internal use by 'operator<<' only.
{
    BSLS_ASSERT_SAFE(buf);

    CHAR_TYPE fillChar = os.fill();

    for (size_t i = 0; i < n; ++i) {
        if (CHAR_TRAITS::eq_int_type(buf->sputc(fillChar), CHAR_TRAITS::eof()))
        {
            return false;                                             // RETURN
        }
    }

    return true;
}

template <class CHAR_TYPE, class CHAR_TRAITS, class ALLOCATOR>
std::basic_ostream<CHAR_TYPE, CHAR_TRAITS>&
bsl::operator<<(std::basic_ostream<CHAR_TYPE, CHAR_TRAITS>&          os,
                const basic_string<CHAR_TYPE,CHAR_TRAITS,ALLOCATOR>& str)
{
    typedef std::basic_ostream<CHAR_TYPE, CHAR_TRAITS> Ostrm;
    typename Ostrm::sentry sentry(os);
    bool ok = false;

    if (sentry) {
        ok = true;
        size_t n = str.size();
        size_t padLen = 0;
        bool left = (os.flags() & Ostrm::left) != 0;
        std::streamsize w = os.width(0);
        std::basic_streambuf<CHAR_TYPE, CHAR_TRAITS>* buf = os.rdbuf();

        if (w > 0 && size_t(w) > n) {
            padLen = size_t(w) - n;
        }

        if (!left) {
            ok = bslstl_string_fill(os, buf, padLen);
        }

        ok = ok && (buf->sputn(str.data(), std::streamsize(n)) ==
                        std::streamsize(n));

        if (left) {
            ok = ok && bslstl_string_fill(os, buf, padLen);
        }
    }

    if (!ok) {
        os.setstate(Ostrm::failbit);
    }

    return os;
}

template <class CHAR_TYPE, class CHAR_TRAITS, class ALLOCATOR>
std::basic_istream<CHAR_TYPE, CHAR_TRAITS>&
bsl::operator>>(std::basic_istream<CHAR_TYPE, CHAR_TRAITS>&     is,
                basic_string<CHAR_TYPE,CHAR_TRAITS, ALLOCATOR>& str)
{
    typedef std::basic_istream<CHAR_TYPE, CHAR_TRAITS> Istrm;
    typename Istrm::sentry sentry(is);

    if (sentry) {
        std::basic_streambuf<CHAR_TYPE, CHAR_TRAITS>* buf = is.rdbuf();
        typedef std::ctype<CHAR_TYPE> _C_type;

        const std::locale& loc = is.getloc();
        const _C_type& ctype = std::use_facet<_C_type>(loc);

        str.clear();
        std::streamsize n = is.width(0);
        if (n <= 0) {
            n = std::numeric_limits<std::streamsize>::max();
        }
        else {
            str.reserve(n);
        }

        while (n-- > 0) {
            typename CHAR_TRAITS::int_type c1 = buf->sbumpc();
            if (CHAR_TRAITS::eq_int_type(c1, CHAR_TRAITS::eof())) {
                is.setstate(Istrm::eofbit);
                break;
            }
            else {
                CHAR_TYPE c = CHAR_TRAITS::to_char_type(c1);

                if (ctype.is(_C_type::space, c)) {
                    if (CHAR_TRAITS::eq_int_type(buf->sputbackc(c),
                                                 CHAR_TRAITS::eof())) {
                        is.setstate(Istrm::failbit);
                    }
                    break;
                }
                else {
                    str.push_back(c);
                }
            }
        }

        // If we have read no characters, then set failbit.

        if (str.size() == 0) {
            is.setstate(Istrm::failbit);
        }
    }
    else {
        is.setstate(Istrm::failbit);
    }

    return is;
}

template <class CHAR_TYPE, class CHAR_TRAITS, class ALLOCATOR>
std::basic_istream<CHAR_TYPE, CHAR_TRAITS>&
bsl::getline(std::basic_istream<CHAR_TYPE, CHAR_TRAITS>&    is,
             basic_string<CHAR_TYPE,CHAR_TRAITS,ALLOCATOR>& str,
             CHAR_TYPE                                      delim)
{
    typedef std::basic_istream<CHAR_TYPE, CHAR_TRAITS> Istrm;
    size_t nread = 0;
    typename Istrm::sentry sentry(is, true);
    if (sentry) {
        std::basic_streambuf<CHAR_TYPE, CHAR_TRAITS>* buf = is.rdbuf();
        str.clear();

        while (nread < str.max_size()) {
            int c1 = buf->sbumpc();
            if (CHAR_TRAITS::eq_int_type(c1, CHAR_TRAITS::eof())) {
                is.setstate(Istrm::eofbit);
                break;
            }

            ++nread;
            CHAR_TYPE c = CHAR_TRAITS::to_char_type(c1);
            if (!CHAR_TRAITS::eq(c, delim)) {
                str.push_back(c);
            }
            else {
                break;  // character is extracted but not appended
            }
        }
    }
    if (nread == 0 || nread >= str.max_size()) {
        is.setstate(Istrm::failbit);
    }

    return is;
}

template <class CHAR_TYPE, class CHAR_TRAITS, class ALLOCATOR>
inline
std::basic_istream<CHAR_TYPE, CHAR_TRAITS>&
bsl::getline(std::basic_istream<CHAR_TYPE, CHAR_TRAITS>&    is,
             basic_string<CHAR_TYPE,CHAR_TRAITS,ALLOCATOR>& str)
{
    return getline(is, str, is.widen('\n'));
}

// HASH SPECIALIZATIONS
template <class HASHALG, class CHAR_TYPE, class CHAR_TRAITS, class ALLOCATOR>
inline
void bsl::hashAppend(
                HASHALG&                                               hashAlg,
                const basic_string<CHAR_TYPE, CHAR_TRAITS, ALLOCATOR>& input)
{
    using ::BloombergLP::bslh::hashAppend;
    hashAlg(input.data(), sizeof(CHAR_TYPE)*input.size());
    hashAppend(hashAlg, input.size());
}

template <class CHAR_TYPE, class CHAR_TRAITS, class ALLOCATOR>
inline
<<<<<<< HEAD
std::size_t bsl::hashBasicString(
                    const basic_string<CHAR_TYPE, CHAR_TRAITS, ALLOCATOR>& str)
=======
std::size_t
hashBasicString(const basic_string<CHAR_TYPE, CHAR_TRAITS, ALLOCATOR>& str)
>>>>>>> c223f3b6
{
    return ::BloombergLP::bslh::Hash<>()(str);
}

namespace BloombergLP {

template <class HASHALG, class CHAR_TYPE, class CHAR_TRAITS, class ALLOCATOR>
inline
void bslh::hashAppend(
    HASHALG&                                                           hashAlg,
    const native_std::basic_string<CHAR_TYPE, CHAR_TRAITS, ALLOCATOR>& input)
{
    hashAlg(input.data(), sizeof(CHAR_TYPE)*input.size());
    hashAppend(hashAlg, input.size());
}

}  // close enterprise namespace
// ============================================================================
//                                TYPE TRAITS
// ============================================================================

// Type traits for STL *sequence* containers:
//: o A sequence container defines STL iterators.
//: o A sequence container is bitwise moveable if the allocator is bitwise
//:     moveable.
//: o A sequence container uses 'bslma' allocators if the parameterized
//:     'ALLOCATOR' is convertible from 'bslma::Allocator*'.

namespace BloombergLP {

namespace bslalg {

template <class CHAR_TYPE, class CHAR_TRAITS, class ALLOC>
struct HasStlIterators<bsl::basic_string<CHAR_TYPE, CHAR_TRAITS, ALLOC> >
    : bsl::true_type
{};

}  // close package namespace

namespace bslmf {

template <class CHAR_TYPE, class CHAR_TRAITS, class ALLOC>
struct IsBitwiseMoveable<bsl::basic_string<CHAR_TYPE, CHAR_TRAITS, ALLOC> >
    : IsBitwiseMoveable<ALLOC>
{};

}  // close package namespace

namespace bslma {

template <class CHAR_TYPE, class CHAR_TRAITS, class ALLOC>
struct UsesBslmaAllocator<bsl::basic_string<CHAR_TYPE, CHAR_TRAITS, ALLOC> >
    : bsl::is_convertible<Allocator *, ALLOC>
{};

}  // close package namespace

}  // close enterprise namespace

#undef BSLSTL_CHAR_TRAITS

#ifdef BSLS_COMPILERFEATURES_SUPPORT_EXTERN_TEMPLATE
extern template class bsl::String_Imp<char, bsl::string::size_type>;
extern template class bsl::String_Imp<wchar_t, bsl::wstring::size_type>;
extern template class bsl::basic_string<char>;
extern template class bsl::basic_string<wchar_t>;
#endif

#endif

// ----------------------------------------------------------------------------
// Copyright 2013 Bloomberg Finance L.P.
//
// Licensed under the Apache License, Version 2.0 (the "License");
// you may not use this file except in compliance with the License.
// You may obtain a copy of the License at
//
//     http://www.apache.org/licenses/LICENSE-2.0
//
// Unless required by applicable law or agreed to in writing, software
// distributed under the License is distributed on an "AS IS" BASIS,
// WITHOUT WARRANTIES OR CONDITIONS OF ANY KIND, either express or implied.
// See the License for the specific language governing permissions and
// limitations under the License.
// ----------------------------- END-OF-FILE ----------------------------------<|MERGE_RESOLUTION|>--- conflicted
+++ resolved
@@ -5700,13 +5700,8 @@
 
 template <class CHAR_TYPE, class CHAR_TRAITS, class ALLOCATOR>
 inline
-<<<<<<< HEAD
 std::size_t bsl::hashBasicString(
                     const basic_string<CHAR_TYPE, CHAR_TRAITS, ALLOCATOR>& str)
-=======
-std::size_t
-hashBasicString(const basic_string<CHAR_TYPE, CHAR_TRAITS, ALLOCATOR>& str)
->>>>>>> c223f3b6
 {
     return ::BloombergLP::bslh::Hash<>()(str);
 }
