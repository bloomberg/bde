// bslstl_string.h                                                    -*-C++-*-
#ifndef INCLUDED_BSLSTL_STRING
#define INCLUDED_BSLSTL_STRING

#ifndef INCLUDED_BSLS_IDENT
#include <bsls_ident.h>
#endif
BSLS_IDENT("$Id: $")

//@PURPOSE: Provide a standard-compliant 'basic_string' class template.
//
//@CLASSES:
//  bsl::basic_string: C++ standard compliant 'basic_string' implementation
//  bsl::string: 'typedef' for 'bsl::basic_string<char>'
//  bsl::wstring: 'typedef' for 'bsl::basic_string<wchar>'
//
//@SEE_ALSO: ISO C++ Standard, Section 21 [strings]
//
//@AUTHOR: Herve Bronnimann (hbronnim), Alexei Zakharov (azakhar1)
//
//@DESCRIPTION: This component defines a single class template 'basic_string',
// implementing standard containers, 'std::string' and 'std::wstring', that
// hold a sequence of characters.
//
// An instantiation of 'basic_string' is an allocator-aware, value-semantic
// type whose salient attributes are its size (number of characters) and the
// sequence of characters that the string contains.  The 'basic_string' 'class'
// is parameterized by the character type, 'CHAR_TYPE', that character type's
// traits, 'CHAR_TRAITS', and an allocator, 'ALLOCATOR'.  The traits for each
// character type provide functions that assign, compare, and copy a sequence
// of those characters.
//
// A 'basic_string' meets the requirements of a sequential container with
// random access iterators as specified in the [basic.string] section of the
// C++ standard [21.4].  The 'basic_string' implemented here adheres to the
// C++11 standard, except that it does not have interfaces that take rvalue
// references or 'initializer_lists', the 'shrink_to_fit' method, functions
// that support numeric conversions, such as 'stoi', 'to_string', and
// 'to_wstring', and template specializations 'std::u16string' and
// 'std::u32string'.  Note that excluded C++11 features are those that require
// (or are greatly simplified by) C++11 compiler support.
//
///Memory Allocation
///-----------------
// The type supplied as a 'basic_string's 'ALLOCATOR' template parameter
// determines how that 'basic_string' will allocate memory.  The 'basic_string'
// template supports allocators meeting the requirements of the C++11 standard,
// in addition it supports scoped-allocators derived from the
// 'bslma::Allocator' memory allocation protocol.  Clients intending to use
// 'bslma' style allocators should use the template's default 'ALLOCATOR' type:
// The default type for the 'ALLOCATOR' template parameter, 'bsl::allocator',
// provides a C++11 standard-compatible adapter for a 'bslma::Allocator'
// object.
//
///'bslma'-Style Allocators
/// - - - - - - - - - - - -
// If the (template parameter) type 'ALLOCATOR' of an 'basic_string'
// instantiation is 'bsl::allocator', then objects of that 'basic_string' type
// will conform to the standard behavior of a 'bslma'-allocator-enabled type.
// Such a 'basic_string' accepts an optional 'bslma::Allocator' argument at
// construction.  If the address of a 'bslma::Allocator' object is explicitly
// supplied at construction, it will be used to supply memory for the
// 'basic_string' throughout its lifetime; otherwise, the 'basic_string' will
// use the default allocator installed at the time of the 'basic_string''s
// construction (see 'bslma_default').
//
///Lexicographical Comparisons
///---------------------------
// Two 'basic_string's 'lhs' and 'rhs' are lexicographically compared by first
// determining 'N', the smaller of the lengths of 'lhs' and 'rhs', and
// comparing characters at each position between 0 and 'N - 1', using
// 'CHAR_TRAITS::lt' in lexicographical fashion.  If 'CHAR_TRAITS::lt'
// determines that strings are non-equal (smaller or larger), then this is the
// result.  Otherwise, the lengths of the strings are compared and the shorter
// string is declared the smaller.  Lexicographical comparison returns equality
// only when both strings have the same length and the same character value in
// each respective position.
//
///Operations
///----------
// This section describes the run-time complexity of operations on instances of
// 'basic_string':
//..
//  Legend
//  ------
//  'V'              - the 'CHAR_TYPE' template parameter type of the
//                     'basic_string'
//  'a', 'b'         - two distinct objects of type 'basic_string<V>'
//  'k'              - an integral number
//  'al'             - an STL-style memory allocator
//  'i1', 'i2'       - two iterators defining a sequence of 'CHAR_TYPE'
//                     characters
//  'v'              - an object of type 'V'
//  'p1', 'p2'       - two iterators belonging to 'a'
//  distance(i1,i2)  - the number of values in the range [i1, i2)
//
//  +-----------------------------------------+-------------------------------+
//  | Operation                               | Complexity                    |
//  |=========================================+===============================|
//  | basic_string<V> a (default construction)| O[1]                          |
//  | basic_string<V> a(al)                   |                               |
//  |-----------------------------------------+-------------------------------|
//  | basic_string<V> a(b) (copy construction)| O[n]                          |
//  | basic_string<V> a(b, al)                |                               |
//  |-----------------------------------------+-------------------------------|
//  | basic_string<V> a(k)                    | O[n]                          |
//  | basic_string<V> a(k, al)                |                               |
//  |-----------------------------------------+-------------------------------|
//  | basic_string<V> a(i1, i2)               | O[distance(i1,i2)]            |
//  | basic_string<V> a(i1, i2, al)           |                               |
//  |-----------------------------------------+-------------------------------|
//  | a.~basic_string<V>()  (destruction)     | O[1]                          |
//  |-----------------------------------------+-------------------------------|
//  | a.assign(k, v)                          | O[k]                          |
//  |-----------------------------------------+-------------------------------|
//  | a.assign(i1, i2)                        | O[distance(i1,i2)]            |
//  |-----------------------------------------+-------------------------------|
//  | get_allocator()                         | O[1]                          |
//  |-----------------------------------------+-------------------------------|
//  | a.begin(), a.end(),                     | O[1]                          |
//  | a.cbegin(), a.cend(),                   |                               |
//  | a.rbegin(), a.rend(),                   |                               |
//  | a.crbegin(), a.crend()                  |                               |
//  |-----------------------------------------+-------------------------------|
//  | a.size()                                | O[1]                          |
//  |-----------------------------------------+-------------------------------|
//  | a.max_size()                            | O[1]                          |
//  |-----------------------------------------+-------------------------------|
//  | a.resize(k)                             | O[k]                          |
//  | a.resize(k, v)                          |                               |
//  |-----------------------------------------+-------------------------------|
//  | a.empty()                               | O[1]                          |
//  |-----------------------------------------+-------------------------------|
//  | a.reserve(k)                            | O[1]                          |
//  |-----------------------------------------+-------------------------------|
//  | a[k]                                    | O[1]                          |
//  |-----------------------------------------+-------------------------------|
//  | a.at(k)                                 | O[1]                          |
//  |-----------------------------------------+-------------------------------|
//  | a.front()                               | O[1]                          |
//  |-----------------------------------------+-------------------------------|
//  | a.back()                                | O[1]                          |
//  |-----------------------------------------+-------------------------------|
//  | a.push_back()                           | O[1]                          |
//  |-----------------------------------------+-------------------------------|
//  | a.pop_back()                            | O[1]                          |
//  |-----------------------------------------+-------------------------------|
//  | a.insert(p1, v)                         | O[1 + distance(p1, a.end())]  |
//  |-----------------------------------------+-------------------------------|
//  | a.insert(p1, k, v)                      | O[k + distance(p1, a.end())]  |
//  |-----------------------------------------+-------------------------------|
//  | a.insert(p1, i1, i2)                    | O[distance(i1, i2)            |
//  |                                         |      + distance(p1, a.end())] |
//  |-----------------------------------------+-------------------------------|
//  | a.erase(p1)                             | O[1 + distance(p1, a.end())]  |
//  |-----------------------------------------+-------------------------------|
//  | a.erase(p1, p2)                         | O[1 + distance(p1, a.end())]  |
//  |-----------------------------------------+-------------------------------|
//  | a.swap(b), swap(a,b)                    | O[1] if 'a' and 'b' use the   |
//  |                                         | same allocator, O[n + m]      |
//  |                                         | otherwise                     |
//  |-----------------------------------------+-------------------------------|
//  | a.clear()                               | O[1]                          |
//  |-----------------------------------------+-------------------------------|
//  | a = b;           (assignment)           | O[n]                          |
//  |-----------------------------------------+-------------------------------|
//  | a == b, a != b                          | O[n]                          |
//  |-----------------------------------------+-------------------------------|
//  | a < b, a <= b, a > b, a >= b            | O[n]                          |
//  +-----------------------------------------+-------------------------------+
//
///Usage
///-----
// In this section we show intended use of this component.
//
///Example 1: Basic Syntax
///- - - - - - - - - - - -
// In this example, we will show how to create and use the 'string' typedef.
//
// First, we will default-construct a 'string' object:
//..
//  bsl::string s;
//  assert(s.empty());
//  assert(0  == s.size());
//  assert("" == s);
//..
// Then, we will construct a 'string' object from a string literal:
//..
//  bsl::string t = "Hello World";
//  assert(!t.empty());
//  assert(11 == t.size());
//  assert("Hello World" == t);
//..
// Next, we will clear the contents of 't' and assign it a couple of values:
// first from a string literal; and second from another 'string' object:
//..
//  t.clear();
//  assert(t.empty());
//  assert("" == t);
//
//  t = "Good Morning";
//  assert(!t.empty());
//  assert("Good Morning" == t);
//
//  t = s;
//  assert(t.empty());
//  assert("" == t);
//  assert(t == s);
//..
// Then, we will create three 'string' objects: the first representing a street
// name, the second a state, and the third a zipcode.  We will then concatenate
// them into a single address 'string' and print the contents of that 'string'
// on standard output:
//..
//  const bsl::string street  = "731 Lexington Avenue";
//  const bsl::string state   = "NY";
//  const bsl::string zipcode = "10022";
//
//  const bsl::string fullAddress = street + " " + state + " " + zipcode;
//
//  bsl::cout << fullAddress << bsl::endl;
//..
// The above print statement should produce a single line of output:
//..
//  731 Lexington Avenue NY 10022
//..
// Then, we search the contents of 'address' (using the 'find' function) to
// determine if it lies on a specified street:
//..
//  const bsl::string streetName = "Lexington";
//
//  if (bsl::string::npos != fullAddress.find(streetName, 0)) {
//      bsl::cout << "The address " << fullAddress << " is located on "
//                << streetName << "." << bsl::endl;
//  }
//..
// Next, we show how to get a reference providing modifiable access to the
// null-terminated string literal stored by a 'string' object using the 'c_str'
// function.  Note that the returned string literal can be passed to various
// standard functions expecting a null-terminated string:
//..
//  const bsl::string  v = "Another string";
//  const char        *cs = v.c_str();
//  assert(bsl::strlen(cs) == v.size());
//..
// Then, we construct two 'string' objects, 'x' and 'y', using a user-specified
// allocator:
//..
//  bslma::TestAllocator allocator1, allocator2;
//
//  const char *SHORT_STRING = "A small string";
//  const char *LONG_STRING  = "This long string would definitely cause " \
//                             "memory to be allocated on creation";
//
//  const bsl::string x(SHORT_STRING, &allocator1);
//  const bsl::string y(LONG_STRING,  &allocator2);
//
//  assert(SHORT_STRING == x);
//  assert(LONG_STRING  == y);
//..
// Notice that, no memory was allocated from the allocator for object 'x'
// because of the short-string optimization used in the 'string' type.
//
// Finally, we can track memory usage of 'x' and 'y' using 'allocator1' and
// 'allocator2' and check that memory was allocated only by 'allocator2':
//..
//  assert(0 == allocator1.numBlocksInUse());
//  assert(1 == allocator2.numBlocksInUse());
//..
//
///Example 2: 'string' as a data member
///- - - - - - - - - - - - - - - - - -
// The most common use of 'string' objects are as data members in user-defined
// classes.  In this example, we will show how 'string' objects can be used as
// data members.
//
// First, we begin to define a 'class', 'Employee', that represents the data
// corresponding to an employee of a company:
//..
//  class Employee {
//      // This simply constrained (value-semantic) attribute class represents
//      // the information about an employee.  An employee's first and last
//      // name are represented as 'string' objects and their employee
//      // identification number is represented by an 'int'.  Note that the
//      // class invariants are identically the constraints on the individual
//      // attributes.
//      //
//      // This class:
//      //: o supports a complete set of *value-semantic* operations
//      //:   o except for 'bslx' serialization
//      //: o is *exception-neutral* (agnostic)
//      //: o is *alias-safe*
//      //: o is 'const' *thread-safe*
//
//      // DATA
//      bsl::string d_firstName;       // first name
//      bsl::string d_lastName;        // last name
//      int         d_id;              // identification number
//..
//  Next, we define the creators for this class:
//..
//    public:
//      // CREATORS
//      Employee(bslma::Allocator *basicAllocator = 0);
//          // Create a 'Employee' object having the (default) attribute
//          // values:
//          //..
//          //  firstName() == ""
//          //  lastName()  == ""
//          //  id()        == 0
//          //..
//          // Optionally specify a 'basicAllocator' used to supply memory.  If
//          // 'basicAllocator' is 0, the currently installed default
//          // allocator is used.
//
//      Employee(const bslstl::StringRef&  firstName,
//               const bslstl::StringRef&  lastName,
//               int                       id,
//               bslma::Allocator         *basicAllocator = 0);
//          // Create a 'Employee' object having the specified 'firstName',
//          // 'lastName', and 'id'' attribute values.  Optionally specify a
//          // 'basicAllocator' used to supply memory.  If 'basicAllocator' is
//          // 0, the currently installed default allocator is used.
//
//      Employee(const Employee&   original,
//               bslma::Allocator *basicAllocator = 0);
//          // Create a 'Employee' object having the same value as the
//          // specified 'original' object.  Optionally specify a
//          // 'basicAllocator' used to supply memory.  If 'basicAllocator' is
//          // 0, the currently installed default allocator is used.
//
//      //! ~Employee() = default;
//          // Destroy this object.
//..
// Notice that all constructors of the 'Employee' class are optionally provided
// an allocator that is then passed through to the 'string' data members of
// 'Employee'.  This allows the user to control how memory is allocated by
// 'Employee' objects.  Also note that the type of the 'firstName' and
// 'lastName' arguments of the value constructor is 'bslstl::StringRef'.  The
// 'bslstl::StringRef' allows specifying a 'string' or a 'const char *' to
// represent a string value.  For the sake of brevity its implementation is
// not explored here.
//
// Then, declare the remaining methods of the class:
//..
//      // MANIPULATORS
//      Employee& operator=(const Employee& rhs);
//          // Assign to this object the value of the specified 'rhs' object,
//          // and return a reference providing modifiable access to this
//          // object.
//
//      void setFirstName(const bslstl::StringRef& value);
//          // Set the 'firstName' attribute of this object to the specified
//          // 'value'.
//
//      void setLastName(const bslstl::StringRef& value);
//          // Set the 'lastName' attribute of this object to the specified
//          // 'value'.
//
//      void setId(int value);
//          // Set the 'id' attribute of this object to the specified 'value'.
//
//      // ACCESSORS
//      const bsl::string& firstName() const;
//          // Return a reference providing non-modifiable access to the
//          // 'firstName' attribute of this object.
//
//      const bsl::string& lastName() const;
//          // Return a reference providing non-modifiable access to the
//          // 'lastName' attribute of this object.
//
//      int id() const;
//          // Return the value of the 'id' attribute of this object.
//  };
//..
// Next, we declare the free operators for 'Employee':
//..
//  inline
//  bool operator==(const Employee& lhs, const Employee& rhs);
//      // Return 'true' if the specified 'lhs' and 'rhs' objects have the same
//      // value, and 'false' otherwise.  Two 'Employee' objects have the
//      // same value if all of their corresponding values of their
//      // 'firstName', 'lastName', and 'id' attributes are the same.
//
//  inline
//  bool operator!=(const Employee& lhs, const Employee& rhs);
//      // Return 'true' if the specified 'lhs' and 'rhs' objects do not have
//      // the same value, and 'false' otherwise.  Two 'Employee' objects do
//      // not have the same value if any of the corresponding values of their
//      // 'firstName', 'lastName', or 'id' attributes are not the same.
//..
// Then, we implement the various methods of the 'Employee' class:
//..
//  // CREATORS
//  inline
//  Employee::Employee(bslma::Allocator *basicAllocator)
//  : d_firstName(basicAllocator)
//  , d_lastName(basicAllocator)
//  , d_id(0)
//  {
//  }
//
//  inline
//  Employee::Employee(const bslstl::StringRef&  firstName,
//                     const bslstl::StringRef&  lastName,
//                     int                       id,
//                     bslma::Allocator         *basicAllocator)
//  : d_firstName(firstName.begin(), firstName.end(), basicAllocator)
//  , d_lastName(lastName.begin(), lastName.end(), basicAllocator)
//  , d_id(id)
//  {
//      BSLS_ASSERT_SAFE(!firstName.isEmpty());
//      BSLS_ASSERT_SAFE(!lastName.isEmpty());
//  }
//
//  inline
//  Employee::Employee(const Employee&   original,
//                     bslma::Allocator *basicAllocator)
//  : d_firstName(original.d_firstName, basicAllocator)
//  , d_lastName(original.d_lastName, basicAllocator)
//  , d_id(original.d_id)
//  {
//  }
//..
// Notice that the 'basicAllocator' parameter can simply be passed as an
// argument to the constructor of 'bsl::string'.
//
// Now, we implement the remaining manipulators of the 'Employee' class:
//..
//  // MANIPULATORS
//  inline
//  Employee& Employee::operator=(const Employee& rhs)
//  {
//      d_firstName = rhs.d_firstName;
//      d_lastName  = rhs.d_lastName;
//      d_id        = rhs.d_id;
//      return *this;
//  }
//
//  inline
//  void Employee::setFirstName(const bslstl::StringRef& value)
//  {
//      BSLS_ASSERT_SAFE(!value.isEmpty());
//
//      d_firstName.assign(value.begin(), value.end());
//  }
//
//  inline
//  void Employee::setLastName(const bslstl::StringRef& value)
//  {
//      BSLS_ASSERT_SAFE(!value.isEmpty());
//
//      d_lastName.assign(value.begin(), value.end());
//  }
//
//  inline
//  void Employee::setId(int value)
//  {
//      d_id = value;
//  }
//
//  // ACCESSORS
//  inline
//  const bsl::string& Employee::firstName() const
//  {
//      return d_firstName;
//  }
//
//  inline
//  const bsl::string& Employee::lastName() const
//  {
//      return d_lastName;
//  }
//
//  inline
//  int Employee::id() const
//  {
//      return d_id;
//  }
//..
// Finally, we implement the free operators for 'Employee' class:
//..
//  inline
//  bool operator==(const Employee& lhs, const Employee& rhs)
//  {
//      return lhs.firstName() == rhs.firstName()
//          && lhs.lastName()  == rhs.lastName()
//          && lhs.id()        == rhs.id();
//  }
//
//  inline
//  bool operator!=(const Employee& lhs, const Employee& rhs)
//  {
//      return lhs.firstName() != rhs.firstName()
//          || lhs.lastName()  != rhs.lastName()
//          || lhs.id()        != rhs.id();
//  }
//..
//
///Example 3: A stream text replacement filter
///- - - - - - - - - - - - - - - - - - - - - -
// In this example, we will utilize the 'string' type and its associated
// utility functions to define a function that reads data from an input stream,
// replaces all occurrences of a specified text fragment with another text
// fragment, and writes the resulting text to an output stream.
//
// First, we define the signature of the function, 'replace':
//..
//  void replace(bsl::ostream&      outputStream,
//               bsl::istream&      inputStream,
//               const bsl::string& oldString,
//               const bsl::string& newString)
//      // Read data from the specified 'inputStream' and replace all
//      // occurrences of the text contained in the specified 'oldString' in
//      // the stream with the text contained in the specified 'newString'.
//      // Write the modified data to the specified 'outputStream'.
//..
// Then, we provide the implementation for 'replace':
//..
//  {
//      const int   oldStringSize = oldString.size();
//      const int   newStringSize = newString.size();
//      bsl::string line;
//
//      bsl::getline(inputStream, line);
//..
// Notice that we can use the 'getline' free function defined in this component
// to read a single line of data from an input stream into a 'bsl::string'.
//..
//      if (!inputStream) {
//          return;                                                   // RETURN
//      }
//
//      do {
//..
// Next, we use the 'find' function to search the contents of 'line' for
// characters matching the contents of 'oldString':
//..
//          int pos = line.find(oldString);
//          while (bsl::string::npos != pos) {
//..
// Now, we use the 'replace' method to modify the contents of 'line' matching
// 'oldString' to 'newString':
//..
//              line.replace(pos, oldStringSize, newString);
//              pos = line.find(oldString, pos + newStringSize);
//..
// Notice that we provide 'find' with the starting position from which to start
// searching.
//..
//          }
//..
// Finally, we write the updated contents of 'line' to the output stream:
//..
//          outputStream << line;
//
//          bsl::getline(inputStream, line);
//      } while (inputStream);
//  }
//..

// Prevent 'bslstl' headers from being included directly in 'BSL_OVERRIDES_STD'
// mode.  Doing so is unsupported, and is likely to cause compilation errors.
#if defined(BSL_OVERRIDES_STD) && !defined(BSL_STDHDRS_PROLOGUE_IN_EFFECT)
#error "include <bsl_string.h> instead of <bslstl_string.h> in \
BSL_OVERRIDES_STD mode"
#endif

#ifndef INCLUDED_BSLSCM_VERSION
#include <bslscm_version.h>
#endif

#ifndef INCLUDED_BSLSTL_ALLOCATOR
#include <bslstl_allocator.h>
#endif

#ifndef INCLUDED_BSLSTL_CONTAINERBASE
#include <bslstl_containerbase.h>
#endif

#ifndef INCLUDED_BSLSTL_HASH
#include <bslstl_hash.h>
#endif

#ifndef INCLUDED_BSLSTL_ITERATOR
#include <bslstl_iterator.h>
#endif

#ifndef INCLUDED_BSLSTL_STDEXCEPTUTIL
#include <bslstl_stdexceptutil.h>
#endif

#ifndef INCLUDED_BSLSTL_STRINGREFDATA
#include <bslstl_stringrefdata.h>
#endif

#ifndef INCLUDED_BSLALG_HASTRAIT
#include <bslalg_hastrait.h>
#endif

#ifndef INCLUDED_BSLALG_SCALARPRIMITIVES
#include <bslalg_scalarprimitives.h>
#endif

#ifndef INCLUDED_BSLALG_TYPETRAITBITWISEMOVEABLE
#include <bslalg_typetraitbitwisemoveable.h>
#endif

#ifndef INCLUDED_BSLALG_TYPETRAITS
#include <bslalg_typetraits.h>
#endif

#ifndef INCLUDED_BSLSTL_TRAITSGROUPSTLSEQUENCECONTAINER
#include <bslstl_traitsgroupstlsequencecontainer.h>
#endif

#ifndef INCLUDED_BSLMF_ASSERT
#include <bslmf_assert.h>
#endif

#ifndef INCLUDED_BSLMF_ISSAME
#include <bslmf_issame.h>
#endif

#ifndef INCLUDED_BSLMF_MATCHANYTYPE
#include <bslmf_matchanytype.h>
#endif

#ifndef INCLUDED_BSLMF_MATCHARITHMETICTYPE
#include <bslmf_matcharithmetictype.h>
#endif

#ifndef INCLUDED_BSLMF_NIL
#include <bslmf_nil.h>
#endif

#ifndef INCLUDED_BSLS_ALIGNEDBUFFER
#include <bsls_alignedbuffer.h>
#endif

#ifndef INCLUDED_BSLS_ALIGNMENT
#include <bsls_alignment.h>
#endif

#ifndef INCLUDED_BSLS_ALIGNMENTFROMTYPE
#include <bsls_alignmentfromtype.h>
#endif

#ifndef INCLUDED_BSLS_ASSERT
#include <bsls_assert.h>
#endif

#ifndef INCLUDED_BSLS_COMPILERFEATURES
#include <bsls_compilerfeatures.h>
#endif

#ifndef INCLUDED_BSLS_NATIVESTD
#include <bsls_nativestd.h>
#endif

#ifndef INCLUDED_BSLS_PERFORMANCEHINT
#include <bsls_performancehint.h>
#endif

#ifndef INCLUDED_BSLS_PLATFORM
#include <bsls_platform.h>
#endif

#ifndef INCLUDED_ISTREAM
#include <istream>  // for 'std::basic_istream', 'sentry'
#define INCLUDED_ISTREAM
#endif

#ifndef INCLUDED_LIMITS
#include <limits>
#define INCLUDED_LIMITS
#endif

#ifndef INCLUDED_OSTREAM
#include <ostream>  // for 'std::basic_ostream', 'sentry'
#define INCLUDED_OSTREAM
#endif

#ifndef INCLUDED_STRING
#include <string>  // for 'native_std::char_traits'
#define INCLUDED_STRING
#endif

#ifndef INCLUDED_CSTRING
#include <cstring>
#define INCLUDED_CSTRING
#endif

#ifndef BDE_DONT_ALLOW_TRANSITIVE_INCLUDES

#ifndef INCLUDED_EXCEPTION
#include <exception>
#define INCLUDED_EXCEPTION
#endif

#ifndef INCLUDED_STDEXCEPT
#include <stdexcept>
#define INCLUDED_STDEXCEPT
#endif

#endif

#ifndef BDE_OMIT_INTERNAL_DEPRECATED

// For transitive includes.  This is not placed in 'bsl+stdhdrs' because it
// causes a cycle within the native standard headers.
#ifndef INCLUDED_ALGORITHM
#include <algorithm>
#define INCLUDED_ALGORITHM
#endif

#if defined(BDE_BUILD_TARGET_STLPORT)
// Code in Robo depends on these headers included transitively with <string>
// and it fails to build otherwise in the stlport4 mode on Sun.
#ifndef INCLUDED_STDIO
#include <stdio.h>
#define INCLUDED_STDIO
#endif

#ifndef INCLUDED_STDLIB
#include <stdlib.h>
#define INCLUDED_STDLIB
#endif

#ifndef INCLUDED_STRING
#include <string.h>
#define INCLUDED_STRING
#endif

#endif

#endif // BDE_OMIT_INTERNAL_DEPRECATED

namespace bsl {

template <typename CHAR_TYPE, typename CHAR_TRAITS, typename ALLOCATOR>
class basic_string;

#if defined(BSLS_PLATFORM_CMP_SUN) || defined(BSLS_PLATFORM_CMP_HP)
template <class ORIGINAL_TRAITS>
class String_Traits {
    // This 'class' provides an implementation of the 'find' function for the
    // parameterized 'ORIGINAL_TRAITS' type.  This is an alternate
    // representation for Sun's 'char_traits::find' that returns an incorrect
    // result for character types other than 'char' (such as 'wchar').

    // PRIVATE TYPES
    typedef typename ORIGINAL_TRAITS::char_type char_type;
    typedef native_std::size_t                  size_type;

  public:
    // CLASS METHODS
    static const char_type *find(const char_type  *s,
                                 size_type         n,
                                 const char_type&  a);
        // Return an address providing non-modifiable access to the first
        // character that matches the specified character 'a' in the specified
        // 'n' characters of the specified 's' string.
};

template <>
class String_Traits<native_std::char_traits<char> > {
    // Sun implemented 'find' for 'char' properly, so this specialization
    // simply forwards the call to Sun.

    // PRIVATE TYPES
    typedef native_std::size_t size_type;

  public:
    // CLASS METHODS
    static const char *find(const char *s, size_type n, const char& a);
        // Return an address providing non-modifiable access to the first
        // character that matches the specified character 'a' in the specified
        // 'n' characters of the specified 's' string.
};

// CLASS METHODS
template <class ORIGINAL_TRAITS>
const typename ORIGINAL_TRAITS::char_type *
String_Traits<ORIGINAL_TRAITS>::find(const char_type  *s,
                                     size_type         n,
                                     const char_type&  a)
{
    while (n > 0 && !ORIGINAL_TRAITS::eq(*s, a)) {
        --n;
        ++s;
    }
    return n > 0 ? s : 0;
}

inline
const char *
String_Traits<native_std::char_traits<char> >::find(const char  *s,
                                                    size_type    n,
                                                    const char&  a)
{
    return native_std::char_traits<char>::find(s, n, a);
}

#define BSLSTL_CHAR_TRAITS String_Traits<CHAR_TRAITS>

#else

#define BSLSTL_CHAR_TRAITS CHAR_TRAITS

#endif

                        // ================
                        // class String_Imp
                        // ================

template <typename CHAR_TYPE, typename SIZE_TYPE>
class String_Imp {
    // This component private 'class' describes the basic data layout for a
    // string class and provides methods to help encapsulate internal string
    // implementation details.  It is parameterized by 'CHAR_TYPE' and
    // 'SIZE_TYPE' only, and implements the portion of 'basic_string' that does
    // not need to know about its parameterized 'CHAR_TRAITS' or 'ALLOCATOR'.
    // It contains the following data fields: pointer to string, short string
    // buffer, length, and capacity.  The purpose of the short string buffer is
    // to implement a "short string optimization" such that strings with
    // lengths shorter than a certain number of characters are stored directly
    // inside the string object (inside the short string buffer), and thereby
    // avoid memory allocations/deallocations.

  public:
    // TYPES
    enum ShortBufferConstraints {
        // This 'enum' contains values necessary to calculate the size of the
        // short string buffer.  The starting value is
        // 'SHORT_BUFFER_MIN_BYTES', which defines the minimal number of bytes
        // (or 'char' values) that the short string buffer should be able to
        // contain.  Then this value is aligned to a word boundary.  Then we
        // make sure that it fits at least one 'CHAR_TYPE' character (because
        // the default state of the string object requires that the first
        // character is initialized with a NULL-terminator).  The final output
        // of this enum used by 'String_Imp' is the 'SHORT_BUFFER_CAPACITY'
        // value.  It defines the capacity of the short string buffer and also
        // the capacity of the default-constructed empty string object.

        SHORT_BUFFER_MIN_BYTES  = 20, // minimum required size of the short
                                      // string buffer in bytes

        SHORT_BUFFER_NEED_BYTES =
                              (SHORT_BUFFER_MIN_BYTES + sizeof(SIZE_TYPE) - 1)
                                                    & ~(sizeof(SIZE_TYPE) - 1),
                                    // round it to a word boundary

        SHORT_BUFFER_BYTES      = sizeof(CHAR_TYPE) < SHORT_BUFFER_NEED_BYTES
                                  ? SHORT_BUFFER_NEED_BYTES
                                  : sizeof(CHAR_TYPE),
                                    // in case 'CHAR_TYPE' is very large

        SHORT_BUFFER_LENGTH     = SHORT_BUFFER_BYTES / sizeof(CHAR_TYPE),

        SHORT_BUFFER_CAPACITY   = SHORT_BUFFER_LENGTH - 1
                                    // short string buffer capacity (not
                                    // including the null-terminator)
    };

    // Make sure the buffer is large enough to fit a pointer.
    BSLMF_ASSERT(SHORT_BUFFER_BYTES >= sizeof(CHAR_TYPE *));

    enum ConfigurableParameters {
        // These configurable parameters define various aspects of the string
        // behavior when it's not strictly defined by the Standard.

        BASIC_STRING_DEALLOCATE_IN_CLEAR  = false,
        BASIC_STRING_HONOR_SHRINK_REQUEST = false
    };

    // DATA
    union {
        // This is the union of the string storage options: it can either be
        // stored inside the short string buffer, 'd_short', or in the
        // externally allocated memory, pointed to by 'd_start_p'.

        BloombergLP::bsls::AlignedBuffer<
                        SHORT_BUFFER_BYTES,
                        BloombergLP::bsls::AlignmentFromType<CHAR_TYPE>::VALUE>
                   d_short;     // short string buffer
        CHAR_TYPE *d_start_p;   // pointer to the data on heap
    };

    SIZE_TYPE      d_length;    // length of the string
    SIZE_TYPE      d_capacity;  // capacity to which the string can grow
                                // without reallocation

    // TRAITS
    BSLALG_DECLARE_NESTED_TRAITS(
                                String_Imp,
                                BloombergLP::bslalg::TypeTraitBitwiseMoveable);
        // Since the standard requires 'CHAR_TYPE' to be a POD and thereby
        // bitwise-moveable, 'String_Imp' is also bitwise-moveable.

    // CLASS METHODS
    static SIZE_TYPE computeNewCapacity(SIZE_TYPE newLength,
                                        SIZE_TYPE oldCapacity,
                                        SIZE_TYPE maxSize);
        // Compute and return the capacity required for a string having the
        // specified 'newLength' and using the specified 'oldCapacity' to
        // exercise an exponential capacity growth necessary to ensure the
        // amortized linear complexity of 'push_back' and other operations and
        // ensuring that the new capacity does not exceed the specified
        // 'maxSize'.  Note that the behavior is undefined unless
        // 'newLength > oldCapacity', 'newLength < maxSize', and
        // 'oldCapacity < maxSize'.

    // CREATORS
    String_Imp();
        // Create a 'String_Imp' object having (default) attribute values
        // except that the 'd_capacity' attribute is initialized with
        // 'SHORT_BUFFER_CAPACITY'.

    String_Imp(SIZE_TYPE length, SIZE_TYPE capacity);
        // Create a 'String_Imp' object and initialize the 'd_length' and
        // 'd_capacity' attributes with the specified 'length' and specified
        // 'capacity', respectively.  If 'capacity' is less then
        // 'SHORT_BUFFER_CAPACITY' then d_capacity is set to
        // 'SHORT_BUFFER_CAPACITY'.  The value of the 'd_short' and 'd_start_p'
        // fields are left uninitialized.  'basic_string' is required to assign
        // either d_short or d_start_p to a proper value before using any
        // methods of this class.

    //! String_Imp(const String_Imp& original) = default;
        // Create a 'String_Imp' object having the same value as the specified
        // 'original' object.  Note that this copy constructor is generated by
        // the compiler.

    //! ~String_Imp() = default;
        // Destroy this object.  Note that this destructor is generated by the
        // compiler.

    //! String_Imp& operator=(const String_Imp& rhs) = default;
        // Assign to this object the value of the specified 'rhs' object, and
        // return a reference providing modifiable access to this object.  Note
        // that this assignment operator is generated by the compiler.

    // MANIPULATORS
    void swap(String_Imp& other);
        // Efficiently exchange the value of this object with the value of the
        // specified 'other' object.  This method provides the no-throw
        // exception-safety guarantee.

    void resetFields();
        // Reset all fields of this object to their default-constructed state.

    CHAR_TYPE *dataPtr();
        // Return an address providing modifiable access to the NULL-terminated
        // C-string stored by this string object.  Note that the returned
        // address can point to either the internal short string buffer or the
        // externally allocated memory depending on the type of the string
        // defined by the return value of 'isShortString'.

    // ACCESSORS
    bool isShortString() const;
        // Return 'true' if this object contains a short string and the string
        // data is stored in the short string buffer, and 'false' if the object
        // contains a long string (and the short string buffer contains a
        // pointer to the string data allocated externally).

    const CHAR_TYPE *dataPtr() const;
        // Return an address providing non-modifiable access to the
        // NULL-terminated C-string stored by this string object.  Note that
        // the returned address can point to either the internal short string
        // buffer or the externally allocated memory depending on the type of
        // the string defined by the return value of 'isShortString'.
};

                        // =======================
                        // class bsl::basic_string
                        // =======================

// Import 'char_traits' into the 'bsl' namespace so that 'basic_string' and
// 'char_traits' are always in the same namespace.
using native_std::char_traits;

template <typename CHAR_TYPE,
          typename CHAR_TRAITS = char_traits<CHAR_TYPE>,
          typename ALLOCATOR = allocator<CHAR_TYPE> >
class basic_string
    : private String_Imp<CHAR_TYPE, typename ALLOCATOR::size_type>
    , public BloombergLP::bslstl::ContainerBase<ALLOCATOR>
{
    // This class template provides an STL-compliant 'string' that conforms to
    // the 'bslma::Allocator' model.  For the requirements of a string class,
    // consult the second revision of the ISO/IEC 14882 Programming Language
    // C++ (2003).  Note that the parameterized 'CHAR_TYPE' must be *equal* to
    // 'ALLOCATOR::value_type'.  In addition, this implementation offers strong
    // exception guarantees (see below), with the general rules that:
    //
    //: 1 any method that would result in a string of length larger than the
    //:   size returned by 'max_size' throws 'std::length_error', and
    //:
    //: 2 any method that attempts to access a position outside the valid range
    //:   of a string throws 'std::out_of_range'.
    //
    // Circumstances where a method throws 'bsl::length_error' (1) are clear
    // and not repeated in the individual function-level documentations below.
    //
    // More generally, this class supports an almost complete set of *in-core*
    // *value* *semantic* operations, including copy construction, assignment,
    // equality comparison (but excluding 'ostream' printing since this
    // component is below STL).  A precise operational definition of when two
    // objects have the same value can be found in the description of
    // 'operator==' for the class.  This class is *exception* *neutral* with
    // full guarantee of rollback: if an exception is thrown during the
    // invocation of a method on a pre-existing object, the object is left
    // unchanged.  In no event is memory leaked.
    //
    // Note that *aliasing* (e.g., using all or part of an object as both
    // source and destination) is supported in all cases in the public
    // interface of 'basic_string'.  However, the private interface ('...Raw'
    // methods) should be assumed to be not alias-safe unless specifically
    // noted otherwise.

  public:
    // PUBLIC TYPES
    typedef CHAR_TRAITS                            traits_type;
    typedef typename CHAR_TRAITS::char_type        value_type;
    typedef ALLOCATOR                              allocator_type;
    typedef typename ALLOCATOR::size_type          size_type;
    typedef typename ALLOCATOR::difference_type    difference_type;
    typedef typename ALLOCATOR::reference          reference;
    typedef typename ALLOCATOR::const_reference    const_reference;
    typedef typename ALLOCATOR::pointer            pointer;
    typedef typename ALLOCATOR::const_pointer      const_pointer;
    typedef CHAR_TYPE                             *iterator;
    typedef const CHAR_TYPE                       *const_iterator;
    typedef bsl::reverse_iterator<iterator>        reverse_iterator;
    typedef bsl::reverse_iterator<const_iterator>  const_reverse_iterator;
        // These types satisfy the 'ReversibleSequence' requirements.

  private:
    // PRIVATE TYPES
    typedef String_Imp<CHAR_TYPE, typename ALLOCATOR::size_type> Imp;

    // PRIVATE MANIPULATORS

    // Note: '...Raw' functions are low level private manipulators and they do
    // not perform checks for exceptions.  '...Dispatch' functions perform
    // overload selection for iterator types in order to resolve ambiguities
    // between template and non-template method overloads.

    CHAR_TYPE *privateAllocate(size_type numChars);
        // Allocate and return a buffer capable of holding the specified
        // 'numChars' number of characters.

    void privateDeallocate();
        // Deallocate the internal string buffer, which was allocated with
        // 'privateAllocate' and stored in 'String_Imp::d_start_p' without
        // modifying any data members.

    void privateCopy(const basic_string& original);
        // Copy the 'original' string content into this string object, assuming
        // that the default copy constructor of the 'String_Imp' base class and
        // the appropriate copy constructor of the 'bslstl::ContainerBase' base
        // class have just been run.

    basic_string& privateAppendDispatch(iterator begin,
                                        iterator end);
    basic_string& privateAppendDispatch(const_iterator begin,
                                        const_iterator end);
    template <typename INPUT_ITER>
    basic_string& privateAppendDispatch(INPUT_ITER begin,
                                        INPUT_ITER end);
        // Match either 'iterator', 'const_iterator', or an arbitrary iterator
        // (which can also match an integral type).  In the first two cases,
        // use 'privateAppendRaw'.  In the last case, forward to
        // 'privateReplaceDispatch' to separate the integral type from iterator
        // types.

    basic_string& privateAppendRaw(const CHAR_TYPE *characterString,
                                   size_type        numChars);
        // Append characters from the specified 'characterString' array of
        // characters of the specified 'numChars' length to this string, and
        // return a reference to this modifiable string.  The behavior is
        // undefined unless 'numChars <= max_size() - length()', and the
        // 'characterString' array is at least 'numChars' long.

    basic_string& privateAppendRaw(size_type numChars,
                                   CHAR_TYPE character);
        // Append the specified 'numChars' copies of the specified 'character'
        // to this string.  Return a reference providing modifiable access to
        // this string.  The behavior is undefined unless and
        // 'numChars <= max_size() - length()'.

    Imp& privateBase();
        // Return a reference providing modifiable access to the base object
        // of this string.

    void privateClear(bool deallocateBufferFlag);
        // Reset this string object to its default-constructed value and
        // deallocate its string buffer if the specified 'deallocateBufferFlag'
        // is 'true'.

    void privateInitDispatch(iterator begin,
                             iterator end);
    void privateInitDispatch(const_iterator begin,
                             const_iterator end);
        // Initialize this object with a string represented by the specified
        // 'begin' and 'end' iterators using the 'privateAppendRaw' method for
        // the initialization.

    template <typename INPUT_ITER>
    void privateInitDispatch(INPUT_ITER begin,
                             INPUT_ITER end);
        // Initialize this object with a string represented by the specified
        // 'begin' and 'end' iterators.  Since the parameterized 'INPUT_ITER'
        // type can also resolve to an integral type use the
        // 'privateReplaceDispatch' to disambiguate between the integral type
        // and iterator types.

    void privateInsertDispatch(const_iterator position,
                               iterator       first,
                               iterator       last);
    void privateInsertDispatch(const_iterator position,
                               const_iterator first,
                               const_iterator last);
        // Insert into this object at the specified 'position' a string
        // represenented by the specified 'first' and 'last' iterators using
        // the 'privateInsertRaw' method for insertion.

    template <typename INPUT_ITER>
    void privateInsertDispatch(const_iterator position,
                               INPUT_ITER     first,
                               INPUT_ITER     last);
        // Insert into this object at the specified 'position' a string
        // represenented by the specified 'first' and 'last' iterators.  Since
        // the parameterized 'INPUT_ITER' type can also resolve to an integral
        // type use the 'privateReplaceDispatch' to disambiguate between the
        // integral type and iterator types.

    basic_string& privateInsertRaw(size_type        outPosition,
                                   const CHAR_TYPE *characterString,
                                   size_type        numChars);
        // Insert into this object at the specified 'outPosition' the specified
        // 'numChars' starting at the specified 'characterString'.  The
        // behavior is undefined unless and 'numChars <= max_size() - length()'
        // and 'characterString' array is at least 'numChars' long.  Note that
        // this method is alias-safe, i.e., it works correctly even if
        // 'characterString' points into this string object.

    basic_string& privateReplaceRaw(size_type        outPosition,
                                    size_type        outNumChars,
                                    const CHAR_TYPE *characterString,
                                    size_type        numChars);
        // Replace the specified 'outNumChars' characters of this object
        // starting at the specified 'outPosition' by the specified 'numChars'
        // starting at the specified 'characterString', and return a reference
        // to this modifiable string.  The behavior is undefined unless
        // 'outPosition <= length()', 'outNumChars <= length()',
        // 'outPosition <= length() - outNumChars', 'numChars <= max_size()',
        // and 'length() - outNumChars <= max_size() - numChars'.  Note that
        // this method is alias-safe, i.e., it works correctly even if
        // 'characterString' points into this string object.

    basic_string& privateReplaceRaw(size_type outPosition,
                                    size_type outNumChars,
                                    size_type numChars,
                                    CHAR_TYPE character);
        // Replace the specified 'outNumChars' characters of this string
        // starting at the specified 'outPosition' by the specified 'numChars'
        // copies of the specified 'character', and return a reference to this
        // modifiable string.  The behavior is undefined unless
        // 'outPosition <= length()', 'outNumChars <= length()',
        // 'outPosition <= length() - outNumChars' and
        // 'length() <= max_size() - numChars'.

    template <typename INPUT_ITER>
<<<<<<< HEAD
    basic_string& privateReplaceDispatch(
                              size_type                               position,
                              size_type                               numChars,
                              INPUT_ITER                              first,
                              INPUT_ITER                              last,
                              BloombergLP::bslmf::MatchArithmeticType ,
                              BloombergLP::bslmf::Nil                 );
        // Match integral type for 'INPUT_ITER'.

    template <typename INPUT_ITER>
    basic_string& privateReplaceDispatch(
                                     size_type                        position,
                                     size_type                        numChars,
                                     INPUT_ITER                       first,
                                     INPUT_ITER                       last,
                                     BloombergLP::bslmf::MatchAnyType ,
                                     BloombergLP::bslmf::MatchAnyType );
        // Match non-integral type for 'INPUT_ITER'.
=======
    basic_string& privateReplaceDispatch(size_type  position,
                                         size_type  numChars,
                                         INPUT_ITER first,
                                         INPUT_ITER last,
                                         BloombergLP::bslstl::UtilIterator,
                                         int);
        // Invoke the 'replace' method that matches the integral type for
        // 'INPUT_ITER'.

    template <typename INPUT_ITER>
    basic_string& privateReplaceDispatch(size_type  position,
                                         size_type  numChars,
                                         INPUT_ITER first,
                                         INPUT_ITER last,
                                         BloombergLP::bslmf::AnyType,
                                         BloombergLP::bslmf::AnyType);
        // Invoke the 'replace' method that matches the non-integral type for
        // 'INPUT_ITER'.
>>>>>>> 1303c1b3

    template <typename INPUT_ITER>
    basic_string& privateReplace(size_type  position,
                                 size_type  numChars,
                                 INPUT_ITER first,
                                 INPUT_ITER last,
                                 std::input_iterator_tag);
        // Specialized replacement for input iterators, using repeated
        // 'push_back' operations.

    template <typename INPUT_ITER>
    basic_string& privateReplace(size_type  position,
                                 size_type  numChars,
                                 INPUT_ITER first,
                                 INPUT_ITER last,
                                 std::forward_iterator_tag);
        // Specialized replacement for forward, bidirectional, and
        // random-access iterators.  Throw 'length_error' if
        // 'length() - numChars > max_size() - distance(first, last)'.

    basic_string& privateReplace(size_type      position,
                                 size_type      numChars,
                                 iterator       first,
                                 iterator       last,
                                 std::forward_iterator_tag);
    basic_string& privateReplace(size_type      position,
                                 size_type      numChars,
                                 const_iterator first,
                                 const_iterator last,
                                 std::forward_iterator_tag);
        // Replace the specified 'numChars' characters of this object starting
        // at the specified 'position' with the string represented by the
        // specified 'first' and 'last' iterators.

    void privateReserveRaw(size_type newCapacity);
        // Update the capacity of this object to be a value greater than or
        // equal to the specified 'newCapacity'.  The behavior is undefined
        // unless 'newCapacity <= max_size()'.  Note that a null-terminating
        // character is not counted in 'newCapacity', and that this method has
        // no effect unless 'newCapacity > capacity()'.

    CHAR_TYPE *privateReserveRaw(size_type *storage,
                                 size_type  newCapacity,
                                 size_type  numChars);
        // Update the capacity of this object and load into the specified
        // 'storage' to be a value greater than or equal to the specified
        // 'newCapacity'.  Upon reallocation, copy the first specified
        // 'numChars' from the previous buffer to the new buffer, and load
        // 'storage' with the new capacity.  If '*storage >= newCapacity', this
        // method has no effect.  Return the new buffer if reallocation, and 0
        // otherwise.  The behavior is undefined unless 'numChars <= length()'
        // and 'newCapacity <= max_size()'.  Note that a null-terminating
        // character is not counted in '*storage' nor 'newCapacity'.  Also note
        // that the previous buffer is *not* deallocated, nor is the string
        // representation changed (in case the previous buffer may contain data
        // that must be copied): it is the responsibility of the caller to do
        // so upon reallocation.

    basic_string& privateResizeRaw(size_type newLength, CHAR_TYPE character);
        // Change the length of this string to the specified 'newLength'.  If
        // 'newLength > length()', fill in the new positions by copies of the
        // specified 'character'.  Do not change the capacity unless
        // 'newLength' exceeds the current capacity.  The behavior is undefined
        // unless 'newLength <= max_size()'.

    // PRIVATE ACCESSORS
    int privateCompareRaw(size_type        lhsPosition,
                          size_type        lhsNumChars,
                          const CHAR_TYPE *other,
                          size_type        otherNumChars) const;
        // Lexicographically compare the substring of this string starting at
        // the specified 'lhsPosition' of length 'lhsNumChars' with the string
        // constructed from the specified 'numChars' characters in the array
        // starting at the specified 'characterString' address, and return a
        // negative value if this string is less than 'other', a positive value
        // if it is more than 'other', and 0 in case of equality.  The behavior
        // is undefined unless 'lhsPosition <= length()',
        // 'lhsNumChars <= length()', and
        // 'lhsPosition <= length() - lhsNumChars'.

    // INVARIANTS
    BSLMF_ASSERT((BloombergLP::bslmf::
                  IsSame<CHAR_TYPE, typename ALLOCATOR::value_type>::VALUE));
        // This is required by the C++ standard (23.1, clause 1).

  public:
    // TRAITS
    typedef BloombergLP::bslstl::TraitsGroupStlSequenceContainer<
                                                   CHAR_TYPE,
                                                   ALLOCATOR> StringTypeTraits;

    BSLALG_DECLARE_NESTED_TRAITS(basic_string, StringTypeTraits);
        // Declare nested type traits for this class.  This class is bitwise
        // movable if the allocator is bitwise movable.  It uses 'bslma'
        // allocators if 'ALLOCATOR' is convertible from 'bslma::Allocator*'.

    // PUBLIC CLASS DATA
    static const size_type npos = ~size_type(0);
        // Value used to denote "not-a-position", guaranteed to be outside the
        // range '[ 0, max_size() ]'.

    // CREATORS

                   // *** 21.3.2 construct/copy/destroy: ***

    explicit
    basic_string(const ALLOCATOR& allocator = ALLOCATOR());
        // Create an empty string.  Optionally specify an 'allocator' used to
        // supply memory.  If 'allocator' is not specified, a
        // default-constructed allocator is used.

    basic_string(const basic_string& original);
    basic_string(const basic_string& original, const ALLOCATOR& allocator);
        // Create a string that has the same value as the specified 'original'
        // string.  Optionally specify an 'allocator' used to supply memory.
        // If 'allocator' is not specified, then a default-constructed
        // allocator is used.  Note that it is important to have two copy
        // constructors instead of a single:
        //..
        //  basic_string(const basic_string& original,
        //               const ALLCOATOR&    allocator = ALLOCATOR());
        //..
        // When the copy constructor with the default allocator is used, xlC10
        // get confused and refuses to use the return value optimization, which
        // then causes extra allocations when returning by value in
        // 'operator+'.

    basic_string(const basic_string& original,
                 size_type           position,
                 size_type           numChars = npos,
                 const ALLOCATOR&    allocator = ALLOCATOR());
        // Create a string that has the same value as the substring of the
        // optionally specified 'numChars' length starting at the specified
        // 'position' in the specified 'original' string.  If 'numChars' equals
        // 'npos', then the remaining length of the string is used (i.e.,
        // 'numChars' is set to 'original.length() - position').  Optionally
        // specify an 'allocator' used to supply memory.  If 'allocator' is not
        // specified, a default-constructed allocator is used.  Throw
        // 'out_of_range' if 'position > original.length()' or
        // 'numChars != npos' and 'position + numChars < original.length()'.

    basic_string(const CHAR_TYPE  *characterString,
                 const ALLOCATOR&  allocator = ALLOCATOR());
    basic_string(const CHAR_TYPE  *characterString,
                 size_type         numChars,
                 const ALLOCATOR&  allocator = ALLOCATOR());
        // Create a string that has the same value as the substring of the
        // optionally specified 'numChars' length starting at the specified
        // 'position' in the specified 'characterString'.  If 'numChars' is not
        // specified, 'CHAR_TRAITS::length(characterString)' is used.
        // Optionally specify an 'allocator' used to supply memory.  If
        // 'allocator' is not specified, a default-constructed allocator is
        // used.  Throw 'out_of_range' if 'numChars >= npos'.

    basic_string(size_type        numChars,
                 CHAR_TYPE        character,
                 const ALLOCATOR& allocator = ALLOCATOR());
        // Create a string of the specified 'numChars' length whose every
        // position contains the specified 'character'.  Optionally specify an
        // 'allocator' used to supply memory.  If 'allocator' is not specified,
        // a default-constructed allocator is used.

    template <typename INPUT_ITER>
    basic_string(INPUT_ITER       first,
                 INPUT_ITER       last,
                 const ALLOCATOR& allocator = ALLOCATOR());
        // Create a string from the characters in the range starting at the
        // specified 'first' and ending at the specified 'last' iterators of
        // the parameterized 'INPUT_ITER' type.  Optionally specify an
        // 'allocator' used to supply memory.  If 'allocator' is not specified,
        // a default-constructed allocator is used.  The behavior is undefined
        // unless '[first, last)' is a valid iterator range.

    template <typename ALLOC2>
    basic_string(
        const native_std::basic_string<CHAR_TYPE,CHAR_TRAITS,ALLOC2>& original,
        const ALLOCATOR&                              allocator = ALLOCATOR());
        // Create a string that has the same value as the specified 'original'
        // string, where the type 'original' is the string type native to the
        // compiler's library, instantiated with the same character type and
        // traits type, but not necessarily the same allocator type.  The
        // resulting string will contain the same sequence of characters as
        // 'original'.  Optionally specify an 'allocator' used to supply
        // memory.  If 'allocator' is not specified, then a default-constructed
        // allocator is used.

    basic_string(const BloombergLP::bslstl::StringRefData<CHAR_TYPE>& strRef,
                 const ALLOCATOR& allocator = ALLOCATOR());
        // Create a string that has the same value as the specified 'strRef'
        // string.  The resulting string will contain the same sequence of
        // characters as 'strRef'.  Optionally specify an 'allocator' used to
        // supply memory.  If 'allocator' is not specified, then a
        // default-constructed allocator is used.

    ~basic_string();
        // Destroy this string object.

    // MANIPULATORS

                    // *** 21.3.2 construct/copy/destroy: ***

    basic_string& operator=(const basic_string& rhs);
        // Assign to this string the value of the specified 'rhs' string, and
        // return a reference providing modifiable access to this object.

    basic_string& operator=(const CHAR_TYPE *rhs);
        // Assign to this string the value of the specified 'rhs' string, and
        // return a reference providing modifiable access to this object.

    basic_string& operator=(CHAR_TYPE character);
        // Assign to this string the value of the string of length one
        // consisting of the specified 'character', and return a reference
        // providing modifiable access to this object.

                          // *** 21.3.4 capacity: ***

    void resize(size_type newLength, CHAR_TYPE character);
        // Change the length of this string to the specified 'newLength',
        // erasing characters at the end if 'newLength < length()' or appending
        // the appropriate number of copies of the specified 'character' at the
        // end if 'length() < newLength'.

    void resize(size_type newLength);
        // Change the length of this string to the specified 'newLength',
        // erasing characters at the end if 'newLength < length()' or appending
        // the appropriate number of copies of the specified 'character' at the
        // end if 'length() < newLength'.

    void reserve(size_type newCapacity = 0);
        // Change the capacity of this string to the specified 'newCapacity'.
        // Note that the capacity of a string is the maximum length it can
        // accommodate without reallocation.  The actual storage allocated may
        // be higher.

    void clear();
        // Reset this string to an empty value.  Note that the capacity may
        // change (or not if 'BASIC_STRING_DEALLOCATE_IN_CLEAR' is 'false').
        // Note that the Standard doesn't allow to reduce capacity on 'clear'.

                          // *** 21.3.3 iterators: ***

    iterator begin();
        // Return an iterator referring to the first character in this
        // modifiable string (or the past-the-end iterator if this string is
        // empty).

    iterator end();
        // Return the past-the-end iterator for this modifiable string.

    reverse_iterator rbegin();
        // Return a reverse iterator referring to the last character in this
        // modifiable string (or the past-the-end reverse iterator if this
        // string is empty).

    reverse_iterator rend();
        // Return the past-the-end reverse iterator for this modifiable string.

                       // *** 21.3.5 element access: ***

    reference operator[](size_type position);
        // Return a reference providing modifiable access to the character at
        // the specified 'position' in this string if 'position < length()', or
        // a reference providing non-modifiable access to the null-terminating
        // character if 'position == length()'.  The behavior is undefined
        // unless 'position <= length()', and, in the case of
        // 'position == length()', the null-terminating character is not
        // modified through the returned reference.

    reference at(size_type position);
        // Return a reference providing modifiable access to the character at
        // the specified 'position' in this string.  Throw 'out_of_range' if
        // 'position >= length()'.

    reference front();
        // Return a reference providing modifiable access to the character at
        // the first position in this string.  The behavior is undefined if
        // this string is empty.

    reference back();
        // Return a reference providing modifiable access to the character at
        // the last position in this string.  The behavior is undefined if this
        // string is empty.  Note that the last position is 'length() - 1'.

    template <typename ALLOC2>
    operator native_std::basic_string<CHAR_TYPE,CHAR_TRAITS,ALLOC2>() const;
        // Convert this object to a string type native to the compiler's
        // library, instantiated with the same character type and traits type,
        // but not necessarily the same allocator type.  The return string will
        // contain the same sequence of characters as 'orig' and will have a
        // default-constructed allocator.  Note that this conversion operator
        // can be invoked implicitly (e.g., during argument passing).

                         // *** 21.3.6 modifiers: ***

    basic_string& operator+=(const basic_string&  string);
    basic_string& operator+=(const CHAR_TYPE     *string);
        // Append the specified 'string' at the end of this string, and return
        // a reference providing modifiable access to this string.

    basic_string& operator+=(CHAR_TYPE character);
        // Append the specified 'character' at the end of this string, and
        // return a reference providing modifiable access to this string.

    basic_string& append(const basic_string& string);
    basic_string& append(const basic_string& string,
                         size_type           position,
                         size_type           numChars);
        // Append at the end of this string the first specified 'numChars'
        // characters starting at the specified 'position' in the specified
        // 'string', or the suffix of 'string' starting at 'position' if
        // 'position + numChars' is larger than the length of 'string'.  Return
        // a reference providing modifiable access to this string.  Throw
        // 'out_of_range' if 'position > string.length()'.

    basic_string& append(const CHAR_TYPE *characterString,
                         size_type        numChars);
        // Append at the end of this string the specified 'numChars' characters
        // from the array starting at the specified 'characterString' address,
        // and return a reference to this modifiable string.

    basic_string& append(const CHAR_TYPE *characterString);
        // Append the specified 'characterString' (of length
        // 'CHAR_TRAITS::length(characterString)') at the end of this string,
        // and return a reference providing modifiable access to this string.

    basic_string& append(size_type numChars,
                         CHAR_TYPE character);
        // Append a number equal to the specified 'numChars' of copies of the
        // specified 'character' at the end of this string, and return a
        // reference providing modifiable access to this string.

    template <typename INPUT_ITER>
    basic_string& append(INPUT_ITER first, INPUT_ITER last);
        // Append to the end of this string a string built from the characters
        // in the range starting at the specified 'first' and ending before the
        // specified 'last' iterators of the 'iterator', 'const_iterator' or
        // parameterized 'INPUT_ITER' type, respectively.  Return a reference
        // providing modifiable access to this string.  The behavior is
        // undefined unless '[first, last)' is a valid iterator range.

    void push_back(CHAR_TYPE   character);
        // Append the specified 'character' at the end of this string.

    basic_string& assign(const basic_string&       string);
        // Assign to this string the value of the specified 'string', and
        // return a reference providing modifiable access to this string.

    basic_string& assign(const basic_string& string,
                         size_type           position,
                         size_type           numChars);
        // Assign to this string the value of the substring of the specified
        // 'numChars' length or 'string.length() - position', whichever is
        // smaller, starting at the specified 'position' in the specified
        // 'string', and return a reference providing modifiable access to this
        // string.  Throw 'out_of_range' if 'position > string.length()'.

    basic_string& assign(const CHAR_TYPE *characterString);
        // Assign to this string the value of the specified null-terminated
        // 'characterString', and return a reference providing modifiable
        // access to this string.

    basic_string& assign(const CHAR_TYPE *characterString,
                         size_type        numChars);
        // Assign to this string the value of the string constructed from the
        // specified 'numChars' characters in the array starting at the
        // specified 'characterString' address, and return a reference
        // providing modifiable access to this string.

    basic_string& assign(size_type numChars, CHAR_TYPE character);
        // Assign to this string the value of a string of the specified
        // 'numChars' length whose every characters equal the specified
        // 'character', and return a reference providing modifiable access to
        // this string.

    template <typename INPUT_ITER>
    basic_string& assign(INPUT_ITER first, INPUT_ITER last);
        // Assign to this string the value of a string built from the
        // characters in the range starting at the specified 'first' and ending
        // before the specified 'last' iterators of the 'iterator',
        // 'const_iterator' or parameterized 'INPUT_ITER' type, respectively.
        // Return a reference providing modifiable access to this string.  The
        // behavior is undefined unless '[first, last)' is a valid iterator
        // range.

    basic_string& insert(size_type position, const basic_string& string);
        // Insert at the specified 'position' in this string a copy of the
        // specified 'string', and return a reference providing modifiable
        // access to this string.  Throw 'out_of_range' if
        // 'position > length()'.

    basic_string& insert(size_type           outPosition,
                         const basic_string& string,
                         size_type           position,
                         size_type           numChars);
        // Insert at the specified 'outPosition' in this string a copy of the
        // substring of the specified 'numChars' length or
        // 'string.length() - position', whichever is smaller, starting at the
        // specified 'position' in the specified 'string', and return a
        // reference providing modifiable access to this string.  Throw
        // 'out_of_range' if 'position > length()'.

    basic_string& insert(size_type        position,
                         const CHAR_TYPE *characterString,
                         size_type        numChars);
        // Insert at the specified 'position' in this string a copy of the
        // string constructed from the specified 'numChars' characters in the
        // array starting at the specified 'characterString' address, and
        // return a reference providing modifiable access to this string.
        // Throw 'out_of_range' if 'position > length()'.

    basic_string& insert(size_type        position,
                         const CHAR_TYPE *characterString);
        // Insert at the specified 'position' in this string a copy of the
        // string constructed from the specified 'characterString' (of length
        // 'CHAR_TRAITS::length(characterString)'), and return a reference
        // providing modifiable access to this string.  Throw 'out_of_range' if
        // 'position > length()'.

    basic_string& insert(size_type position,
                         size_type numChars,
                         CHAR_TYPE character);
        // Insert at the specified 'position' in this string a number equal to
        // the specified 'numChars' of copies of the specified 'character', and
        // return a reference providing modifiable access to this string.
        // Throw 'out_of_range' if 'position > length()'.

    iterator insert(const_iterator position, CHAR_TYPE character);
        // Insert at the specified 'position' in this string a copy of the
        // specified 'character', and return an iterator providing modifiable
        // access to the inserted character.  The behavior is undefined unless
        // 'position' is a valid iterator on this string.

    iterator insert(const_iterator position,
                    size_type      numChars,
                    CHAR_TYPE      character);
        // Insert at the specified 'position' in this string a specified
        // 'numChars' number of copies of the specified 'character', and return
        // an iterator providing modifiable access to the first inserted
        // character, or a non-const copy of the 'position' iterator, if
        // 'numChars == 0'.  The behavior is undefined unless 'position' is a
        // valid iterator on this string.

    template <typename INPUT_ITER>
    iterator insert(const_iterator position,
                    INPUT_ITER     first,
                    INPUT_ITER     last);
        // Insert at the specified 'position' in this string a string built
        // from the characters in the range starting at the specified 'first'
        // and ending before the specified 'last' iterators, and return an
        // iterator providing modifiable access to the first inserted
        // character, or a non-const copy of the 'position' iterator, if
        // 'first == last'.  The behavior is undefined unless 'position' is a
        // valid iterator on this string and '[first, last)' is a valid
        // iterator range.

    basic_string& erase(size_type position = 0, size_type numChars = npos);
        // Erase from this string the substring of length the optionally
        // specified 'numChars' or 'original.length() - position', whichever is
        // smaller, starting at the optionally specified 'position'.  If
        // 'position' is not specified, the first position is used (i.e.,
        // 'position' is set to 0).  Return a reference providing modifiable
        // access to this string.  Note that if 'numChars' equals 'npos', then
        // the remaining length of the string is erased (i.e., 'numChars' is
        // set to 'length() - position').  Throw 'out_of_range' if
        // 'position > length()'.

    iterator erase(const_iterator position);
        // Erase a character at the specified 'position' from this string, and
        // return an iterator providing modifiable access to the character at
        // 'position' prior to erasing.  If no such character exists, return
        // 'end()'.  The behavior is undefined unless 'position' belongs to the
        // half-open range '[cbegin(), cend())'.

    iterator erase(const_iterator first, const_iterator last);
        // Erase from this string a substring defined by the pair of 'first'
        // and 'last' iterators within this string.  Return an iterator
        // providing modifiable access to the the character at the 'last'
        // position prior to erasing.  If no such character exists, return
        // 'end()'.  The behavior is undefined unless 'first' and 'last' both
        // belong to '[cbegin(), cend()]' and 'first <= last'.  Note that this
        // call invalidates existing iterators pointing to 'first' or a
        // subsequent position.

    void pop_back();
        // Erase the last character from this string.  The behavior is
        // undefined if this string is empty.

    basic_string& replace(size_type           outPosition,
                          size_type           outNumChars,
                          const basic_string& string);
        // Replace the substring of this string starting at the specified
        // 'outPosition' of length 'outNumChars' or 'length() - outPosition',
        // whichever is smaller, by the specified 'string', and return a
        // reference providing modifiable access to this string.  Throw
        // 'out_of_range' if 'outPosition > length()'.

    basic_string& replace(size_type           outPosition,
                          size_type           outNumChars,
                          const basic_string& string,
                          size_type           position,
                          size_type           numChars);
        // Replace the substring of this string starting at the specified
        // 'outPosition' of length 'outNumChars' or 'length() - outPosition',
        // whichever is smaller, by the substring of the specified 'numChars'
        // length or 'string.length() - position', whichever is smaller,
        // starting at the specified 'position' in the specified 'string'.
        // Return a reference providing modifiable access to this string.
        // Throw 'out_of_range' if 'outPosition > length()' or
        // 'position > string.length()'.

    basic_string& replace(size_type        outPosition,
                          size_type        outNumChars,
                          const CHAR_TYPE *characterString,
                          size_type        numChars);
        // Replace the substring of this string starting at the specified
        // 'outPosition' of length 'outNumChars' or 'length() - outPosition',
        // whichever is smaller, by a copy of the string constructed from the
        // specified 'numChars' characters in the array starting at the
        // specified 'characterString' address.  Return a reference providing
        // modifiable access to this string.  Throw 'out_of_range' if
        // 'outPosition > length()'.

    basic_string& replace(size_type        outPosition,
                          size_type        outNumChars,
                          const CHAR_TYPE *characterString);
        // Replace the substring of this string starting at the specified
        // 'outPosition' of length 'outNumChars' or 'length() - outPosition',
        // whichever is smaller, by the null-terminated specified
        // 'characterString' (of length
        // 'CHAR_TRAITS::length(characterString)').  Return a reference
        // providing modifiable access to this string.  Throw 'out_of_range' if
        // 'outPosition > length()'.

    basic_string& replace(size_type outPosition,
                          size_type outNumChars,
                          size_type numChars,
                          CHAR_TYPE character);
        // Replace the substring of this string starting at the specified
        // 'outPosition' of length 'outNumChars' or 'length() - outPosition',
        // whichever is smaller, by a number equal to the specified 'numChars'
        // of copies of the specified 'character'.  Return a reference
        // providing modifiable access to this string.  Throw 'out_of_range' if
        // 'outPosition > length()'.

    basic_string& replace(const_iterator      first,
                          const_iterator      last,
                          const basic_string& string);
        // Replace the substring in the range starting at the specified 'first'
        // position and ending right before the specified 'last' position, by
        // the specified 'string'.  Return a reference providing modifiable
        // access to this string.  The behavior is undefined unless 'first' and
        // 'last' both belong to '[cbegin(), cend()]' and 'first <= last'.

    basic_string& replace(const_iterator   first,
                          const_iterator   last,
                          const CHAR_TYPE *characterString,
                          size_type        numChars);
        // Replace the substring in the range starting at the specified 'first'
        // position and ending right before the specified 'last' position, by a
        // copy of the string constructed from the specified 'numChars'
        // characters in the array starting at the specified 'characterString'
        // address.  Return a reference providing modifiable access to this
        // string.  The behavior is undefined unless 'first' and 'last' both
        // belong to '[cbegin(), cend()]' and 'first <= last'.

    basic_string& replace(const_iterator   first,
                          const_iterator   last,
                          const CHAR_TYPE *characterString);
        // Replace the substring in the range starting at the specified 'first'
        // position and ending right before the specified 'last' position, by
        // the null-terminated specified 'characterString'.  Return a reference
        // providing modifiable access to this string.  The behavior is
        // undefined unless 'first' and 'last' both belong to the range
        // '[cbegin(), cend()]' and 'first <= last'.

    basic_string& replace(const_iterator first,
                          const_iterator last,
                          size_type      numChars,
                          CHAR_TYPE      character);
        // Replace the substring in the range starting at the specified 'first'
        // position and ending right before the specified 'last' position, by a
        // number equal to the specified 'numChars' of copies of the specified
        // 'character'.  Return a reference providing modifiable access to this
        // string.  The behavior is undefined unless 'first' and 'last' both
        // belong to the range '[cbegin(), cend()]' and 'first <= last'.

    template <typename INPUT_ITER>
    basic_string& replace(const_iterator first,
                          const_iterator last,
                          INPUT_ITER     stringFirst,
                          INPUT_ITER     stringLast);
        // Replace the substring in the range starting at the specified 'first'
        // position and ending right before the specified 'last' position, by a
        // string built from the characters in the range starting at the
        // specified 'stringFirst' and ending before the specified 'stringLast'
        // iterators of the 'iterator', 'const_iterator', or parameterized
        // 'INPUT_ITER' type, respectively.  Return a reference providing
        // modifiable access to this string.  The behavior is undefined unless
        // 'first' and 'last' both belong to the range '[cbegin(), cend()]',
        // 'first <= last' and '[stringFirst, stringLast)' is a valid iterator
        // range.

    void swap(basic_string& other);
        // Exchange the value of this string with that of the specified
        // 'string', so that the value of this string upon return equals that
        // of 'other' prior to this call, and vice-versa.

    // ACCESSORS

                     // *** 21.3.3 iterators: ***

    const_iterator begin() const;
    const_iterator cbegin() const;
        // Return an iterator providing non-modifiable access to the first
        // character of this string (or the past-the-end iterator if this
        // string is empty).

    const_iterator end() const;
    const_iterator cend() const;
        // Return the past-the-end iterator for this string.

    const_reverse_iterator rbegin() const;
    const_reverse_iterator crbegin() const;
        // Return a reverse iterator providing non-modifiable access to the
        // last character of this string (or the past-the-end reverse iterator
        // if this string is empty).

    const_reverse_iterator rend() const;
    const_reverse_iterator crend() const;
        // Return the past-the-end reverse iterator for this string.

                          // *** 21.3.4 capacity: ***

    size_type length() const;
        // Return the length of this string.  Note that this number may differ
        // from 'CHAR_TRAITS::length(c_str())' in case the string contains null
        // characters.  Also note that a null-terminating character added by
        // the 'c_str' method is *not* counted in this length.

    size_type size() const;
        // Return the length of this string.  Note that this number may differ
        // from 'CHAR_TRAITS::length(c_str())' in case the string contains null
        // characters.  Also note that a null-terminating character added by
        // the 'c_str' method is *not* counted in this length.

    size_type max_size() const;
        // Return the maximal possible length of this string.  Note that
        // requests to create a string longer than this number of characters is
        // guaranteed to raise a 'length_error' exception.

    size_type capacity() const;
        // Return the capacity of this string, i.e., the maximum length for
        // which resizing is guaranteed not to trigger a reallocation.

    bool empty() const;
        // Return 'true' if this string has length 0, and 'false' otherwise.

                       // *** 21.3.5 element access: ***

    const_reference operator[](size_type position) const;
        // Return a reference providing non-modifiable access to the character
        // at the specified 'position' in this string.  The behavior is
        // undefined unless 'position <= length()'.  Note that if
        // 'position == length()', a reference to the null-terminating
        // character is returned.

    const_reference at(size_type position) const;
        // Return a reference providing non-modifiable access to the character
        // at the specified 'position' in this string.  Throw 'out_of_range' if
        // 'position >= length()'.

    const_reference front() const;
        // Return a reference providing non-modifiable access to the character
        // at the first position in this string.  The behavior is undefined if
        // this string is empty.

    const_reference back() const;
        // Return a reference providing non-modifiable access to the character
        // at the last position in this string.  The behavior is undefined if
        // this string is empty.  Note that the last position is
        // 'length() - 1'.

    size_type copy(CHAR_TYPE *characterString,
                   size_type  numChars,
                   size_type  position = 0) const;
        // Copy the specified 'numChars' or 'length() - position', whichever is
        // smaller, characters from this string into the specified
        // 'characterString' buffer, and return the number of characters
        // copied.  Throw 'out_of_range' if 'position > length()'.  Note that
        // the output 'characterString' is *not* null-terminated.

                     // *** 21.3.7 string operations: ***

    const_pointer c_str() const;
        // Return an address providing non-modifiable access to the
        // null-terminated buffer of 'length() + 1' characters whose contents
        // are identical to the value of this string.  Note that any call to
        // the string destructor or any of its manipulators invalidates the
        // returned pointer.

    const_pointer data() const;
        // Return an address providing non-modifiable access to the
        // null-terminated buffer of 'length()' characters whose contents are
        // identical to the value of this string.  Note that any call to the
        // string destructor or any of its manipulators invalidates the
        // returned pointer.

    allocator_type get_allocator() const;
        // Return the allocator used by this string to supply memory.

    size_type find(const basic_string& string,
                   size_type           position = 0) const;
        // Return the starting position of the *first* occurrence of a
        // substring whose value equals that of the specified 'string', if such
        // a substring can be found in this string (on or *after* the
        // optionally specified 'position' if such a 'position' is specified),
        // and return 'npos' otherwise.

    size_type find(const CHAR_TYPE *string,
                   size_type        position,
                   size_type        numChars) const;
    size_type find(const CHAR_TYPE *string,
                   size_type        position = 0) const;
        // Return the starting position of the *first* occurrence of a
        // substring whose value equals that of the specified 'characterString'
        // of the optionally specified 'numChars' length, if such a substring
        // can be found in this string (on or *after* the optionally specified
        // 'position' if such a 'position' is specified), and return 'npos'
        // otherwise.  If 'numChars' is not specified,
        // 'CHAR_TRAITS::length(characterString)' is used.

    size_type find(CHAR_TYPE character, size_type position = 0) const;
        // Return the position of the *first* occurrence of the specified
        // 'character', if such an occurrence can be found in this string (on
        // or *after* the optionally specified 'position' if such a 'position'
        // is specified), and return 'npos' otherwise.

    size_type rfind(const basic_string& string,
                    size_type           position = npos) const;
        // Return the starting position of the *last* occurrence of a substring
        // whose value equals that of the specified 'string', if such a
        // substring can be found in this string (on or *before* the optionally
        // specified 'position' if such a 'position' is specified), and return
        // 'npos' otherwise.

    size_type rfind(const CHAR_TYPE *characterString,
                    size_type        position,
                    size_type        numChars) const;
    size_type rfind(const CHAR_TYPE *characterString,
                    size_type        position = npos) const;
        // Return the starting position of the *last* occurrence of a substring
        // whose value equals that of the specified 'characterString' of the
        // optionally specified 'numChars' length, if such a substring can be
        // found in this string (on or *before* the optionally specified
        // 'position' if such a 'position' is specified), and return 'npos'
        // otherwise.  If 'numChars' is not specified,
        // 'CHAR_TRAITS::length(characterString)' is used.

    size_type rfind(CHAR_TYPE character, size_type position = npos) const;
        // Return the position of the *last* occurrence of the specified
        // 'character', if such an occurrence can be found in this string (on
        // or *before* the optionally specified 'position' if such a 'position'
        // is specified), and return 'npos' otherwise.

    size_type find_first_of(const basic_string& string,
                            size_type           position = 0) const;
        // Return the position of the *first* occurrence of a character
        // belonging to the specified 'string', if such an occurrence can be
        // found in this string (on or *after* the optionally specified
        // 'position' if such a 'position' is specified), and return 'npos'
        // otherwise.

    size_type find_first_of(const CHAR_TYPE *characterString,
                            size_type        position,
                            size_type        numChars) const;
    size_type find_first_of(const CHAR_TYPE *characterString,
                            size_type        position = 0) const;
        // Return the position of the *first* occurrence of a character
        // belonging to the specified 'characterString' of the optionally
        // specified 'numChars' length, if such an occurrence can be found in
        // this string (on or *after* the optionally specified 'position' if
        // such a 'position' is specified), and return 'npos' otherwise.  If
        // 'numChars' is not specified, 'CHAR_TRAITS::length(characterString)'
        // is used.

    size_type find_first_of(CHAR_TYPE character,
                            size_type position = 0) const;
        // Return the position of the *first* occurrence of the specified
        // 'character', if such an occurrence can be found in this string (on
        // or *after* the optionally specified 'position' if such a 'position'
        // is specified), and return 'npos' otherwise.

    size_type find_last_of(const basic_string& string,
                           size_type           position = npos) const;
        // Return the position of the *last* occurrence of a character
        // belonging to the specified 'string', if such an occurrence can be
        // found in this string (on or *before* the optionally specified
        // 'position' if such a 'position' is specified), and return 'npos'
        // otherwise.

    size_type find_last_of(const CHAR_TYPE *characterString,
                           size_type        position,
                           size_type        numChars) const;
    size_type find_last_of(const CHAR_TYPE *characterString,
                           size_type        position = npos) const;
        // Return the position of the *last* occurrence of a character
        // belonging to the specified 'characterString' of the optionally
        // specified 'numChars' length, if such an occurrence can be found in
        // this string (on or *before* the optionally specified 'position' if
        // such a 'position' is specified), and return 'npos' otherwise.  If
        // 'numChars' is not specified, 'CHAR_TRAITS::length(characterString)'
        // is used.

    size_type find_last_of(CHAR_TYPE character,
                           size_type position = npos) const;
        // Return the position of the *last* occurrence of the specified
        // 'character', if such an occurrence can be found in this string (on
        // or *before* the optionally specified 'position' if such a 'position'
        // is specified), and return 'npos' otherwise.

    size_type find_first_not_of(const basic_string& string,
                                size_type           position = 0) const;
        // Return the position of the *first* occurrence of a character *not*
        // belonging to the specified 'string', if such an occurrence can be
        // found in this string (on or *after* the optionally specified
        // 'position' if such a 'position' is specified), and return 'npos'
        // otherwise.

    size_type find_first_not_of(const CHAR_TYPE *characterString,
                                size_type        position,
                                size_type        numChars) const;
    size_type find_first_not_of(const CHAR_TYPE *characterString,
                                size_type        position = 0) const;
        // Return the position of the *first* occurrence of a character *not*
        // belonging to the specified 'characterString' of the optionally
        // specified 'numChars' length, if such an occurrence can be found in
        // this string (on or *after* the optionally specified 'position' if
        // such a 'position' is specified), and return 'npos' otherwise.  If
        // 'numChars' is not specified, 'CHAR_TRAITS::length(characterString)'
        // is used.

    size_type find_first_not_of(CHAR_TYPE character,
                                size_type position = 0) const;
        // Return the position of the *first* occurrence of a character
        // *different* from the specified 'character', if such an occurrence
        // can be found in this string (on or *after* the optionally specified
        // 'position' if such a 'position' is specified), and return 'npos'
        // otherwise.

    size_type find_last_not_of(const basic_string& string,
                               size_type           position = npos) const;
        // Return the position of the *last* occurrence of a character *not*
        // belonging to the specified 'string', if such an occurrence can be
        // found in this string (on or *before* the optionally specified
        // 'position' if such a 'position' is specified), and return 'npos'
        // otherwise.

    size_type find_last_not_of(const CHAR_TYPE *characterString,
                               size_type        position,
                               size_type        numChars) const;
    size_type find_last_not_of(const CHAR_TYPE *characterString,
                               size_type        position = npos) const;
        // Return the position of the *last* occurrence of a character *not*
        // belonging to the specified 'characterString' of the optionally
        // specified 'numChars' length, if such an occurrence can be found in
        // this string (on or *before* the optionally specified 'position' if
        // such a 'position' is specified), and return 'npos' otherwise.  If
        // 'numChars' is not specified, 'CHAR_TRAITS::length(characterString)'
        // is used.

    size_type find_last_not_of(CHAR_TYPE character,
                               size_type position = npos) const;
        // Return the position of the *last* occurrence of a character
        // *different* from the specified 'character', if such an occurrence
        // can be found in this string (on or *before* the optionally specified
        // 'position' if such a 'position' is specified), and return 'npos'
        // otherwise.

    basic_string substr(size_type position = 0,
                        size_type numChars = npos) const;
        // Return a string whose value is the substring of length the
        // optionally specified 'numChars' or 'length() - position', whichever
        // is smaller, starting at the optionally specified 'position' in this
        // string.  If 'position' is not specified, 0 is used (i.e., the
        // substring is from the beginning of this string).  If 'numChars' is
        // not specified, 'npos' is used (i.e., the entire suffix from
        // 'position' to the end of the string is returned).

    int compare(const basic_string& other) const;
        // Lexicographically compare this string with the specified 'other'
        // string (using 'CHAR_TRAITS::lt' to compare characters), and return a
        // negative value if this string is less than 'other', a positive value
        // if it is more than 'other', and 0 in case of equality.  See
        // "Lexicographical Comparisons" for definitions.

    int compare(size_type           position,
                size_type           numChars,
                const basic_string& other) const;
        // Lexicographically compare the substring of this string starting at
        // the specified 'lhsPosition' of length 'lhsNumChars' or
        // 'length() - lhsPosition', whichever is smaller, with the specified
        // 'other' string (using 'CHAR_TRAITS::lt' to compare characters), and
        // return a negative value if this string is less than 'other', a
        // positive value if it is more than 'other', and 0 in case of
        // equality.  See "Lexicographical Comparisons" for definitions.

    int compare(size_type           lhsPosition,
                size_type           lhsNumChars,
                const basic_string& other,
                size_type           otherPosition,
                size_type           otherNumChars) const;
        // Lexicographically compare the substring of this string starting at
        // the specified 'lhsPosition' of length 'lhsNumChars' or
        // 'length() - lhsPosition', whichever is smaller, with the substring
        // of the specified 'other' string starting at the specified
        // 'otherPosition' of length 'otherNumChars' or
        // 'length() - otherPosition', whichever is smaller, (using
        // 'CHAR_TRAITS::lt' to compare characters), and return a negative
        // value if this string is less than 'other', a positive value if it is
        // more than 'other', and 0 in case of equality.  Throw 'out_of_range'
        // if 'lhsPosition > length()' or 'otherPosition > other.length()'.
        // See "Lexicographical Comparisons" for definitions.

    int compare(const CHAR_TYPE *other) const;
        // Lexicographically compare this string with the null-terminated
        // specified 'other' string (of length 'CHAR_TRAITS::length(other)',
        // using 'CHAR_TRAITS::lt' to compare characters), and return a
        // negative value if this string is less than 'other', a positive value
        // if it is more than 'other', and 0 in case of equality.  See
        // "Lexicographical Comparisons" for definitions.

    int compare(size_type        lhsPosition,
                size_type        lhsNumChars,
                const CHAR_TYPE *other,
                size_type        otherNumChars) const;
        // Lexicographically compare the substring of this string starting at
        // the specified 'lhsPosition' of length 'lhsNumChars' or
        // 'length() - lhsPosition', whichever is smaller, with the string
        // constructed from the specified 'numChars' characters in the array
        // starting at the specified 'characterString' address, and return a
        // negative value if this string is less than 'other', a positive value
        // if it is more than 'other', and 0 in case of equality.  Throw
        // 'out_of_range' if 'lhsPosition > length()'.  See "Lexicographical
        // Comparisons" for definitions.

    int compare(size_type        lhsPosition,
                size_type        lhsNumChars,
                const CHAR_TYPE *other) const;
        // Lexicographically compare the substring of this string starting at
        // the specified 'lhsPosition' of length 'lhsNumChars' or
        // 'length() - lhsPosition', whichever is smaller, with the
        // null-terminated specified 'other' string (of length
        // 'CHAR_TRAITS::length(other)', using 'CHAR_TRAITS::lt' to compare
        // characters), and return a negative value if this string is less than
        // 'other', a positive value if it is more than 'other', and 0 in case
        // of equality.  Throw 'out_of_range' if 'lhsPosition > length()'.  See
        // "Lexicographical Comparisons" for definitions.
};

// TYPEDEFS
typedef basic_string<char>    string;
typedef basic_string<wchar_t> wstring;

// FREE OPERATORS
template <class CHAR_TYPE, class CHAR_TRAITS, class ALLOC>
bool operator==(const basic_string<CHAR_TYPE,CHAR_TRAITS,ALLOC>&  lhs,
                const basic_string<CHAR_TYPE,CHAR_TRAITS,ALLOC>&  rhs);
template <class CHAR_TYPE, class CHAR_TRAITS, class ALLOC1, class ALLOC2>
bool
operator==(const native_std::basic_string<CHAR_TYPE,CHAR_TRAITS,ALLOC1>& lhs,
           const bsl::basic_string<CHAR_TYPE,CHAR_TRAITS,ALLOC2>&        rhs);
template <class CHAR_TYPE, class CHAR_TRAITS, class ALLOC1, class ALLOC2>
bool
operator==(const bsl::basic_string<CHAR_TYPE,CHAR_TRAITS,ALLOC1>&        lhs,
           const native_std::basic_string<CHAR_TYPE,CHAR_TRAITS,ALLOC2>& rhs);
template <class CHAR_TYPE, class CHAR_TRAITS, class ALLOC>
bool operator==(const CHAR_TYPE                                  *lhs,
                const basic_string<CHAR_TYPE,CHAR_TRAITS,ALLOC>&  rhs);
template <class CHAR_TYPE, class CHAR_TRAITS, class ALLOC>
bool operator==(const basic_string<CHAR_TYPE,CHAR_TRAITS,ALLOC>&  lhs,
                const CHAR_TYPE                                  *rhs);
    // Return 'true' if the specified 'lhs' string has the same value as the
    // specified 'rhs' string, and 'false' otherwise.  Two strings have the
    // same value if they have the same length, and the characters at each
    // respective position have the same value according to 'CHAR_TRAITS::eq'.

template <class CHAR_TYPE, class CHAR_TRAITS, class ALLOC>
bool operator!=(const basic_string<CHAR_TYPE,CHAR_TRAITS,ALLOC>&  lhs,
                const basic_string<CHAR_TYPE,CHAR_TRAITS,ALLOC>&  rhs);
template <class CHAR_TYPE, class CHAR_TRAITS, class ALLOC1, class ALLOC2>
bool
operator!=(const native_std::basic_string<CHAR_TYPE,CHAR_TRAITS,ALLOC1>& lhs,
           const bsl::basic_string<CHAR_TYPE,CHAR_TRAITS,ALLOC2>&        rhs);
template <class CHAR_TYPE, class CHAR_TRAITS, class ALLOC1, class ALLOC2>
bool
operator!=(const bsl::basic_string<CHAR_TYPE,CHAR_TRAITS,ALLOC1>&        lhs,
           const native_std::basic_string<CHAR_TYPE,CHAR_TRAITS,ALLOC2>& rhs);
template <class CHAR_TYPE, class CHAR_TRAITS, class ALLOC>
bool operator!=(const CHAR_TYPE                                  *lhs,
                const basic_string<CHAR_TYPE,CHAR_TRAITS,ALLOC>&  rhs);
template <class CHAR_TYPE, class CHAR_TRAITS, class ALLOC>
bool operator!=(const basic_string<CHAR_TYPE,CHAR_TRAITS,ALLOC>&  lhs,
                const CHAR_TYPE                                  *rhs);
    // Return 'true' if the specified 'lhs' string has a different value from
    // the specified 'rhs' string, and 'false' otherwise.  Two strings have the
    // same value if they have the same length, and the characters at each
    // respective position have the same value according to 'CHAR_TRAITS::eq'.

template <class CHAR_TYPE, class CHAR_TRAITS, class ALLOC>
bool operator<(const basic_string<CHAR_TYPE,CHAR_TRAITS,ALLOC>&  lhs,
               const basic_string<CHAR_TYPE,CHAR_TRAITS,ALLOC>&  rhs);
template <class CHAR_TYPE, class CHAR_TRAITS, class ALLOC1, class ALLOC2>
bool
operator<(const native_std::basic_string<CHAR_TYPE,CHAR_TRAITS,ALLOC1>& lhs,
          const bsl::basic_string<CHAR_TYPE,CHAR_TRAITS,ALLOC2>&        rhs);
template <class CHAR_TYPE, class CHAR_TRAITS, class ALLOC1, class ALLOC2>
bool
operator<(const bsl::basic_string<CHAR_TYPE,CHAR_TRAITS,ALLOC1>&        lhs,
          const native_std::basic_string<CHAR_TYPE,CHAR_TRAITS,ALLOC2>& rhs);
template <class CHAR_TYPE, class CHAR_TRAITS, class ALLOC>
bool operator<(const CHAR_TYPE                                  *lhs,
               const basic_string<CHAR_TYPE,CHAR_TRAITS,ALLOC>&  rhs);
template <class CHAR_TYPE, class CHAR_TRAITS, class ALLOC>
bool operator<(const basic_string<CHAR_TYPE,CHAR_TRAITS,ALLOC>&  lhs,
               const CHAR_TYPE                                  *rhs);
    // Return 'true' if the specified 'lhs' string has a lexicographically
    // smaller value than the specified 'rhs' string, and 'false' otherwise.
    // See "Lexicographical Comparisons" for definitions.

template <class CHAR_TYPE, class CHAR_TRAITS, class ALLOC>
bool operator>(const basic_string<CHAR_TYPE,CHAR_TRAITS,ALLOC>& lhs,
               const basic_string<CHAR_TYPE,CHAR_TRAITS,ALLOC>& rhs);
template <class CHAR_TYPE, class CHAR_TRAITS, class ALLOC1, class ALLOC2>
bool
operator>(const native_std::basic_string<CHAR_TYPE,CHAR_TRAITS,ALLOC1>& lhs,
          const bsl::basic_string<CHAR_TYPE,CHAR_TRAITS,ALLOC2>&        rhs);
template <class CHAR_TYPE, class CHAR_TRAITS, class ALLOC1, class ALLOC2>
bool
operator>(const bsl::basic_string<CHAR_TYPE,CHAR_TRAITS,ALLOC1>&        lhs,
          const native_std::basic_string<CHAR_TYPE,CHAR_TRAITS,ALLOC2>& rhs);
template <class CHAR_TYPE, class CHAR_TRAITS, class ALLOC>
bool operator>(const CHAR_TYPE                                  *lhs,
               const basic_string<CHAR_TYPE,CHAR_TRAITS,ALLOC>&  rhs);
template <class CHAR_TYPE, class CHAR_TRAITS, class ALLOC>
bool operator>(const basic_string<CHAR_TYPE,CHAR_TRAITS,ALLOC>&  lhs,
               const CHAR_TYPE                                  *rhs);
    // Return 'true' if the specified 'lhs' string has a lexicographically
    // larger value than the specified 'rhs' string, and 'false' otherwise.
    // See "Lexicographical Comparisons" for definitions.

template <class CHAR_TYPE, class CHAR_TRAITS, class ALLOC>
bool operator<=(const basic_string<CHAR_TYPE,CHAR_TRAITS,ALLOC>&  lhs,
                const basic_string<CHAR_TYPE,CHAR_TRAITS,ALLOC>&  rhs);
template <class CHAR_TYPE, class CHAR_TRAITS, class ALLOC1, class ALLOC2>
bool
operator<=(const native_std::basic_string<CHAR_TYPE,CHAR_TRAITS,ALLOC1>& lhs,
           const bsl::basic_string<CHAR_TYPE,CHAR_TRAITS,ALLOC2>&        rhs);
template <class CHAR_TYPE, class CHAR_TRAITS, class ALLOC1, class ALLOC2>
bool
operator<=(const bsl::basic_string<CHAR_TYPE,CHAR_TRAITS,ALLOC1>&        lhs,
           const native_std::basic_string<CHAR_TYPE,CHAR_TRAITS,ALLOC2>& rhs);
template <class CHAR_TYPE, class CHAR_TRAITS, class ALLOC>
bool operator<=(const CHAR_TYPE                                  *lhs,
                const basic_string<CHAR_TYPE,CHAR_TRAITS,ALLOC>&  rhs);
template <class CHAR_TYPE, class CHAR_TRAITS, class ALLOC>
bool operator<=(const basic_string<CHAR_TYPE,CHAR_TRAITS,ALLOC>&  lhs,
                const CHAR_TYPE                                  *rhs);
    // Return 'true' if the specified 'lhs' string has a value
    // lexicographically smaller than or or equal to the specified 'rhs'
    // string, and 'false' otherwise.  See "Lexicographical Comparisons" for
    // definitions.

template <class CHAR_TYPE, class CHAR_TRAITS, class ALLOC>
bool operator>=(const basic_string<CHAR_TYPE,CHAR_TRAITS,ALLOC>&  lhs,
                const basic_string<CHAR_TYPE,CHAR_TRAITS,ALLOC>&  rhs);
template <class CHAR_TYPE, class CHAR_TRAITS, class ALLOC1, class ALLOC2>
bool
operator>=(const native_std::basic_string<CHAR_TYPE,CHAR_TRAITS,ALLOC1>& lhs,
           const bsl::basic_string<CHAR_TYPE,CHAR_TRAITS,ALLOC2>&        rhs);
template <class CHAR_TYPE, class CHAR_TRAITS, class ALLOC1, class ALLOC2>
bool
operator>=(const bsl::basic_string<CHAR_TYPE,CHAR_TRAITS,ALLOC1>&        lhs,
           const native_std::basic_string<CHAR_TYPE,CHAR_TRAITS,ALLOC2>& rhs);
template <class CHAR_TYPE, class CHAR_TRAITS, class ALLOC>
bool operator>=(const CHAR_TYPE                                  *lhs,
                const basic_string<CHAR_TYPE,CHAR_TRAITS,ALLOC>&  rhs);
template <class CHAR_TYPE, class CHAR_TRAITS, class ALLOC>
bool operator>=(const basic_string<CHAR_TYPE,CHAR_TRAITS,ALLOC>&  lhs,
                const CHAR_TYPE                                  *rhs);
    // Return 'true' if the specified 'lhs' string has a value
    // lexicographically larger than or equal to the specified 'rhs' string,
    // and 'false' otherwise.  See "Lexicographical Comparisons" for
    // definitions.

template <typename CHAR_TYPE, typename CHAR_TRAITS, typename ALLOCATOR>
basic_string<CHAR_TYPE,CHAR_TRAITS,ALLOCATOR>
operator+(const basic_string<CHAR_TYPE,CHAR_TRAITS,ALLOCATOR>&  lhs,
          const basic_string<CHAR_TYPE,CHAR_TRAITS,ALLOCATOR>&  rhs);
template <class CHAR_TYPE, class CHAR_TRAITS, class ALLOC1, class ALLOC2>
basic_string<CHAR_TYPE,CHAR_TRAITS,ALLOC2>
operator+(const native_std::basic_string<CHAR_TYPE,CHAR_TRAITS,ALLOC1>& lhs,
          const bsl::basic_string<CHAR_TYPE,CHAR_TRAITS,ALLOC2>&        rhs);
template <class CHAR_TYPE, class CHAR_TRAITS, class ALLOC1, class ALLOC2>
basic_string<CHAR_TYPE,CHAR_TRAITS,ALLOC1>
operator+(const bsl::basic_string<CHAR_TYPE,CHAR_TRAITS,ALLOC1>&        lhs,
          const native_std::basic_string<CHAR_TYPE,CHAR_TRAITS,ALLOC2>& rhs);
template <typename CHAR_TYPE, typename CHAR_TRAITS, typename ALLOCATOR>
basic_string<CHAR_TYPE,CHAR_TRAITS,ALLOCATOR>
operator+(const CHAR_TYPE                                      *lhs,
          const basic_string<CHAR_TYPE,CHAR_TRAITS,ALLOCATOR>&  rhs);
template <typename CHAR_TYPE, typename CHAR_TRAITS, typename ALLOCATOR>
basic_string<CHAR_TYPE,CHAR_TRAITS,ALLOCATOR>
operator+(CHAR_TYPE                                             lhs,
          const basic_string<CHAR_TYPE,CHAR_TRAITS,ALLOCATOR>&  rhs);
template <typename CHAR_TYPE, typename CHAR_TRAITS, typename ALLOCATOR>
basic_string<CHAR_TYPE,CHAR_TRAITS,ALLOCATOR>
operator+(const basic_string<CHAR_TYPE,CHAR_TRAITS,ALLOCATOR>&  lhs,
          const CHAR_TYPE                                      *rhs);
template <typename CHAR_TYPE, typename CHAR_TRAITS, typename ALLOCATOR>
basic_string<CHAR_TYPE,CHAR_TRAITS,ALLOCATOR>
operator+(const basic_string<CHAR_TYPE,CHAR_TRAITS,ALLOCATOR>&  lhs,
          CHAR_TYPE                                             rhs);
    // Return the concatenation of strings constructed from the specified 'lhs'
    // and 'rhs' arguments, i.e., 'basic_string(lhs).append(rhs)'.

template <class CHAR_TYPE, class CHAR_TRAITS, class ALLOCATOR>
std::basic_ostream<CHAR_TYPE, CHAR_TRAITS>&
operator<<(std::basic_ostream<CHAR_TYPE, CHAR_TRAITS>&          os,
           const basic_string<CHAR_TYPE,CHAR_TRAITS,ALLOCATOR>& str);
    // Write the string specified by 'str' into the output stream specified by
    // 'os' and return 'os'.  If the string is shorter than 'os.width()', then
    // it is padded to 'os.width()' with the current 'os.fill()' character.
    // The padding, if any, is output after the string (on the right) if
    // 'os.flags() | ios::left' is non-zero and before the string otherwise.
    // This function will do nothing unless 'os.good()' is true on entry.

template <class CHAR_TYPE, class CHAR_TRAITS, class ALLOCATOR>
std::basic_istream<CHAR_TYPE, CHAR_TRAITS>&
operator>>(std::basic_istream<CHAR_TYPE, CHAR_TRAITS>&     is,
           basic_string<CHAR_TYPE,CHAR_TRAITS, ALLOCATOR>& str);
    // Replace the contents of the specified 'str' string with a word read from
    // the specified 'is' input stream and return 'is'.  The word begins at the
    // first non-whitespace character on the input stream and ends when another
    // whitespace character (or eof) is found.  The trailing whitespace
    // character is left on the input stream.  If 'is.good()' is not true on
    // entry or if eof is found before any non-whitespace characters, then
    // 'str' is unchanged and 'is.fail()' is becomes true.  If eof is detected
    // after some characters have been read into 'str', then 'is.eof()' becomes
    // true, but 'is.fail()' does not.

// FREE FUNCTIONS
template <class CHAR_TYPE, class CHAR_TRAITS, class ALLOCATOR>
void swap(basic_string<CHAR_TYPE,CHAR_TRAITS, ALLOCATOR>& lhs,
          basic_string<CHAR_TYPE,CHAR_TRAITS, ALLOCATOR>& rhs);
    // Exchange the values of the specified 'lhs' and 'rhs' strings in constant
    // time without throwing an exception.  The behavior is undefined unless
    // 'lhs.get_allocator() == rhs.get_allocator()'.

template <class CHAR_TYPE, class CHAR_TRAITS, class ALLOCATOR>
std::basic_istream<CHAR_TYPE, CHAR_TRAITS>&
getline(std::basic_istream<CHAR_TYPE, CHAR_TRAITS>&     is,
        basic_string<CHAR_TYPE,CHAR_TRAITS, ALLOCATOR>& str,
        CHAR_TYPE                                       delim);
    // Replace the contents of the specified 'str' string by extracting
    // characters from the specified 'is' stream until the specified 'delim'
    // character is extracted and return 'is'.  The 'delim' character is
    // removed from the input stream but is not appended to 'str'.  If an 'eof'
    // is detected before 'delim', then the characters up to the 'eof' are put
    // into 'str' and 'is.eof()' becomes true.  If 'is.good()' is false on
    // entry, then do nothing, otherwise if no characters are extracted (e.g.,
    // because because the stream is at eof), 'str' will become empty and
    // 'is.fail()' will become true.

template <class CHAR_TYPE, class CHAR_TRAITS, class ALLOCATOR>
std::basic_istream<CHAR_TYPE, CHAR_TRAITS>&
getline(std::basic_istream<CHAR_TYPE, CHAR_TRAITS>&     is,
        basic_string<CHAR_TYPE,CHAR_TRAITS, ALLOCATOR>& str);
    // Replace the contents of the specified 'str' string by extracting
    // characters from the specified 'is' stream until a newline character
    // (is.widen('\n') is extracted and return 'is'.  The newline character is
    // removed from the input stream but is not appended to 'str'.  If an 'eof'
    // is detected before the newline, then the characters up to the 'eof' are
    // put into 'str' and 'is.eof()' becomes true.  If 'is.good()' is false on
    // entry, then do nothing, otherwise if no characters are extracted (e.g.,
    // because because the stream is at eof), 'str' will become empty and
    // 'is.fail()' will become true.

// HASH SPECIALIZATIONS
template <class CHAR_TYPE, class CHAR_TRAITS, class ALLOCATOR>
std::size_t
hashBasicString(const basic_string<CHAR_TYPE, CHAR_TRAITS, ALLOCATOR>& str);
    // Return a hash value for the specified 'str'.

std::size_t hashBasicString(const string& str);
    // Return a hash value for the specified 'str'.

std::size_t hashBasicString(const wstring& str);
    // Return a hash value for the specified 'str'.

template <class CHAR_TYPE, class CHAR_TRAITS, class ALLOCATOR>
struct hash<basic_string<CHAR_TYPE, CHAR_TRAITS, ALLOCATOR> >
    // Specialization of 'hash' for 'basic_string'.
{
    // TRAITS
    BSLALG_DECLARE_NESTED_TRAITS(
                                hash,
                                BloombergLP::bslalg::TypeTraitBitwiseCopyable);

    std::size_t operator()(const basic_string<CHAR_TYPE,
                           CHAR_TRAITS, ALLOCATOR>& str) const
        // Return a hash value computed using the specified 'str' value.
    {
        return hashBasicString(str);
    }
};

// ==========================================================================
//                       TEMPLATE FUNCTION DEFINITIONS
// ==========================================================================
// See IMPLEMENTATION NOTES in the '.cpp' before modifying anything below.

                          // ----------------
                          // class String_Imp
                          // ----------------

// CLASS METHODS
template <typename CHAR_TYPE, typename SIZE_TYPE>
SIZE_TYPE
String_Imp<CHAR_TYPE, SIZE_TYPE>::computeNewCapacity(SIZE_TYPE newLength,
                                                     SIZE_TYPE oldCapacity,
                                                     SIZE_TYPE maxSize)
{
    BSLS_ASSERT_SAFE(newLength >= oldCapacity);

    SIZE_TYPE newCapacity = oldCapacity + (oldCapacity >> 1);
        // We must exercise an exponential growth, otherwise we cannot
        // guarantee amortized time for 'append', 'insert', 'push_back',
        // 'replace', etc.  1.5 growth factor helps to reuse previously
        // allocated and freed memory blocks on frequent re-allocations due to
        // a continuous string growth (for example, when calling 'push_back' in
        // a loop).
        //
        // TBD: consider bounding the exponential growth when 'newCapacity' is
        // about several megabytes.

    if (newLength > newCapacity) {
        newCapacity = newLength;
    }

    if (newCapacity < oldCapacity || newCapacity > maxSize) {  // overflow
        newCapacity = maxSize;
    }

    return newCapacity;
}

// CREATORS
template <typename CHAR_TYPE, typename SIZE_TYPE>
String_Imp<CHAR_TYPE, SIZE_TYPE>::String_Imp()
: d_start_p(0)
, d_length(0)
, d_capacity(SHORT_BUFFER_CAPACITY)
{
}

template <typename CHAR_TYPE, typename SIZE_TYPE>
String_Imp<CHAR_TYPE, SIZE_TYPE>::String_Imp(SIZE_TYPE length,
                                             SIZE_TYPE capacity)
: d_start_p(0)
, d_length(length)
, d_capacity(capacity <= static_cast<SIZE_TYPE>(SHORT_BUFFER_CAPACITY)
                      ?  static_cast<SIZE_TYPE>(SHORT_BUFFER_CAPACITY)
                      :  capacity)
{
}

// MANIPULATORS
template <typename CHAR_TYPE, typename SIZE_TYPE>
void String_Imp<CHAR_TYPE, SIZE_TYPE>::swap(String_Imp& other)
{
    if (!isShortString() && !other.isShortString()) {
        // If both strings are long, swap the individual fields.
        std::swap(d_length,   other.d_length);
        std::swap(d_capacity, other.d_capacity);
        std::swap(d_start_p,  other.d_start_p);
    }
    else {
        // Otherwise bitwise-swap the whole objects (relies on the
        // BitwiseMoveable type trait).
        BloombergLP::bslalg::ScalarPrimitives::swap(*this, other);
    }
}

// PRIVATE MANIPULATORS
template <typename CHAR_TYPE, typename SIZE_TYPE>
inline
void String_Imp<CHAR_TYPE, SIZE_TYPE>::resetFields()
{
    d_start_p  = 0;
    d_length   = 0;
    d_capacity = SHORT_BUFFER_CAPACITY;
}

template <typename CHAR_TYPE, typename SIZE_TYPE>
inline
CHAR_TYPE *String_Imp<CHAR_TYPE, SIZE_TYPE>::dataPtr()
{
    return isShortString()
           ? reinterpret_cast<CHAR_TYPE *>((void *)d_short.buffer())
           : d_start_p;
}

// PRIVATE ACCESSORS
template <typename CHAR_TYPE, typename SIZE_TYPE>
inline
bool String_Imp<CHAR_TYPE, SIZE_TYPE>::isShortString() const
{
    return d_capacity == SHORT_BUFFER_CAPACITY;
}

template <typename CHAR_TYPE, typename SIZE_TYPE>
inline
const CHAR_TYPE *String_Imp<CHAR_TYPE, SIZE_TYPE>::dataPtr() const
{
    return isShortString()
          ? reinterpret_cast<const CHAR_TYPE *>((const void *)d_short.buffer())
          : d_start_p;
}

                        // -----------------------
                        // class bsl::basic_string
                        // -----------------------

// CLASS DATA
template <typename CHAR_TYPE, typename CHAR_TRAITS, typename ALLOCATOR>
const typename basic_string<CHAR_TYPE,CHAR_TRAITS,ALLOCATOR>::size_type
basic_string<CHAR_TYPE,CHAR_TRAITS,ALLOCATOR>::npos;

// PRIVATE MANIPULATORS
template <typename CHAR_TYPE, typename CHAR_TRAITS, typename ALLOCATOR>
inline
CHAR_TYPE *
basic_string<CHAR_TYPE,CHAR_TRAITS,ALLOCATOR>::privateAllocate(
                                                            size_type numChars)
{
    return this->allocateN((CHAR_TYPE *)0, numChars + 1);
}

template <typename CHAR_TYPE, typename CHAR_TRAITS, typename ALLOCATOR>
inline
void basic_string<CHAR_TYPE,CHAR_TRAITS,ALLOCATOR>::privateDeallocate()
{
    if (!this->isShortString()) {
        this->deallocateN(this->d_start_p, this->d_capacity + 1);
    }
}

template <typename CHAR_TYPE, typename CHAR_TRAITS, typename ALLOCATOR>
inline
void basic_string<CHAR_TYPE,CHAR_TRAITS,ALLOCATOR>::privateCopy(
                                                  const basic_string& original)
{
    // Reinitialize String_Imp in case we're going from long to short.
    static_cast<Imp &>(*this) = Imp(original.length(), original.length());

    if (!this->isShortString()) {
        this->d_start_p = privateAllocate(this->d_capacity);
    }

    CHAR_TRAITS::copy(this->dataPtr(), original.data(), this->d_length + 1);
}

template <typename CHAR_TYPE, typename CHAR_TRAITS, typename ALLOCATOR>
inline
basic_string<CHAR_TYPE,CHAR_TRAITS,ALLOCATOR>&
basic_string<CHAR_TYPE,CHAR_TRAITS,ALLOCATOR>::privateAppendDispatch(
                                                                iterator begin,
                                                                iterator end)
{
    BSLS_ASSERT_SAFE(begin <= end);

    return privateAppendDispatch(const_iterator(begin), const_iterator(end));
}

template <typename CHAR_TYPE, typename CHAR_TRAITS, typename ALLOCATOR>
basic_string<CHAR_TYPE,CHAR_TRAITS,ALLOCATOR>&
basic_string<CHAR_TYPE,CHAR_TRAITS,ALLOCATOR>::privateAppendDispatch(
                                                          const_iterator begin,
                                                          const_iterator end)
{
    BSLS_ASSERT_SAFE(begin <= end);

    size_type numChars = end - begin;
    if (BSLS_PERFORMANCEHINT_PREDICT_UNLIKELY(
                                           numChars > max_size() - length())) {
        BSLS_PERFORMANCEHINT_UNLIKELY_HINT;
        BloombergLP::bslstl::StdExceptUtil::throwLengthError(
                            "string<...>::append<Iter>(i,j): string too long");
    }
    return privateAppendRaw(&*begin, numChars);
}

template <typename CHAR_TYPE, typename CHAR_TRAITS, typename ALLOCATOR>
template <typename INPUT_ITER>
inline
basic_string<CHAR_TYPE,CHAR_TRAITS,ALLOCATOR>&
basic_string<CHAR_TYPE,CHAR_TRAITS,ALLOCATOR>::privateAppendDispatch(
                                                              INPUT_ITER begin,
                                                              INPUT_ITER end)
{
    return privateReplaceDispatch(length(),
                                  size_type(0),
                                  begin,
                                  end,
                                  begin,
                                  BloombergLP::bslmf::Nil()); // disambiguate
                                                              // overloads
}

template <typename CHAR_TYPE, typename CHAR_TRAITS, typename ALLOCATOR>
basic_string<CHAR_TYPE,CHAR_TRAITS,ALLOCATOR>&
basic_string<CHAR_TYPE,CHAR_TRAITS,ALLOCATOR>::privateAppendRaw(
                                              const CHAR_TYPE *characterString,
                                              size_type        numChars)
{
    BSLS_ASSERT_SAFE(length() <= max_size() - numChars);

    size_type  newLength  = this->d_length + numChars;
    size_type  newStorage = this->d_capacity;
    CHAR_TYPE *newBuffer  = privateReserveRaw(&newStorage,
                                              newLength,
                                              this->d_length);

    if (newBuffer) {
        CHAR_TRAITS::copy(newBuffer + this->d_length,
                          characterString,
                          numChars);
        CHAR_TRAITS::assign(*(newBuffer + newLength), CHAR_TYPE());

        privateDeallocate();

        this->d_start_p  = newBuffer;
        this->d_capacity = newStorage;
    }
    else {
        CHAR_TRAITS::move(this->dataPtr() + length(),
                          characterString,
                          numChars);
        CHAR_TRAITS::assign(*(this->dataPtr() + newLength), CHAR_TYPE());
    }

    this->d_length = newLength;
    return *this;
}

template <typename CHAR_TYPE, typename CHAR_TRAITS, typename ALLOCATOR>
basic_string<CHAR_TYPE,CHAR_TRAITS,ALLOCATOR>&
basic_string<CHAR_TYPE,CHAR_TRAITS,ALLOCATOR>::privateAppendRaw(
                                                           size_type numChars,
                                                           CHAR_TYPE character)
{
    BSLS_ASSERT_SAFE(length() <= max_size() - numChars);

    size_type newLength = this->d_length + numChars;
    privateReserveRaw(newLength);
    CHAR_TRAITS::assign(this->dataPtr() + this->d_length, numChars, character);
    this->d_length = newLength;
    CHAR_TRAITS::assign(*(this->dataPtr() + newLength), CHAR_TYPE());
    return *this;
}

template <typename CHAR_TYPE, typename CHAR_TRAITS, typename ALLOCATOR>
inline
typename basic_string<CHAR_TYPE, CHAR_TRAITS, ALLOCATOR>::Imp&
basic_string<CHAR_TYPE,CHAR_TRAITS,ALLOCATOR>::privateBase()
{
    return *static_cast<Imp *>(this);
}

template <typename CHAR_TYPE, typename CHAR_TRAITS, typename ALLOCATOR>
void basic_string<CHAR_TYPE,CHAR_TRAITS,ALLOCATOR>::privateClear(
                                                     bool deallocateBufferFlag)
{
    if (deallocateBufferFlag) {
        privateDeallocate();
        this->resetFields();
    }
    else {
        this->d_length = 0;
    }

    CHAR_TRAITS::assign(*begin(), CHAR_TYPE());
}

template <typename CHAR_TYPE, typename CHAR_TRAITS, typename ALLOCATOR>
inline
void
basic_string<CHAR_TYPE,CHAR_TRAITS,ALLOCATOR>::privateInitDispatch(
                                                                iterator begin,
                                                                iterator end)
{
    BSLS_ASSERT_SAFE(begin <= end);

    privateInitDispatch((const_iterator)begin, (const_iterator)end);
}

template <typename CHAR_TYPE, typename CHAR_TRAITS, typename ALLOCATOR>
void
basic_string<CHAR_TYPE,CHAR_TRAITS,ALLOCATOR>::privateInitDispatch(
                                                        const_iterator   begin,
                                                        const_iterator   end)
{
    BSLS_ASSERT_SAFE(begin <= end);

    size_type numChars = end - begin;
    if (BSLS_PERFORMANCEHINT_PREDICT_UNLIKELY(numChars > max_size())) {
        BSLS_PERFORMANCEHINT_UNLIKELY_HINT;
        BloombergLP::bslstl::StdExceptUtil::throwLengthError(
                                          "string<...>(i,j): string too long");
    }
    privateAppendRaw(&*begin, numChars);
}

template <typename CHAR_TYPE, typename CHAR_TRAITS, typename ALLOCATOR>
template <typename INPUT_ITER>
inline
void basic_string<CHAR_TYPE,CHAR_TRAITS,ALLOCATOR>::privateInitDispatch(
                                                              INPUT_ITER begin,
                                                              INPUT_ITER end)
{
    privateReplaceDispatch((size_type)0,
                           (size_type)0,
                           begin,
                           end,
                           begin,
                           BloombergLP::bslmf::Nil());  // disambiguate
                                                        // overloads
}

template <typename CHAR_TYPE, typename CHAR_TRAITS, typename ALLOCATOR>
inline
void basic_string<CHAR_TYPE,CHAR_TRAITS,ALLOCATOR>::privateInsertDispatch(
                                                       const_iterator position,
                                                       iterator       first,
                                                       iterator       last)
{
    BSLS_ASSERT_SAFE(first <= last);

    privateInsertDispatch(position,
                          const_iterator(first),
                          const_iterator(last));
}

template <typename CHAR_TYPE, typename CHAR_TRAITS, typename ALLOCATOR>
void basic_string<CHAR_TYPE,CHAR_TRAITS,ALLOCATOR>::privateInsertDispatch(
                                                       const_iterator position,
                                                       const_iterator first,
                                                       const_iterator last)
{
    BSLS_ASSERT_SAFE(first <= last);

    size_type pos = position - cbegin();
    if (BSLS_PERFORMANCEHINT_PREDICT_UNLIKELY(pos > length())) {
        BSLS_PERFORMANCEHINT_UNLIKELY_HINT;
        BloombergLP::bslstl::StdExceptUtil::throwOutOfRange(
                       "string<...>::insert<Iter>(pos,i,j): invalid position");
    }
    size_type numChars = last - first;
    if (BSLS_PERFORMANCEHINT_PREDICT_UNLIKELY(
                                           numChars > max_size() - length())) {
        BSLS_PERFORMANCEHINT_UNLIKELY_HINT;
        BloombergLP::bslstl::StdExceptUtil::throwLengthError(
                        "string<...>::insert<Iter>(pos,i,j): string too long");
    }
    privateInsertRaw(pos, &*first, numChars);
}

template <typename CHAR_TYPE, typename CHAR_TRAITS, typename ALLOCATOR>
template <typename INPUT_ITER>
inline
void basic_string<CHAR_TYPE,CHAR_TRAITS,ALLOCATOR>::privateInsertDispatch(
                                                       const_iterator position,
                                                       INPUT_ITER     first,
                                                       INPUT_ITER     last)
{
    size_type pos = position - cbegin();
    privateReplaceDispatch(pos,
                           size_type(0),
                           first,
                           last,
                           first,
                           BloombergLP::bslmf::Nil());
}

template <typename CHAR_TYPE, typename CHAR_TRAITS, typename ALLOCATOR>
basic_string<CHAR_TYPE,CHAR_TRAITS,ALLOCATOR>&
basic_string<CHAR_TYPE,CHAR_TRAITS,ALLOCATOR>::privateInsertRaw(
                                              size_type        outPosition,
                                              const CHAR_TYPE *characterString,
                                              size_type        numChars)
{
    BSLS_ASSERT_SAFE(outPosition <= length());
    BSLS_ASSERT_SAFE(numChars <= max_size() - length());
    BSLS_ASSERT_SAFE(characterString);

    size_type  newLength  = this->d_length + numChars;
    size_type  newStorage = this->d_capacity;
    CHAR_TYPE *newBuffer  = privateReserveRaw(&newStorage,
                                              newLength,
                                              outPosition);

    if (newBuffer) {
        // Source and destination cannot overlap, order of next two copies is
        // arbitrary.  Do it left to right to maintain cache consistency.

        const CHAR_TYPE *tail    = this->dataPtr() + outPosition;
        size_type        tailLen = this->d_length - outPosition;

        CHAR_TRAITS::copy(newBuffer + outPosition, characterString, numChars);
        CHAR_TRAITS::copy(newBuffer + outPosition + numChars, tail, tailLen);
        CHAR_TRAITS::assign(*(newBuffer + newLength), CHAR_TYPE());

        privateDeallocate();

        this->d_start_p  = newBuffer;
        this->d_capacity = newStorage;
    }
    else {
        // Because of possible aliasing, we have to be very careful in which
        // order to move blocks.  If 'characterString' overlaps with tail, or
        // is entirely contained: in the former case, 'characterString' is
        // shifted by 'numChars' (takes 'first' onto 'last'); in the latter,
        // the tail moves in by 'numChars', so cannot overwrite
        // 'characterString'!

        const CHAR_TYPE *first   = characterString;
        const CHAR_TYPE *last    = characterString + numChars;
        CHAR_TYPE       *tail    = this->dataPtr() + outPosition;
        size_type        tailLen = this->d_length - outPosition;
        const CHAR_TYPE *shifted = (tail < first && last <= tail + tailLen)
                                 ? last    // 'first' shifted by 'numChars'
                                 : first;  // 'no shift

        CHAR_TRAITS::move(tail + numChars, tail, tailLen);
        CHAR_TRAITS::move(tail, shifted, numChars);
        CHAR_TRAITS::assign(*(this->dataPtr() + newLength), CHAR_TYPE());
    }

    this->d_length = newLength;
    return *this;
}

template <typename CHAR_TYPE, typename CHAR_TRAITS, typename ALLOCATOR>
basic_string<CHAR_TYPE,CHAR_TRAITS,ALLOCATOR>&
basic_string<CHAR_TYPE,CHAR_TRAITS,ALLOCATOR>::privateReplaceRaw(
                                              size_type        outPosition,
                                              size_type        outNumChars,
                                              const CHAR_TYPE *characterString,
                                              size_type        numChars)
{
    BSLS_ASSERT_SAFE(outPosition <= length());
    BSLS_ASSERT_SAFE(outNumChars <= length());
    BSLS_ASSERT_SAFE(outPosition <= length() - outNumChars);
    BSLS_ASSERT_SAFE(length() - outNumChars <= max_size() - numChars);
    BSLS_ASSERT_SAFE(characterString);

    const difference_type displacement =
                          static_cast<difference_type>(numChars - outNumChars);

    size_type  newLength  = this->d_length + displacement;
    size_type  newStorage = this->d_capacity;
    CHAR_TYPE *newBuffer  = privateReserveRaw(&newStorage,
                                              newLength,
                                              outPosition);

    const CHAR_TYPE *tail = this->dataPtr() + outPosition + outNumChars;
    size_type tailLen = this->d_length - outPosition - outNumChars;

    if (newBuffer) {
        // Source and destination cannot overlap, order of next two copies is
        // arbitrary.  Do it left to right to maintain cache consistency.

        CHAR_TRAITS::copy(newBuffer + outPosition, characterString, numChars);
        CHAR_TRAITS::copy(newBuffer + outPosition + numChars, tail, tailLen);
        CHAR_TRAITS::assign(*(newBuffer + newLength), CHAR_TYPE());

        privateDeallocate();

        this->d_start_p  = newBuffer;
        this->d_capacity = newStorage;
        this->d_length = newLength;
        return *this;                                                 // RETURN
    }

    // Because of possible aliasing, we have to be very careful in which order
    // to move blocks.  There are up to three blocks if 'characterString'
    // overlaps with the tail.

    CHAR_TYPE       *dest  = this->dataPtr() + outPosition;
    const CHAR_TYPE *first = characterString;
    const CHAR_TYPE *last  = characterString + numChars;

    if (tail < last && last <= tail + tailLen) {
        // Either 'characterString' overlaps with tail, or is entirely
        // contained.

        if (first < tail) {
            // Not entirely contained: break '[first, last)' at 'tail', and
            // move it in two steps, the second shifted but not the first.

            size_type prefix = tail - first, suffix = last - tail;
            if (outNumChars < numChars) {
                CHAR_TRAITS::move(dest + numChars, tail, tailLen);
                CHAR_TRAITS::move(dest, first, prefix);
            }
            else {
                CHAR_TRAITS::move(dest, first, prefix);
                CHAR_TRAITS::move(dest + numChars, tail, tailLen);
            }
            CHAR_TRAITS::move(dest + prefix,
                              last - suffix + displacement,
                              suffix);
        }
        else {
            // Entirely contained: copy 'tail' first, and copy '[first, last)'
            // shifted by 'displacement'.

            CHAR_TRAITS::move(dest + numChars, tail, tailLen);
            CHAR_TRAITS::copy(dest, first + displacement, numChars);
        }
    }
    else {
        // Note: no aliasing in tail.

        if (outNumChars < numChars) {
            CHAR_TRAITS::move(dest + numChars, tail, tailLen);
            CHAR_TRAITS::move(dest, characterString, numChars);
        }
        else {
            CHAR_TRAITS::move(dest, characterString, numChars);
            CHAR_TRAITS::move(dest + numChars, tail, tailLen);
        }
    }
    CHAR_TRAITS::assign(*(this->dataPtr() + newLength), CHAR_TYPE());
    this->d_length = newLength;
    return *this;
}

template <typename CHAR_TYPE, typename CHAR_TRAITS, typename ALLOCATOR>
basic_string<CHAR_TYPE,CHAR_TRAITS,ALLOCATOR>&
basic_string<CHAR_TYPE,CHAR_TRAITS,ALLOCATOR>::privateReplaceRaw(
                                                         size_type outPosition,
                                                         size_type outNumChars,
                                                         size_type numChars,
                                                         CHAR_TYPE character)
{
    BSLS_ASSERT_SAFE(outPosition <= length());
    BSLS_ASSERT_SAFE(outNumChars <= length());
    BSLS_ASSERT_SAFE(outPosition <= length() - outNumChars);
    BSLS_ASSERT_SAFE(length() <= max_size() - numChars);

    size_type  newLength  = this->d_length - outNumChars + numChars;
    size_type  newStorage = this->d_capacity;
    CHAR_TYPE *newBuffer  = privateReserveRaw(&newStorage,
                                              newLength,
                                              outPosition);

    const CHAR_TYPE *tail = this->dataPtr() + outPosition + outNumChars;
    size_type tailLen = this->d_length - outPosition - outNumChars;

    if (newBuffer) {
        CHAR_TYPE *dest = newBuffer + outPosition;

        CHAR_TRAITS::assign(dest, numChars, character);
        CHAR_TRAITS::copy(dest + numChars, tail, tailLen);
        CHAR_TRAITS::assign(*(newBuffer + newLength), CHAR_TYPE());

        privateDeallocate();

        this->d_start_p  = newBuffer;
        this->d_capacity = newStorage;
    }
    else {
        CHAR_TYPE *dest = this->dataPtr() + outPosition;

        CHAR_TRAITS::move(dest + numChars, tail, tailLen);
        CHAR_TRAITS::assign(dest, numChars, character);
        CHAR_TRAITS::assign(*(this->dataPtr() + newLength), CHAR_TYPE());
    }

    this->d_length = newLength;
    return *this;
}

template <typename CHAR_TYPE, typename CHAR_TRAITS, typename ALLOCATOR>
template <typename INPUT_ITER>
inline
basic_string<CHAR_TYPE,CHAR_TRAITS,ALLOCATOR>&
basic_string<CHAR_TYPE,CHAR_TRAITS,ALLOCATOR>::privateReplaceDispatch(
                              size_type                               position,
                              size_type                               numChars,
                              INPUT_ITER                              first,
                              INPUT_ITER                              last,
                              BloombergLP::bslmf::MatchArithmeticType ,
                              BloombergLP::bslmf::Nil                 )
{
    return replace(position, numChars, (size_type)first, (CHAR_TYPE)last);
}

template <typename CHAR_TYPE, typename CHAR_TRAITS, typename ALLOCATOR>
template <typename INPUT_ITER>
inline
basic_string<CHAR_TYPE,CHAR_TRAITS,ALLOCATOR>&
basic_string<CHAR_TYPE,CHAR_TRAITS,ALLOCATOR>::privateReplaceDispatch(
                                     size_type                        position,
                                     size_type                        numChars,
                                     INPUT_ITER                       first,
                                     INPUT_ITER                       last,
                                     BloombergLP::bslmf::MatchAnyType ,
                                     BloombergLP::bslmf::MatchAnyType )
{
    typename iterator_traits<INPUT_ITER>::iterator_category tag;
    return privateReplace(position, numChars, first, last, tag);
}

template <typename CHAR_TYPE, typename CHAR_TRAITS, typename ALLOCATOR>
template <typename INPUT_ITER>
basic_string<CHAR_TYPE,CHAR_TRAITS,ALLOCATOR>&
basic_string<CHAR_TYPE,CHAR_TRAITS,ALLOCATOR>::privateReplace(
                                                       size_type  outPosition,
                                                       size_type  outNumChars,
                                                       INPUT_ITER first,
                                                       INPUT_ITER last,
                                                       std::input_iterator_tag)
{
    if (BSLS_PERFORMANCEHINT_PREDICT_UNLIKELY(length() < outPosition)) {
        BSLS_PERFORMANCEHINT_UNLIKELY_HINT;
        BloombergLP::bslstl::StdExceptUtil::throwOutOfRange(
                 "string<...>::replace<InputIter>(pos,i,j): invalid position");
    }
    basic_string temp(this->get_allocator());
    for (; first != last; ++first) {
        temp.push_back(*first);
    }
    if (outPosition == 0 && length() <= outNumChars) {
        // Note: can potentially shrink the capacity, hence the reserve.

        temp.privateReserveRaw(capacity());
        privateBase().swap(temp.privateBase());
        return *this;                                                 // RETURN
    }
    return privateReplaceRaw(outPosition,
                             outNumChars,
                             temp.data(),
                             temp.length());
}

template <typename CHAR_TYPE, typename CHAR_TRAITS, typename ALLOCATOR>
template <typename INPUT_ITER>
basic_string<CHAR_TYPE,CHAR_TRAITS,ALLOCATOR>&
basic_string<CHAR_TYPE,CHAR_TRAITS,ALLOCATOR>::privateReplace(
                                                     size_type  outPosition,
                                                     size_type  outNumChars,
                                                     INPUT_ITER first,
                                                     INPUT_ITER last,
                                                     std::forward_iterator_tag)
{
    if (BSLS_PERFORMANCEHINT_PREDICT_UNLIKELY(length() < outPosition)) {
        BSLS_PERFORMANCEHINT_UNLIKELY_HINT;
        BloombergLP::bslstl::StdExceptUtil::throwOutOfRange(
                      "string<...>::replace<Iter>(pos,i,j): invalid position");
    }
    size_type numChars = bsl::distance(first, last);

    if (BSLS_PERFORMANCEHINT_PREDICT_UNLIKELY(
                           max_size() - (length() - outPosition) < numChars)) {
        BSLS_PERFORMANCEHINT_UNLIKELY_HINT;
        BloombergLP::bslstl::StdExceptUtil::throwLengthError(
                     "string<...>::replace<Iter>(pos,n,i,j): string too long");
    }

    // Create a temp string because the 'first'/'last' iterator pair can alias
    // the current string; not using ctor with two iterators because it
    // recurses back here.
    basic_string temp(numChars, CHAR_TYPE());

    for (size_type pos = 0; pos != numChars; ++first, ++pos) {
        temp[pos] = *first;
    }

    return privateReplaceRaw(outPosition,
                             outNumChars,
                             temp.data(),
                             temp.length());
}

template <typename CHAR_TYPE, typename CHAR_TRAITS, typename ALLOCATOR>
basic_string<CHAR_TYPE,CHAR_TRAITS,ALLOCATOR>&
basic_string<CHAR_TYPE,CHAR_TRAITS,ALLOCATOR>::privateReplace(
                                                    size_type      outPosition,
                                                    size_type      outNumChars,
                                                    const_iterator first,
                                                    const_iterator last,
                                                    std::forward_iterator_tag)
{
    BSLS_ASSERT_SAFE(first <= last);

    if (BSLS_PERFORMANCEHINT_PREDICT_UNLIKELY(length() < outPosition)) {
        BSLS_PERFORMANCEHINT_UNLIKELY_HINT;
        BloombergLP::bslstl::StdExceptUtil::throwOutOfRange(
                      "string<...>::replace<Iter>(pos,i,j): invalid position");
    }
    size_type numChars = bsl::distance(first, last);

    if (BSLS_PERFORMANCEHINT_PREDICT_UNLIKELY(
                           max_size() - (length() - outPosition) < numChars)) {
        BSLS_PERFORMANCEHINT_UNLIKELY_HINT;
        BloombergLP::bslstl::StdExceptUtil::throwLengthError(
                     "string<...>::replace<Iter>(pos,n,i,j): string too long");
    }

    return privateReplaceRaw(outPosition, outNumChars, &*first, numChars);
}

template <typename CHAR_TYPE, typename CHAR_TRAITS, typename ALLOCATOR>
basic_string<CHAR_TYPE,CHAR_TRAITS,ALLOCATOR>&
basic_string<CHAR_TYPE,CHAR_TRAITS,ALLOCATOR>::privateReplace(
                                                    size_type      outPosition,
                                                    size_type      outNumChars,
                                                    iterator       first,
                                                    iterator       last,
                                                    std::forward_iterator_tag)
{
    BSLS_ASSERT_SAFE(first <= last);

    return privateReplace(outPosition,
                          outNumChars,
                          const_iterator(first),
                          const_iterator(last),
                          std::forward_iterator_tag());
}

template <typename CHAR_TYPE, typename CHAR_TRAITS, typename ALLOCATOR>
void basic_string<CHAR_TYPE,CHAR_TRAITS,ALLOCATOR>::privateReserveRaw(
                                                         size_type newCapacity)
{
    BSLS_ASSERT_SAFE(newCapacity <= max_size());

    if (this->d_capacity < newCapacity) {
        size_type newStorage = this->computeNewCapacity(newCapacity,
                                                        this->d_capacity,
                                                        max_size());
        CHAR_TYPE *newBuffer = privateAllocate(newStorage);

        CHAR_TRAITS::copy(newBuffer, this->dataPtr(), this->d_length + 1);

        privateDeallocate();

        this->d_start_p  = newBuffer;
        this->d_capacity = newStorage;
    }
}

template <typename CHAR_TYPE, typename CHAR_TRAITS, typename ALLOCATOR>
CHAR_TYPE *
basic_string<CHAR_TYPE,CHAR_TRAITS,ALLOCATOR>::privateReserveRaw(
                                                        size_type *storage,
                                                        size_type  newCapacity,
                                                        size_type  numChars)
{
    BSLS_ASSERT_SAFE(numChars <= length());
    BSLS_ASSERT_SAFE(newCapacity <= max_size());
    BSLS_ASSERT_SAFE(storage != 0);

    if (*storage >= newCapacity) {
        return 0;                                                     // RETURN
    }

    *storage = this->computeNewCapacity(newCapacity,
                                        *storage,
                                        max_size());

    CHAR_TYPE *newBuffer = privateAllocate(*storage);

    CHAR_TRAITS::copy(newBuffer, this->dataPtr(), numChars);
    return newBuffer;
}

template <typename CHAR_TYPE, typename CHAR_TRAITS, typename ALLOCATOR>
basic_string<CHAR_TYPE,CHAR_TRAITS,ALLOCATOR>&
basic_string<CHAR_TYPE,CHAR_TRAITS,ALLOCATOR>::privateResizeRaw(
                                                           size_type newLength,
                                                           CHAR_TYPE character)
{
    BSLS_ASSERT_SAFE(newLength <= max_size());

    privateReserveRaw(newLength);

    if (newLength > this->d_length) {
        CHAR_TRAITS::assign(this->dataPtr() + this->d_length,
                            newLength - this->d_length,
                            character);
    }
    this->d_length = newLength;
    CHAR_TRAITS::assign(*(this->dataPtr() + this->d_length), CHAR_TYPE());
    return *this;
}

// PRIVATE ACCESSORS
template <typename CHAR_TYPE, typename CHAR_TRAITS, typename ALLOCATOR>
int basic_string<CHAR_TYPE,CHAR_TRAITS,ALLOCATOR>::privateCompareRaw(
                                          size_type        lhsPosition,
                                          size_type        lhsNumChars,
                                          const CHAR_TYPE *other,
                                          size_type        otherNumChars) const
{
    BSLS_ASSERT_SAFE(lhsPosition <= length());
    BSLS_ASSERT_SAFE(lhsNumChars <= length());
    BSLS_ASSERT_SAFE(lhsPosition <= length() - lhsNumChars);
    BSLS_ASSERT_SAFE(other);

    size_type numChars = lhsNumChars < otherNumChars ? lhsNumChars
                                                     : otherNumChars;
    int cmpResult = CHAR_TRAITS::compare(this->dataPtr() + lhsPosition,
                                         other,
                                         numChars);
    if (cmpResult) {
        return cmpResult;                                             // RETURN
    }
    if (lhsNumChars < otherNumChars) {
        return -1;                                                    // RETURN
    }
    if (lhsNumChars > otherNumChars) {
        return 1;                                                     // RETURN
    }
    return 0;
}

// CREATORS

                // *** 21.3.2 construct/copy/destroy: ***

template <typename CHAR_TYPE, typename CHAR_TRAITS, typename ALLOCATOR>
inline
basic_string<CHAR_TYPE,CHAR_TRAITS,ALLOCATOR>::basic_string(
                                                    const ALLOCATOR& allocator)
: Imp()
, BloombergLP::bslstl::ContainerBase<allocator_type>(allocator)
{
    CHAR_TRAITS::assign(*begin(), CHAR_TYPE());
}

template <typename CHAR_TYPE, typename CHAR_TRAITS, typename ALLOCATOR>
basic_string<CHAR_TYPE,CHAR_TRAITS,ALLOCATOR>::basic_string(
                                                  const basic_string& original)
: Imp(original)
, BloombergLP::bslstl::ContainerBase<allocator_type>(ALLOCATOR())
{
    if (!this->isShortString()) {
        // Copy long string to either short or long.
        privateCopy(original);
    }
}

template <typename CHAR_TYPE, typename CHAR_TRAITS, typename ALLOCATOR>
basic_string<CHAR_TYPE,CHAR_TRAITS,ALLOCATOR>::basic_string(
                                                 const basic_string& original,
                                                 const ALLOCATOR&    allocator)
: Imp(original)
, BloombergLP::bslstl::ContainerBase<allocator_type>(allocator)
{
    if (!this->isShortString()) {
        // Copy long string to either short or long.
        privateCopy(original);
    }
}

template <typename CHAR_TYPE, typename CHAR_TRAITS, typename ALLOCATOR>
basic_string<CHAR_TYPE,CHAR_TRAITS,ALLOCATOR>::basic_string(
                                                 const basic_string& original,
                                                 size_type           position,
                                                 size_type           numChars,
                                                 const ALLOCATOR&    allocator)
: Imp()
, BloombergLP::bslstl::ContainerBase<allocator_type>(allocator)
{
    assign(original, position, numChars);
}

template <typename CHAR_TYPE, typename CHAR_TRAITS, typename ALLOCATOR>
basic_string<CHAR_TYPE,CHAR_TRAITS,ALLOCATOR>::basic_string(
                                             const CHAR_TYPE  *characterString,
                                             const ALLOCATOR&  allocator)
: Imp()
, BloombergLP::bslstl::ContainerBase<allocator_type>(allocator)
{
    BSLS_ASSERT_SAFE(characterString);

    assign(characterString);
}

template <typename CHAR_TYPE, typename CHAR_TRAITS, typename ALLOCATOR>
basic_string<CHAR_TYPE,CHAR_TRAITS,ALLOCATOR>::basic_string(
                                             const CHAR_TYPE  *characterString,
                                             size_type         numChars,
                                             const ALLOCATOR&  allocator)
: Imp()
, BloombergLP::bslstl::ContainerBase<allocator_type>(allocator)
{
    BSLS_ASSERT_SAFE(characterString);

    assign(characterString, numChars);
}

template <typename CHAR_TYPE, typename CHAR_TRAITS, typename ALLOCATOR>
basic_string<CHAR_TYPE,CHAR_TRAITS,ALLOCATOR>::basic_string(
                                                   size_type         numChars,
                                                   CHAR_TYPE         character,
                                                   const ALLOCATOR&  allocator)
: Imp()
, BloombergLP::bslstl::ContainerBase<allocator_type>(allocator)
{
    assign(numChars, character);
}

template <typename CHAR_TYPE, typename CHAR_TRAITS, typename ALLOCATOR>
template <typename INPUT_ITER>
inline
basic_string<CHAR_TYPE,CHAR_TRAITS,ALLOCATOR>::basic_string(
                                                    INPUT_ITER       first,
                                                    INPUT_ITER       last,
                                                    const ALLOCATOR& allocator)
: Imp()
, BloombergLP::bslstl::ContainerBase<allocator_type>(allocator)
{
    privateInitDispatch(first, last);
}

template <typename CHAR_TYPE, typename CHAR_TRAITS, typename ALLOCATOR>
template <typename ALLOC2>
basic_string<CHAR_TYPE,CHAR_TRAITS,ALLOCATOR>::basic_string(
       const native_std::basic_string<CHAR_TYPE,CHAR_TRAITS,ALLOC2>& original,
       const ALLOCATOR&                                              allocator)
: Imp()
, BloombergLP::bslstl::ContainerBase<allocator_type>(allocator)
{
    this->assign(original.data(), original.length());
}

template <typename CHAR_TYPE, typename CHAR_TRAITS, typename ALLOCATOR>
inline
basic_string<CHAR_TYPE,CHAR_TRAITS,ALLOCATOR>::basic_string(
                const BloombergLP::bslstl::StringRefData<CHAR_TYPE>& strRef,
                const ALLOCATOR&                                     allocator)
: Imp()
, BloombergLP::bslstl::ContainerBase<allocator_type>(allocator)
{
    assign(strRef.begin(), strRef.end());
}

template <typename CHAR_TYPE, typename CHAR_TRAITS, typename ALLOCATOR>
basic_string<CHAR_TYPE,CHAR_TRAITS,ALLOCATOR>::~basic_string()
{
    privateDeallocate();
    this->d_length = npos;  // invalid length
}

// MANIPULATORS

                // *** 21.3.2 construct/copy/destroy: ***

template <typename CHAR_TYPE, typename CHAR_TRAITS, typename ALLOCATOR>
basic_string<CHAR_TYPE,CHAR_TRAITS,ALLOCATOR>&
basic_string<CHAR_TYPE,CHAR_TRAITS,ALLOCATOR>::operator=(
                                                       const basic_string& rhs)
{
    return assign(rhs, size_type(0), npos);
}

template <typename CHAR_TYPE, typename CHAR_TRAITS, typename ALLOCATOR>
basic_string<CHAR_TYPE,CHAR_TRAITS,ALLOCATOR>&
basic_string<CHAR_TYPE,CHAR_TRAITS,ALLOCATOR>::operator=(const CHAR_TYPE *rhs)
{
    BSLS_ASSERT_SAFE(rhs);

    return assign(rhs);
}

template <typename CHAR_TYPE, typename CHAR_TRAITS, typename ALLOCATOR>
basic_string<CHAR_TYPE,CHAR_TRAITS,ALLOCATOR>&
basic_string<CHAR_TYPE,CHAR_TRAITS,ALLOCATOR>::operator=(CHAR_TYPE character)
{
    return assign(1, character);
}

                      // *** 21.3.4 capacity: ***

template <typename CHAR_TYPE, typename CHAR_TRAITS, typename ALLOCATOR>
void basic_string<CHAR_TYPE,CHAR_TRAITS,ALLOCATOR>::resize(size_type newLength,
                                                           CHAR_TYPE character)
{
    if (BSLS_PERFORMANCEHINT_PREDICT_UNLIKELY(newLength > max_size())) {
        BSLS_PERFORMANCEHINT_UNLIKELY_HINT;
        BloombergLP::bslstl::StdExceptUtil::throwLengthError(
                                  "string<...>::resize(n,c): string too long");
    }
    privateResizeRaw(newLength, character);
}

template <typename CHAR_TYPE, typename CHAR_TRAITS, typename ALLOCATOR>
void basic_string<CHAR_TYPE,CHAR_TRAITS,ALLOCATOR>::resize(size_type newLength)
{
    if (BSLS_PERFORMANCEHINT_PREDICT_UNLIKELY(newLength > max_size())) {
        BSLS_PERFORMANCEHINT_UNLIKELY_HINT;
        BloombergLP::bslstl::StdExceptUtil::throwLengthError(
                                    "string<...>::resize(n): string too long");
    }
    privateResizeRaw(newLength, CHAR_TYPE());
}

template <typename CHAR_TYPE, typename CHAR_TRAITS, typename ALLOCATOR>
void basic_string<CHAR_TYPE,CHAR_TRAITS,ALLOCATOR>::reserve(
                                                         size_type newCapacity)
{
    if (BSLS_PERFORMANCEHINT_PREDICT_UNLIKELY(newCapacity > max_size())) {
        BSLS_PERFORMANCEHINT_UNLIKELY_HINT;
        BloombergLP::bslstl::StdExceptUtil::throwLengthError(
                                   "string<...>::reserve(n): string too long");
    }
    privateReserveRaw(newCapacity);
}

template <typename CHAR_TYPE, typename CHAR_TRAITS, typename ALLOCATOR>
void basic_string<CHAR_TYPE,CHAR_TRAITS,ALLOCATOR>::clear()
{
    // Note: Stlport and Dinkumware do not deallocate the allocated buffer in
    // long string representation, ApacheSTL does.

    privateClear(Imp::BASIC_STRING_DEALLOCATE_IN_CLEAR);
}

                      // *** 21.3.3 iterators: ***

template <typename CHAR_TYPE, typename CHAR_TRAITS, typename ALLOCATOR>
inline
typename basic_string<CHAR_TYPE,CHAR_TRAITS,ALLOCATOR>::iterator
basic_string<CHAR_TYPE,CHAR_TRAITS,ALLOCATOR>::begin()
{
    return this->dataPtr();
}

template <typename CHAR_TYPE, typename CHAR_TRAITS, typename ALLOCATOR>
inline
typename basic_string<CHAR_TYPE,CHAR_TRAITS,ALLOCATOR>::iterator
basic_string<CHAR_TYPE,CHAR_TRAITS,ALLOCATOR>::end()
{
    return begin() + this->d_length;
}

template <typename CHAR_TYPE, typename CHAR_TRAITS, typename ALLOCATOR>
inline
typename basic_string<CHAR_TYPE,CHAR_TRAITS,ALLOCATOR>::reverse_iterator
basic_string<CHAR_TYPE,CHAR_TRAITS,ALLOCATOR>::rbegin()
{
    return reverse_iterator(end());
}

template <typename CHAR_TYPE, typename CHAR_TRAITS, typename ALLOCATOR>
inline
typename basic_string<CHAR_TYPE,CHAR_TRAITS,ALLOCATOR>::reverse_iterator
basic_string<CHAR_TYPE,CHAR_TRAITS,ALLOCATOR>::rend()
{
    return reverse_iterator(begin());
}

                   // *** 21.3.5 element access: ***

template <typename CHAR_TYPE, typename CHAR_TRAITS, typename ALLOCATOR>
inline
typename basic_string<CHAR_TYPE,CHAR_TRAITS,ALLOCATOR>::reference
basic_string<CHAR_TYPE,CHAR_TRAITS,ALLOCATOR>::operator[](size_type position)
{
    BSLS_ASSERT_SAFE(position <= length());

    return *(begin() + position);
}

template <typename CHAR_TYPE, typename CHAR_TRAITS, typename ALLOCATOR>
typename basic_string<CHAR_TYPE,CHAR_TRAITS,ALLOCATOR>::reference
basic_string<CHAR_TYPE,CHAR_TRAITS,ALLOCATOR>::at(size_type position)
{
    // Note: deliberately not inline, because 1) this is not a very widely used
    // function, and 2) it is very convenient to have at least one non-inlined
    // element accessor for debugging.

    if (BSLS_PERFORMANCEHINT_PREDICT_UNLIKELY(position >= length())) {
        BSLS_PERFORMANCEHINT_UNLIKELY_HINT;
        BloombergLP::bslstl::StdExceptUtil::throwOutOfRange(
                                       "string<...>::at(n): invalid position");
    }
    return *(begin() + position);
}

template <typename CHAR_TYPE, typename CHAR_TRAITS, typename ALLOCATOR>
inline
typename basic_string<CHAR_TYPE,CHAR_TRAITS,ALLOCATOR>::reference
basic_string<CHAR_TYPE,CHAR_TRAITS,ALLOCATOR>::front()
{
    BSLS_ASSERT_SAFE(!empty());

    return *begin();
}

template <typename CHAR_TYPE, typename CHAR_TRAITS, typename ALLOCATOR>
inline
typename basic_string<CHAR_TYPE,CHAR_TRAITS,ALLOCATOR>::reference
basic_string<CHAR_TYPE,CHAR_TRAITS,ALLOCATOR>::back()
{
    BSLS_ASSERT_SAFE(!empty());

    return *(begin() + length() - 1);
}

template <typename CHAR_TYPE, typename CHAR_TRAITS, typename ALLOCATOR>
template <typename ALLOC2>
inline
basic_string<CHAR_TYPE,CHAR_TRAITS,ALLOCATOR>::
    operator native_std::basic_string<CHAR_TYPE,CHAR_TRAITS,ALLOC2>() const
{
    native_std::basic_string<CHAR_TYPE,CHAR_TRAITS,ALLOC2> result;
    result.assign(data(), length());
    return result;
}

                     // *** 21.3.6 modifiers: ***

template <typename CHAR_TYPE, typename CHAR_TRAITS, typename ALLOCATOR>
basic_string<CHAR_TYPE,CHAR_TRAITS,ALLOCATOR>&
basic_string<CHAR_TYPE,CHAR_TRAITS,ALLOCATOR>::operator+=(
                                                    const basic_string& string)
{
    return append(string);
}

template <typename CHAR_TYPE, typename CHAR_TRAITS, typename ALLOCATOR>
basic_string<CHAR_TYPE,CHAR_TRAITS,ALLOCATOR>&
basic_string<CHAR_TYPE,CHAR_TRAITS,ALLOCATOR>::operator+=(
                                                       const CHAR_TYPE *string)
{
    BSLS_ASSERT_SAFE(string);

    return append(string);
}

template <typename CHAR_TYPE, typename CHAR_TRAITS, typename ALLOCATOR>
basic_string<CHAR_TYPE,CHAR_TRAITS,ALLOCATOR>&
basic_string<CHAR_TYPE,CHAR_TRAITS,ALLOCATOR>::operator+=(CHAR_TYPE character)
{
    push_back(character);
    return *this;
}

template <typename CHAR_TYPE, typename CHAR_TRAITS, typename ALLOCATOR>
basic_string<CHAR_TYPE,CHAR_TRAITS,ALLOCATOR>&
basic_string<CHAR_TYPE,CHAR_TRAITS,ALLOCATOR>::append(
                                                   const basic_string&  string)
{
    return append(string, size_type(0), npos);
}

template <typename CHAR_TYPE, typename CHAR_TRAITS, typename ALLOCATOR>
basic_string<CHAR_TYPE,CHAR_TRAITS,ALLOCATOR>&
basic_string<CHAR_TYPE,CHAR_TRAITS,ALLOCATOR>::append(
                                                  const basic_string& string,
                                                  size_type           position,
                                                  size_type           numChars)
{
    if (BSLS_PERFORMANCEHINT_PREDICT_UNLIKELY(position > string.length())) {
        BSLS_PERFORMANCEHINT_UNLIKELY_HINT;
        BloombergLP::bslstl::StdExceptUtil::throwOutOfRange(
                 "string<...>::append(string const&,pos,n): invalid position");
    }
    if (numChars > string.length() - position) {
        numChars = string.length() - position;
    }
    if (BSLS_PERFORMANCEHINT_PREDICT_UNLIKELY(
                                           numChars > max_size() - length())) {
        BSLS_PERFORMANCEHINT_UNLIKELY_HINT;
        BloombergLP::bslstl::StdExceptUtil::throwLengthError(
                     "string<...>::append(string const&...): string too long");
    }
    return privateAppendRaw(string.data() + position, numChars);
}

template <typename CHAR_TYPE, typename CHAR_TRAITS, typename ALLOCATOR>
basic_string<CHAR_TYPE,CHAR_TRAITS,ALLOCATOR>&
basic_string<CHAR_TYPE,CHAR_TRAITS,ALLOCATOR>::append(
                                              const CHAR_TYPE *characterString,
                                              size_type        numChars)
{
    BSLS_ASSERT_SAFE(characterString);

    if (BSLS_PERFORMANCEHINT_PREDICT_UNLIKELY(
                                           numChars > max_size() - length())) {
        BSLS_PERFORMANCEHINT_UNLIKELY_HINT;
        BloombergLP::bslstl::StdExceptUtil::throwLengthError(
                             "string<...>::append(char*...): string too long");
    }
    return privateAppendRaw(characterString, numChars);
}

template <typename CHAR_TYPE, typename CHAR_TRAITS, typename ALLOCATOR>
basic_string<CHAR_TYPE,CHAR_TRAITS,ALLOCATOR>&
basic_string<CHAR_TYPE,CHAR_TRAITS,ALLOCATOR>::append(
                                              const CHAR_TYPE *characterString)
{
    BSLS_ASSERT_SAFE(characterString);

    return append(characterString, CHAR_TRAITS::length(characterString));
}

template <typename CHAR_TYPE, typename CHAR_TRAITS, typename ALLOCATOR>
basic_string<CHAR_TYPE,CHAR_TRAITS,ALLOCATOR>&
basic_string<CHAR_TYPE,CHAR_TRAITS,ALLOCATOR>::append(size_type numChars,
                                                      CHAR_TYPE character)
{
    if (BSLS_PERFORMANCEHINT_PREDICT_UNLIKELY(
                                     numChars > max_size() - this->d_length)) {
        BSLS_PERFORMANCEHINT_UNLIKELY_HINT;
        BloombergLP::bslstl::StdExceptUtil::throwLengthError(
                                  "string<...>::append(n,c): string too long");
    }
    return privateResizeRaw(length() + numChars, character);
}

template <typename CHAR_TYPE, typename CHAR_TRAITS, typename ALLOCATOR>
template <typename INPUT_ITER>
inline
basic_string<CHAR_TYPE,CHAR_TRAITS,ALLOCATOR>&
basic_string<CHAR_TYPE,CHAR_TRAITS,ALLOCATOR>::append(INPUT_ITER first,
                                                      INPUT_ITER last)
{
    return privateAppendDispatch(first, last);
}

template <typename CHAR_TYPE, typename CHAR_TRAITS, typename ALLOCATOR>
void basic_string<CHAR_TYPE,CHAR_TRAITS,ALLOCATOR>::push_back(
                                                           CHAR_TYPE character)
{
    if (BSLS_PERFORMANCEHINT_PREDICT_UNLIKELY(length() >= max_size())) {
        BSLS_PERFORMANCEHINT_UNLIKELY_HINT;
        BloombergLP::bslstl::StdExceptUtil::throwLengthError(
                              "string<...>::push_back(char): string too long");
    }
    if (length() + 1 > capacity()) {
        privateReserveRaw(length() + 1);
    }
    CHAR_TRAITS::assign(*(begin() + length()), character);
    ++this->d_length;
    CHAR_TRAITS::assign(*(begin() + length()), CHAR_TYPE());
}

template <typename CHAR_TYPE, typename CHAR_TRAITS, typename ALLOCATOR>
basic_string<CHAR_TYPE,CHAR_TRAITS,ALLOCATOR>&
basic_string<CHAR_TYPE,CHAR_TRAITS,ALLOCATOR>::assign(
                                                    const basic_string& string)
{
    return assign(string, size_type(0), npos);
}

template <typename CHAR_TYPE, typename CHAR_TRAITS, typename ALLOCATOR>
basic_string<CHAR_TYPE,CHAR_TRAITS,ALLOCATOR>&
basic_string<CHAR_TYPE,CHAR_TRAITS,ALLOCATOR>::assign(
                                                  const basic_string& string,
                                                  size_type           position,
                                                  size_type           numChars)
{
    if (BSLS_PERFORMANCEHINT_PREDICT_UNLIKELY(position > string.length())) {
        BSLS_PERFORMANCEHINT_UNLIKELY_HINT;
        BloombergLP::bslstl::StdExceptUtil::throwOutOfRange(
                 "string<...>::assign(string const&,pos,n): invalid position");
    }
    if (numChars > string.length() - position) {
        numChars = string.length() - position;
    }
    if (BSLS_PERFORMANCEHINT_PREDICT_UNLIKELY(numChars > max_size())) {
        BSLS_PERFORMANCEHINT_UNLIKELY_HINT;
        BloombergLP::bslstl::StdExceptUtil::throwLengthError(
                     "string<...>::assign(string const&...): string too long");
    }
    this->d_length = 0;
    return privateAppendRaw(string.data() + position, numChars);
}

template <typename CHAR_TYPE, typename CHAR_TRAITS, typename ALLOCATOR>
basic_string<CHAR_TYPE,CHAR_TRAITS,ALLOCATOR>&
basic_string<CHAR_TYPE,CHAR_TRAITS,ALLOCATOR>::assign(
                                              const CHAR_TYPE *characterString)
{
    BSLS_ASSERT_SAFE(characterString);

    return assign(characterString, CHAR_TRAITS::length(characterString));
}

template <typename CHAR_TYPE, typename CHAR_TRAITS, typename ALLOCATOR>
basic_string<CHAR_TYPE,CHAR_TRAITS,ALLOCATOR>&
basic_string<CHAR_TYPE,CHAR_TRAITS,ALLOCATOR>::assign(
                                              const CHAR_TYPE *characterString,
                                              size_type        numChars)
{
    BSLS_ASSERT_SAFE(characterString);

    if (BSLS_PERFORMANCEHINT_PREDICT_UNLIKELY(numChars > max_size())) {
        BSLS_PERFORMANCEHINT_UNLIKELY_HINT;
        BloombergLP::bslstl::StdExceptUtil::throwLengthError(
                             "string<...>::assign(char*...): string too long");
    }
    this->d_length = 0;
    return privateAppendRaw(characterString, numChars);
}

template <typename CHAR_TYPE, typename CHAR_TRAITS, typename ALLOCATOR>
basic_string<CHAR_TYPE,CHAR_TRAITS,ALLOCATOR>&
basic_string<CHAR_TYPE,CHAR_TRAITS,ALLOCATOR>::assign(size_type numChars,
                                                      CHAR_TYPE character)
{
    if (BSLS_PERFORMANCEHINT_PREDICT_UNLIKELY(numChars > max_size())) {
        BSLS_PERFORMANCEHINT_UNLIKELY_HINT;
        BloombergLP::bslstl::StdExceptUtil::throwLengthError(
                                  "string<...>::assign(n,c): string too long");
    }
    this->d_length = 0;
    return privateAppendRaw(numChars, character);
}

template <typename CHAR_TYPE, typename CHAR_TRAITS, typename ALLOCATOR>
template <typename INPUT_ITER>
inline
basic_string<CHAR_TYPE,CHAR_TRAITS,ALLOCATOR>&
basic_string<CHAR_TYPE,CHAR_TRAITS,ALLOCATOR>::assign(INPUT_ITER first,
                                                      INPUT_ITER last)
{
    this->d_length = 0;
    return privateAppendDispatch(first, last);
}

template <typename CHAR_TYPE, typename CHAR_TRAITS, typename ALLOCATOR>
basic_string<CHAR_TYPE,CHAR_TRAITS,ALLOCATOR>&
basic_string<CHAR_TYPE,CHAR_TRAITS,ALLOCATOR>::insert(
                                                  size_type           position,
                                                  const basic_string& string)
{
    return insert(position, string, size_type(0), npos);
}

template <typename CHAR_TYPE, typename CHAR_TRAITS, typename ALLOCATOR>
basic_string<CHAR_TYPE,CHAR_TRAITS,ALLOCATOR>&
basic_string<CHAR_TYPE,CHAR_TRAITS,ALLOCATOR>::insert(
                                              size_type            outPosition,
                                              const basic_string&  string,
                                              size_type            position,
                                              size_type            numChars)
{
    if (BSLS_PERFORMANCEHINT_PREDICT_UNLIKELY(outPosition > length())
     || BSLS_PERFORMANCEHINT_PREDICT_UNLIKELY(position > string.length())) {
        BSLS_PERFORMANCEHINT_UNLIKELY_HINT;
        BloombergLP::bslstl::StdExceptUtil::throwOutOfRange(
                "string<...>::insert(pos,string const&...): invalid position");
    }
    if (numChars > string.length() - position) {
        numChars = string.length() - position;
    }
    if (BSLS_PERFORMANCEHINT_PREDICT_UNLIKELY(
                                           numChars > max_size() - length())) {
        BSLS_PERFORMANCEHINT_UNLIKELY_HINT;
        BloombergLP::bslstl::StdExceptUtil::throwLengthError(
                     "string<...>::insert(string const&...): string too long");
    }
    return privateInsertRaw(outPosition, string.data() + position, numChars);
}

template <typename CHAR_TYPE, typename CHAR_TRAITS, typename ALLOCATOR>
basic_string<CHAR_TYPE,CHAR_TRAITS,ALLOCATOR>&
basic_string<CHAR_TYPE,CHAR_TRAITS,ALLOCATOR>::insert(
                                              size_type        position,
                                              const CHAR_TYPE *characterString,
                                              size_type        numChars)
{
    BSLS_ASSERT_SAFE(characterString);

    if (BSLS_PERFORMANCEHINT_PREDICT_UNLIKELY(position > length())) {
        BSLS_PERFORMANCEHINT_UNLIKELY_HINT;
        BloombergLP::bslstl::StdExceptUtil::throwOutOfRange(
                        "string<...>::insert(pos,char*...): invalid position");
    }
    if (BSLS_PERFORMANCEHINT_PREDICT_UNLIKELY(
                                           numChars > max_size() - length())) {
        BSLS_PERFORMANCEHINT_UNLIKELY_HINT;
        BloombergLP::bslstl::StdExceptUtil::throwLengthError(
                             "string<...>::insert(char*...): string too long");
    }
    return privateInsertRaw(position, characterString, numChars);
}

template <typename CHAR_TYPE, typename CHAR_TRAITS, typename ALLOCATOR>
basic_string<CHAR_TYPE,CHAR_TRAITS,ALLOCATOR>&
basic_string<CHAR_TYPE,CHAR_TRAITS,ALLOCATOR>::insert(
                                              size_type        position,
                                              const CHAR_TYPE *characterString)
{
    BSLS_ASSERT_SAFE(characterString);

    return insert(position,
                  characterString,
                  CHAR_TRAITS::length(characterString));
}

template <typename CHAR_TYPE, typename CHAR_TRAITS, typename ALLOCATOR>
basic_string<CHAR_TYPE,CHAR_TRAITS,ALLOCATOR>&
basic_string<CHAR_TYPE,CHAR_TRAITS,ALLOCATOR>::insert(size_type position,
                                                      size_type numChars,
                                                      CHAR_TYPE character)
{
    if (BSLS_PERFORMANCEHINT_PREDICT_UNLIKELY(position > length())) {
        BSLS_PERFORMANCEHINT_UNLIKELY_HINT;
        BloombergLP::bslstl::StdExceptUtil::throwOutOfRange(
                             "string<...>::insert(pos,n,c): invalid position");
    }
    if (BSLS_PERFORMANCEHINT_PREDICT_UNLIKELY(
                                           numChars > max_size() - length())) {
        BSLS_PERFORMANCEHINT_UNLIKELY_HINT;
        BloombergLP::bslstl::StdExceptUtil::throwLengthError(
                              "string<...>::insert(pos,n,v): string too long");
    }
    return privateReplaceRaw(position, size_type(0), numChars, character);
}

template <typename CHAR_TYPE, typename CHAR_TRAITS, typename ALLOCATOR>
typename basic_string<CHAR_TYPE,CHAR_TRAITS,ALLOCATOR>::iterator
basic_string<CHAR_TYPE,CHAR_TRAITS,ALLOCATOR>::insert(const_iterator position,
                                                      CHAR_TYPE      character)
{
    BSLS_ASSERT_SAFE(position >= cbegin());
    BSLS_ASSERT_SAFE(position <= cend());

    size_type pos = position - cbegin();
    insert(pos, size_type(1), character);
    return begin() + pos;
}

#if defined(BSLS_PLATFORM_CMP_SUN)
    // Sun CC compiler doesn't like that 'iterator' return type of 'insert'
    // method with an additional 'INPUT_ITER' template parameter depends on
    // template parameters of the primary template class 'basic_string'.
    // However it happily accepts 'CHAR_TYPE *', which is how 'iterator' is
    // currently defined.  It will also accept an inline definition of this
    // method (this workaround should be used when 'iterator' becomes a real
    // class and the current workaround stops working).
#   define BSLSTL_INSERT_RETURN_TYPE CHAR_TYPE *
#else
#   define BSLSTL_INSERT_RETURN_TYPE \
    typename basic_string<CHAR_TYPE,CHAR_TRAITS,ALLOCATOR>::iterator
#endif

template <typename CHAR_TYPE, typename CHAR_TRAITS, typename ALLOCATOR>
template <typename INPUT_ITER>
inline
BSLSTL_INSERT_RETURN_TYPE
basic_string<CHAR_TYPE,CHAR_TRAITS,ALLOCATOR>::insert(const_iterator position,
                                                      INPUT_ITER     first,
                                                      INPUT_ITER     last)
{
    BSLS_ASSERT_SAFE(position >= cbegin());
    BSLS_ASSERT_SAFE(position <= cend());

    size_type pos = position - cbegin();
    privateInsertDispatch(position, first, last);
    return begin() + pos;
}

#undef BSLSTL_INSERT_RETURN_TYPE

template <typename CHAR_TYPE, typename CHAR_TRAITS, typename ALLOCATOR>
inline
typename basic_string<CHAR_TYPE,CHAR_TRAITS,ALLOCATOR>::iterator
basic_string<CHAR_TYPE,CHAR_TRAITS,ALLOCATOR>::insert(const_iterator position,
                                                      size_type      numChars,
                                                      CHAR_TYPE      character)
{
    BSLS_ASSERT_SAFE(position >= cbegin());
    BSLS_ASSERT_SAFE(position <= cend());

    size_type pos = position - cbegin();
    insert(pos, numChars, character);
    return begin() + pos;
}

template <typename CHAR_TYPE, typename CHAR_TRAITS, typename ALLOCATOR>
basic_string<CHAR_TYPE,CHAR_TRAITS,ALLOCATOR>&
basic_string<CHAR_TYPE,CHAR_TRAITS,ALLOCATOR>::erase(size_type position,
                                                     size_type numChars)
{
    if (BSLS_PERFORMANCEHINT_PREDICT_UNLIKELY(position > length())) {
        BSLS_PERFORMANCEHINT_UNLIKELY_HINT;
        BloombergLP::bslstl::StdExceptUtil::throwOutOfRange(
                                "string<...>::erase(pos,n): invalid position");
    }
    if (numChars > length() - position) {
        numChars = length() - position;
    }
    if (numChars) {
        this->d_length -= numChars;
        CHAR_TRAITS::move(this->dataPtr() + position,
                          this->dataPtr() + position + numChars,
                          this->d_length - position);
        CHAR_TRAITS::assign(*(begin() + length()), CHAR_TYPE());
    }
    return *this;
}

template <typename CHAR_TYPE, typename CHAR_TRAITS, typename ALLOCATOR>
typename basic_string<CHAR_TYPE,CHAR_TRAITS,ALLOCATOR>::iterator
basic_string<CHAR_TYPE,CHAR_TRAITS,ALLOCATOR>::erase(const_iterator position)
{
    BSLS_ASSERT_SAFE(position >= cbegin());
    BSLS_ASSERT_SAFE(position < cend());

    const_iterator postPosition = position;
    iterator dstPosition = begin() + (position - cbegin());

    ++postPosition;
    CHAR_TRAITS::move(&*dstPosition, &*postPosition, cend() - postPosition);

    --this->d_length;
    CHAR_TRAITS::assign(*(this->dataPtr() + length()), CHAR_TYPE());

    return dstPosition;
}

template <typename CHAR_TYPE, typename CHAR_TRAITS, typename ALLOCATOR>
typename basic_string<CHAR_TYPE,CHAR_TRAITS,ALLOCATOR>::iterator
basic_string<CHAR_TYPE,CHAR_TRAITS,ALLOCATOR>::erase(const_iterator first,
                                                     const_iterator last)
{
    BSLS_ASSERT_SAFE(first >= cbegin());
    BSLS_ASSERT_SAFE(first <= cend());
    BSLS_ASSERT_SAFE(last >= cbegin());
    BSLS_ASSERT_SAFE(last <= cend());
    BSLS_ASSERT_SAFE(last - first >= 0);

    iterator dstFirst = begin() + (first - cbegin());

    if (first != last) {
        CHAR_TRAITS::move(&*dstFirst, &*last, cend() - last);

        this->d_length -= last - first;
        CHAR_TRAITS::assign(*(this->dataPtr() + length()), CHAR_TYPE());
    }

    return dstFirst;
}

template <typename CHAR_TYPE, typename CHAR_TRAITS, typename ALLOCATOR>
inline
void basic_string<CHAR_TYPE,CHAR_TRAITS,ALLOCATOR>::pop_back()
{
    BSLS_ASSERT_SAFE(!empty());

    --this->d_length;
    CHAR_TRAITS::assign(*(begin() + length()), CHAR_TYPE());
}

template <typename CHAR_TYPE, typename CHAR_TRAITS, typename ALLOCATOR>
basic_string<CHAR_TYPE,CHAR_TRAITS,ALLOCATOR>&
basic_string<CHAR_TYPE,CHAR_TRAITS,ALLOCATOR>::replace(
                                               size_type           outPosition,
                                               size_type           outNumChars,
                                               const basic_string& string)
{
    if (BSLS_PERFORMANCEHINT_PREDICT_UNLIKELY(length() < outPosition)) {
        BSLS_PERFORMANCEHINT_UNLIKELY_HINT;
        BloombergLP::bslstl::StdExceptUtil::throwOutOfRange(
               "string<...>::replace(pos,string const&...): invalid position");
    }
    if (outNumChars > length() - outPosition) {
        outNumChars = length() - outPosition;
    }
    if (BSLS_PERFORMANCEHINT_PREDICT_UNLIKELY(string.length() > outNumChars
                   && string.length() - outNumChars > max_size() - length())) {
        BSLS_PERFORMANCEHINT_UNLIKELY_HINT;
        BloombergLP::bslstl::StdExceptUtil::throwLengthError(
                "string<...>::replace(pos,string const&...): string too long");
    }
    return privateReplaceRaw(outPosition,
                             outNumChars,
                             string.data(),
                             string.length());
}

template <typename CHAR_TYPE, typename CHAR_TRAITS, typename ALLOCATOR>
basic_string<CHAR_TYPE,CHAR_TRAITS,ALLOCATOR>&
basic_string<CHAR_TYPE,CHAR_TRAITS,ALLOCATOR>::replace(
                                               size_type           outPosition,
                                               size_type           outNumChars,
                                               const basic_string& string,
                                               size_type           position,
                                               size_type           numChars)
{
    if (BSLS_PERFORMANCEHINT_PREDICT_UNLIKELY(outPosition > length())) {
        BSLS_PERFORMANCEHINT_UNLIKELY_HINT;
        BloombergLP::bslstl::StdExceptUtil::throwOutOfRange(
               "string<...>::replace(pos,string const&...): invalid position");
    }
    if (outNumChars > length() - outPosition) {
        outNumChars = length() - outPosition;
    }
    if (BSLS_PERFORMANCEHINT_PREDICT_UNLIKELY(position > string.length())) {
        BSLS_PERFORMANCEHINT_UNLIKELY_HINT;
        BloombergLP::bslstl::StdExceptUtil::throwOutOfRange(
               "string<...>::replace(pos,string const&...): invalid position");
    }
    if (numChars > string.length() - position) {
        numChars = string.length() - position;
    }
    if (BSLS_PERFORMANCEHINT_PREDICT_UNLIKELY(numChars > outNumChars)
     && BSLS_PERFORMANCEHINT_PREDICT_UNLIKELY(
                             numChars - outNumChars > max_size() - length())) {
        BSLS_PERFORMANCEHINT_UNLIKELY_HINT;
        BloombergLP::bslstl::StdExceptUtil::throwLengthError(
                    "string<...>::replace(string const&...): string too long");
    }
    return privateReplaceRaw(outPosition,
                             outNumChars,
                             string.data() + position,
                             numChars);
}

template <typename CHAR_TYPE, typename CHAR_TRAITS, typename ALLOCATOR>
basic_string<CHAR_TYPE,CHAR_TRAITS,ALLOCATOR>&
basic_string<CHAR_TYPE,CHAR_TRAITS,ALLOCATOR>::replace(
                                              size_type        outPosition,
                                              size_type        outNumChars,
                                              const CHAR_TYPE *characterString,
                                              size_type        numChars)
{
    BSLS_ASSERT_SAFE(characterString);

    if (BSLS_PERFORMANCEHINT_PREDICT_UNLIKELY(outPosition > length())) {
        BSLS_PERFORMANCEHINT_UNLIKELY_HINT;
        BloombergLP::bslstl::StdExceptUtil::throwOutOfRange(
                       "string<...>::replace(pos,char*...): invalid position");
    }
    if (outNumChars > length() - outPosition) {
        outNumChars = length() - outPosition;
    }
    if (BSLS_PERFORMANCEHINT_PREDICT_UNLIKELY(numChars > outNumChars)
     && BSLS_PERFORMANCEHINT_PREDICT_UNLIKELY(
                             numChars - outNumChars > max_size() - length())) {
        BSLS_PERFORMANCEHINT_UNLIKELY_HINT;
        BloombergLP::bslstl::StdExceptUtil::throwLengthError(
                            "string<...>::replace(char*...): string too long");
    }
    return privateReplaceRaw(outPosition,
                             outNumChars,
                             characterString,
                             numChars);
}

template <typename CHAR_TYPE, typename CHAR_TRAITS, typename ALLOCATOR>
basic_string<CHAR_TYPE,CHAR_TRAITS,ALLOCATOR>&
basic_string<CHAR_TYPE,CHAR_TRAITS,ALLOCATOR>::replace(
                                              size_type        outPosition,
                                              size_type        outNumChars,
                                              const CHAR_TYPE *characterString)
{
    BSLS_ASSERT_SAFE(characterString);

    return replace(outPosition,
                   outNumChars,
                   characterString,
                   CHAR_TRAITS::length(characterString));
}

template <typename CHAR_TYPE, typename CHAR_TRAITS, typename ALLOCATOR>
basic_string<CHAR_TYPE,CHAR_TRAITS,ALLOCATOR>&
basic_string<CHAR_TYPE,CHAR_TRAITS,ALLOCATOR>::replace(size_type outPosition,
                                                       size_type outNumChars,
                                                       size_type numChars,
                                                       CHAR_TYPE character)
{
    if (BSLS_PERFORMANCEHINT_PREDICT_UNLIKELY(outPosition > length())) {
        BSLS_PERFORMANCEHINT_UNLIKELY_HINT;
        BloombergLP::bslstl::StdExceptUtil::throwOutOfRange(
                            "string<...>::replace(pos,n,c): invalid position");
    }
    if (outNumChars > length() - outPosition) {
        outNumChars = length() - outPosition;
    }
    if (BSLS_PERFORMANCEHINT_PREDICT_UNLIKELY(numChars > outNumChars)
     && BSLS_PERFORMANCEHINT_PREDICT_UNLIKELY(
                             numChars - outNumChars > max_size() - length())) {
        BSLS_PERFORMANCEHINT_UNLIKELY_HINT;
        BloombergLP::bslstl::StdExceptUtil::throwLengthError(
                             "string<...>::replace(pos,n,v): string too long");
    }
    return privateReplaceRaw(outPosition,
                             outNumChars,
                             numChars,
                             character);
}

template <typename CHAR_TYPE, typename CHAR_TRAITS, typename ALLOCATOR>
basic_string<CHAR_TYPE,CHAR_TRAITS,ALLOCATOR>&
basic_string<CHAR_TYPE,CHAR_TRAITS,ALLOCATOR>::replace(
                                                    const_iterator      first,
                                                    const_iterator      last,
                                                    const basic_string& string)
{
    BSLS_ASSERT_SAFE(first >= cbegin());
    BSLS_ASSERT_SAFE(first <= cend());
    BSLS_ASSERT_SAFE(first <= last);
    BSLS_ASSERT_SAFE(last <= cend());

    size_type outPosition = first - cbegin();
    size_type outNumChars = last - first;
    if (BSLS_PERFORMANCEHINT_PREDICT_UNLIKELY(string.length() > outNumChars)
     && BSLS_PERFORMANCEHINT_PREDICT_UNLIKELY(
                      string.length() - outNumChars > max_size() - length())) {
        BSLS_PERFORMANCEHINT_UNLIKELY_HINT;
        BloombergLP::bslstl::StdExceptUtil::throwLengthError(
                    "string<...>::replace(string const&...): string too long");
    }
    return privateReplaceRaw(outPosition,
                             outNumChars,
                             string.data(),
                             string.length());
}

template <typename CHAR_TYPE, typename CHAR_TRAITS, typename ALLOCATOR>
basic_string<CHAR_TYPE,CHAR_TRAITS,ALLOCATOR>&
basic_string<CHAR_TYPE,CHAR_TRAITS,ALLOCATOR>::replace(
                                              const_iterator   first,
                                              const_iterator   last,
                                              const CHAR_TYPE *characterString,
                                              size_type        numChars)
{
    BSLS_ASSERT_SAFE(first >= cbegin());
    BSLS_ASSERT_SAFE(first <= cend());
    BSLS_ASSERT_SAFE(first <= last);
    BSLS_ASSERT_SAFE(last <= cend());
    BSLS_ASSERT_SAFE(characterString);

    size_type outPosition = first - cbegin();
    size_type outNumChars = last - first;
    if (BSLS_PERFORMANCEHINT_PREDICT_UNLIKELY(numChars > outNumChars)
     && BSLS_PERFORMANCEHINT_PREDICT_UNLIKELY(
                             numChars - outNumChars > max_size() - length())) {
        BSLS_PERFORMANCEHINT_UNLIKELY_HINT;
        BloombergLP::bslstl::StdExceptUtil::throwLengthError(
                            "string<...>::replace(char*...): string too long");
    }
    return privateReplaceRaw(outPosition,
                             outNumChars,
                             characterString,
                             numChars);
}

template <typename CHAR_TYPE, typename CHAR_TRAITS, typename ALLOCATOR>
basic_string<CHAR_TYPE,CHAR_TRAITS,ALLOCATOR>&
basic_string<CHAR_TYPE,CHAR_TRAITS,ALLOCATOR>::replace(
                                              const_iterator   first,
                                              const_iterator   last,
                                              const CHAR_TYPE *characterString)
{
    BSLS_ASSERT_SAFE(first >= cbegin());
    BSLS_ASSERT_SAFE(first <= cend());
    BSLS_ASSERT_SAFE(first <= last);
    BSLS_ASSERT_SAFE(last <= cend());
    BSLS_ASSERT_SAFE(characterString);

    return replace(first,
                   last,
                   characterString,
                   CHAR_TRAITS::length(characterString));
}

template <typename CHAR_TYPE, typename CHAR_TRAITS, typename ALLOCATOR>
basic_string<CHAR_TYPE,CHAR_TRAITS,ALLOCATOR>&
basic_string<CHAR_TYPE,CHAR_TRAITS,ALLOCATOR>::replace(
                                                      const_iterator first,
                                                      const_iterator last,
                                                      size_type      numChars,
                                                      CHAR_TYPE      character)
{
    BSLS_ASSERT_SAFE(first >= cbegin());
    BSLS_ASSERT_SAFE(first <= cend());
    BSLS_ASSERT_SAFE(first <= last);
    BSLS_ASSERT_SAFE(last <= cend());

    size_type outPosition = first - cbegin();
    size_type outNumChars = last - first;
    if (BSLS_PERFORMANCEHINT_PREDICT_UNLIKELY(numChars > outNumChars)
     && BSLS_PERFORMANCEHINT_PREDICT_UNLIKELY(
                             numChars - outNumChars > max_size() - length())) {
        BSLS_PERFORMANCEHINT_UNLIKELY_HINT;
        BloombergLP::bslstl::StdExceptUtil::throwLengthError(
                            "string<...>::replace(char*...): string too long");
    }
    return privateReplaceRaw(outPosition, outNumChars, numChars, character);
}

template <typename CHAR_TYPE, typename CHAR_TRAITS, typename ALLOCATOR>
template <typename INPUT_ITER>
inline
basic_string<CHAR_TYPE,CHAR_TRAITS,ALLOCATOR>&
basic_string<CHAR_TYPE,CHAR_TRAITS,ALLOCATOR>::replace(
                                                    const_iterator first,
                                                    const_iterator last,
                                                    INPUT_ITER     stringFirst,
                                                    INPUT_ITER     stringLast)
{
    BSLS_ASSERT_SAFE(first >= cbegin());
    BSLS_ASSERT_SAFE(first <= cend());
    BSLS_ASSERT_SAFE(first <= last);
    BSLS_ASSERT_SAFE(last <= cend());

    size_type outPosition = first - cbegin();
    size_type outNumChars = last - first;
    return privateReplaceDispatch(outPosition,
                                  outNumChars,
                                  stringFirst,
                                  stringLast,
                                  stringFirst,
                                  stringLast);
}

template <typename CHAR_TYPE, typename CHAR_TRAITS, typename ALLOCATOR>
void
basic_string<CHAR_TYPE,CHAR_TRAITS,ALLOCATOR>::swap(basic_string& other)
{
    if (get_allocator() == other.get_allocator()) {
        privateBase().swap(other.privateBase());
    }
    else {
        basic_string s1(other, this->get_allocator());
        basic_string s2(*this, other.get_allocator());

        s1.privateBase().swap(this->privateBase());
        s2.privateBase().swap(other.privateBase());
    }
}

// ACCESSORS

                     // *** 21.3.3 iterators: ***

template <typename CHAR_TYPE, typename CHAR_TRAITS, typename ALLOCATOR>
inline
typename basic_string<CHAR_TYPE,CHAR_TRAITS,ALLOCATOR>::const_iterator
basic_string<CHAR_TYPE,CHAR_TRAITS,ALLOCATOR>::begin() const
{
    return this->dataPtr();
}

template <typename CHAR_TYPE, typename CHAR_TRAITS, typename ALLOCATOR>
inline
typename basic_string<CHAR_TYPE,CHAR_TRAITS,ALLOCATOR>::const_iterator
basic_string<CHAR_TYPE,CHAR_TRAITS,ALLOCATOR>::cbegin() const
{
    return begin();
}

template <typename CHAR_TYPE, typename CHAR_TRAITS, typename ALLOCATOR>
inline
typename basic_string<CHAR_TYPE,CHAR_TRAITS,ALLOCATOR>::const_iterator
basic_string<CHAR_TYPE,CHAR_TRAITS,ALLOCATOR>::end() const
{
    return begin() + this->d_length;
}

template <typename CHAR_TYPE, typename CHAR_TRAITS, typename ALLOCATOR>
inline
typename basic_string<CHAR_TYPE,CHAR_TRAITS,ALLOCATOR>::const_iterator
basic_string<CHAR_TYPE,CHAR_TRAITS,ALLOCATOR>::cend() const
{
    return end();
}

template <typename CHAR_TYPE, typename CHAR_TRAITS, typename ALLOCATOR>
inline
typename basic_string<CHAR_TYPE,CHAR_TRAITS,ALLOCATOR>::const_reverse_iterator
basic_string<CHAR_TYPE,CHAR_TRAITS,ALLOCATOR>::rbegin() const
{
    return const_reverse_iterator(end());
}

template <typename CHAR_TYPE, typename CHAR_TRAITS, typename ALLOCATOR>
inline
typename basic_string<CHAR_TYPE,CHAR_TRAITS,ALLOCATOR>::const_reverse_iterator
basic_string<CHAR_TYPE,CHAR_TRAITS,ALLOCATOR>::crbegin() const
{
    return const_reverse_iterator(end());
}

template <typename CHAR_TYPE, typename CHAR_TRAITS, typename ALLOCATOR>
typename basic_string<CHAR_TYPE,CHAR_TRAITS,ALLOCATOR>::const_reverse_iterator
basic_string<CHAR_TYPE,CHAR_TRAITS,ALLOCATOR>::rend() const
{
    return const_reverse_iterator(begin());
}

template <typename CHAR_TYPE, typename CHAR_TRAITS, typename ALLOCATOR>
typename basic_string<CHAR_TYPE,CHAR_TRAITS,ALLOCATOR>::const_reverse_iterator
basic_string<CHAR_TYPE,CHAR_TRAITS,ALLOCATOR>::crend() const
{
    return const_reverse_iterator(begin());
}

                      // *** 21.3.4 capacity: ***

template <typename CHAR_TYPE, typename CHAR_TRAITS, typename ALLOCATOR>
inline
typename basic_string<CHAR_TYPE,CHAR_TRAITS,ALLOCATOR>::size_type
basic_string<CHAR_TYPE,CHAR_TRAITS,ALLOCATOR>::size() const
{
    return this->d_length;
}

template <typename CHAR_TYPE, typename CHAR_TRAITS, typename ALLOCATOR>
inline
typename basic_string<CHAR_TYPE,CHAR_TRAITS,ALLOCATOR>::size_type
basic_string<CHAR_TYPE,CHAR_TRAITS,ALLOCATOR>::length() const
{
    return this->d_length;
}

template <typename CHAR_TYPE, typename CHAR_TRAITS, typename ALLOCATOR>
inline
typename basic_string<CHAR_TYPE,CHAR_TRAITS,ALLOCATOR>::size_type
basic_string<CHAR_TYPE,CHAR_TRAITS,ALLOCATOR>::max_size() const
{
    // Must take into account the null-terminating character.

    size_type stringMaxSize = ~size_type(0) / sizeof(CHAR_TYPE) - 1;
    size_type allocMaxSize  = get_allocator().max_size() - 1;
    return allocMaxSize < stringMaxSize ? allocMaxSize : stringMaxSize;
}

template <typename CHAR_TYPE, typename CHAR_TRAITS, typename ALLOCATOR>
inline
typename basic_string<CHAR_TYPE,CHAR_TRAITS,ALLOCATOR>::size_type
basic_string<CHAR_TYPE,CHAR_TRAITS,ALLOCATOR>::capacity() const
{
    return this->d_capacity;
}

template <typename CHAR_TYPE, typename CHAR_TRAITS, typename ALLOCATOR>
inline
bool basic_string<CHAR_TYPE,CHAR_TRAITS,ALLOCATOR>::empty() const
{
    return this->d_length == 0;
}

                   // *** 21.3.5 element access: ***

template <typename CHAR_TYPE, typename CHAR_TRAITS, typename ALLOCATOR>
inline
typename basic_string<CHAR_TYPE,CHAR_TRAITS,ALLOCATOR>::const_reference
basic_string<CHAR_TYPE,CHAR_TRAITS,ALLOCATOR>::operator[](
                                                      size_type position) const
{
    BSLS_ASSERT_SAFE(position <= length());

    return *(begin() + position);
}

template <typename CHAR_TYPE, typename CHAR_TRAITS, typename ALLOCATOR>
typename basic_string<CHAR_TYPE,CHAR_TRAITS,ALLOCATOR>::const_reference
basic_string<CHAR_TYPE,CHAR_TRAITS,ALLOCATOR>::at(size_type position) const
{
    // Note: deliberately not inlined (see comment in non-const version).

    if (BSLS_PERFORMANCEHINT_PREDICT_UNLIKELY(position >= length())) {
        BSLS_PERFORMANCEHINT_UNLIKELY_HINT;
        BloombergLP::bslstl::StdExceptUtil::throwOutOfRange(
                                 "const string<...>::at(n): invalid position");
    }
    return *(begin() + position);
}

template <typename CHAR_TYPE, typename CHAR_TRAITS, typename ALLOCATOR>
inline
typename basic_string<CHAR_TYPE,CHAR_TRAITS,ALLOCATOR>::const_reference
basic_string<CHAR_TYPE,CHAR_TRAITS,ALLOCATOR>::front() const
{
    BSLS_ASSERT_SAFE(!empty());

    return *begin();
}

template <typename CHAR_TYPE, typename CHAR_TRAITS, typename ALLOCATOR>
inline
typename basic_string<CHAR_TYPE,CHAR_TRAITS,ALLOCATOR>::const_reference
basic_string<CHAR_TYPE,CHAR_TRAITS,ALLOCATOR>::back() const
{
    BSLS_ASSERT_SAFE(!empty());

    return *(end() - 1);
}

template <typename CHAR_TYPE, typename CHAR_TRAITS, typename ALLOCATOR>
typename basic_string<CHAR_TYPE,CHAR_TRAITS,ALLOCATOR>::size_type
basic_string<CHAR_TYPE,CHAR_TRAITS,ALLOCATOR>::copy(CHAR_TYPE *characterString,
                                                    size_type  numChars,
                                                    size_type  position) const
{
    BSLS_ASSERT_SAFE(characterString);

    if (BSLS_PERFORMANCEHINT_PREDICT_UNLIKELY(length() < position)) {
        BSLS_PERFORMANCEHINT_UNLIKELY_HINT;
        BloombergLP::bslstl::StdExceptUtil::throwOutOfRange(
                       "const string<...>::copy(str,pos,n): invalid position");
    }
    if (numChars > length() - position) {
        numChars = length() - position;
    }
    CHAR_TRAITS::move(characterString, this->dataPtr() + position, numChars);
    return numChars;
}

                 // *** 21.3.7 string operations: ***

template <typename CHAR_TYPE, typename CHAR_TRAITS, typename ALLOCATOR>
inline
typename basic_string<CHAR_TYPE,CHAR_TRAITS,ALLOCATOR>::const_pointer
basic_string<CHAR_TYPE,CHAR_TRAITS,ALLOCATOR>::c_str() const
{
    return this->dataPtr();
}

template <typename CHAR_TYPE, typename CHAR_TRAITS, typename ALLOCATOR>
inline
typename basic_string<CHAR_TYPE,CHAR_TRAITS,ALLOCATOR>::const_pointer
basic_string<CHAR_TYPE,CHAR_TRAITS,ALLOCATOR>::data() const
{
    return this->dataPtr();
}

template <typename CHAR_TYPE, typename CHAR_TRAITS, typename ALLOCATOR>
inline
typename basic_string<CHAR_TYPE,CHAR_TRAITS,ALLOCATOR>::allocator_type
basic_string<CHAR_TYPE,CHAR_TRAITS,ALLOCATOR>::get_allocator() const
{
    return BloombergLP::bslstl::ContainerBase<allocator_type>::allocator();
}

template <typename CHAR_TYPE, typename CHAR_TRAITS, typename ALLOCATOR>
typename basic_string<CHAR_TYPE,CHAR_TRAITS,ALLOCATOR>::size_type
basic_string<CHAR_TYPE,CHAR_TRAITS,ALLOCATOR>::find(
                                           const basic_string&  string,
                                           size_type            position) const
{
    return find(string.data(), position, string.length());
}

template <typename CHAR_TYPE, typename CHAR_TRAITS, typename ALLOCATOR>
typename basic_string<CHAR_TYPE,CHAR_TRAITS,ALLOCATOR>::size_type
basic_string<CHAR_TYPE,CHAR_TRAITS,ALLOCATOR>::find(
                                               const CHAR_TYPE *string,
                                               size_type        position,
                                               size_type        numChars) const
{
    BSLS_ASSERT_SAFE(string);

    size_type remChars = length() - position;
    if (position > length() || numChars > remChars) {
        return npos;                                                  // RETURN
    }
    if (0 == numChars) {
        return position;                                              // RETURN
    }
    const CHAR_TYPE *thisString = this->dataPtr() + position;
    const CHAR_TYPE *nextString;
    for (remChars -= numChars - 1;
         0 != (nextString = BSLSTL_CHAR_TRAITS::find(thisString,
                                                     remChars,
                                                     *string));
         remChars -= ++nextString - thisString, thisString = nextString)
    {
        if (0 == CHAR_TRAITS::compare(nextString, string, numChars)) {
            return nextString - this->dataPtr();                      // RETURN
        }
    }
    return npos;
}

template <typename CHAR_TYPE, typename CHAR_TRAITS, typename ALLOCATOR>
typename basic_string<CHAR_TYPE,CHAR_TRAITS,ALLOCATOR>::size_type
basic_string<CHAR_TYPE,CHAR_TRAITS,ALLOCATOR>::find(
                                               const CHAR_TYPE *string,
                                               size_type        position) const
{
    BSLS_ASSERT_SAFE(string);

    return find(string, position, CHAR_TRAITS::length(string));
}

template <typename CHAR_TYPE, typename CHAR_TRAITS, typename ALLOCATOR>
typename basic_string<CHAR_TYPE,CHAR_TRAITS,ALLOCATOR>::size_type
basic_string<CHAR_TYPE,CHAR_TRAITS,ALLOCATOR>::find(CHAR_TYPE character,
                                                    size_type position) const
{
    if (position >= length()) {
        return npos;                                                  // RETURN
    }
    const CHAR_TYPE *result =
        BSLSTL_CHAR_TRAITS::find(this->dataPtr() + position,
                                 length() - position,
                                 character);
    return result ? result - this->dataPtr() : npos;
}

template <typename CHAR_TYPE, typename CHAR_TRAITS, typename ALLOCATOR>
typename basic_string<CHAR_TYPE,CHAR_TRAITS,ALLOCATOR>::size_type
basic_string<CHAR_TYPE,CHAR_TRAITS,ALLOCATOR>::rfind(
                                            const basic_string& string,
                                            size_type           position) const
{
    return rfind(string.data(), position, string.length());
}

template <typename CHAR_TYPE, typename CHAR_TRAITS, typename ALLOCATOR>
typename basic_string<CHAR_TYPE,CHAR_TRAITS,ALLOCATOR>::size_type
basic_string<CHAR_TYPE,CHAR_TRAITS,ALLOCATOR>::rfind(
                                              const CHAR_TYPE *characterString,
                                              size_type        position,
                                              size_type        numChars) const
{
    BSLS_ASSERT_SAFE(characterString);

    if (0 == numChars) {
        return position > length() ? length() : position;             // RETURN
    }
    if (numChars <= length()) {
        if (position > length() - numChars) {
            position = length() - numChars;
        }
        const CHAR_TYPE *thisString = this->dataPtr() + position;
        for (; position != npos; --thisString, --position) {
            if (0 == CHAR_TRAITS::compare(thisString,
                                          characterString,
                                          numChars)) {
                return position;                                      // RETURN
            }
        }
    }
    return npos;
}

template <typename CHAR_TYPE, typename CHAR_TRAITS, typename ALLOCATOR>
typename basic_string<CHAR_TYPE,CHAR_TRAITS,ALLOCATOR>::size_type
basic_string<CHAR_TYPE,CHAR_TRAITS,ALLOCATOR>::rfind(
                                              const CHAR_TYPE *characterString,
                                              size_type        position) const
{
    BSLS_ASSERT_SAFE(characterString);

    return rfind(characterString,
                 position,
                 CHAR_TRAITS::length(characterString));
}

template <typename CHAR_TYPE, typename CHAR_TRAITS, typename ALLOCATOR>
typename basic_string<CHAR_TYPE,CHAR_TRAITS,ALLOCATOR>::size_type
basic_string<CHAR_TYPE,CHAR_TRAITS,ALLOCATOR>::rfind(CHAR_TYPE character,
                                                     size_type position) const
{
    return rfind(&character, position, size_type(1));
}

template <typename CHAR_TYPE, typename CHAR_TRAITS, typename ALLOCATOR>
typename basic_string<CHAR_TYPE,CHAR_TRAITS,ALLOCATOR>::size_type
basic_string<CHAR_TYPE,CHAR_TRAITS,ALLOCATOR>::find_first_of(
                                            const basic_string& string,
                                            size_type           position) const
{
    return find_first_of(string.data(), position, string.length());
}

template <typename CHAR_TYPE, typename CHAR_TRAITS, typename ALLOCATOR>
typename basic_string<CHAR_TYPE,CHAR_TRAITS,ALLOCATOR>::size_type
basic_string<CHAR_TYPE,CHAR_TRAITS,ALLOCATOR>::find_first_of(
                                              const CHAR_TYPE *characterString,
                                              size_type        position,
                                              size_type        numChars) const
{
    BSLS_ASSERT_SAFE(characterString);

    if (0 < numChars && position < length()) {
        for (const CHAR_TYPE *current = this->dataPtr() + position;
             current != this->dataPtr() + length();
             ++current)
        {
            if (BSLSTL_CHAR_TRAITS::find(characterString, numChars, *current)
                != 0) {
                return current - this->dataPtr();                     // RETURN
            }
        }
    }
    return npos;
}

template <typename CHAR_TYPE, typename CHAR_TRAITS, typename ALLOCATOR>
typename basic_string<CHAR_TYPE,CHAR_TRAITS,ALLOCATOR>::size_type
basic_string<CHAR_TYPE,CHAR_TRAITS,ALLOCATOR>::find_first_of(
                                              const CHAR_TYPE *characterString,
                                              size_type        position) const
{
    BSLS_ASSERT_SAFE(characterString);

    return find_first_of(characterString,
                         position,
                         CHAR_TRAITS::length(characterString));
}

template <typename CHAR_TYPE, typename CHAR_TRAITS, typename ALLOCATOR>
typename basic_string<CHAR_TYPE,CHAR_TRAITS,ALLOCATOR>::size_type
basic_string<CHAR_TYPE,CHAR_TRAITS,ALLOCATOR>::find_first_of(
                                                      CHAR_TYPE character,
                                                      size_type position) const
{
    return find_first_of(&character, position, size_type(1));
}

template <typename CHAR_TYPE, typename CHAR_TRAITS, typename ALLOCATOR>
typename basic_string<CHAR_TYPE,CHAR_TRAITS,ALLOCATOR>::size_type
basic_string<CHAR_TYPE,CHAR_TRAITS,ALLOCATOR>::find_last_of(
                                            const basic_string& string,
                                            size_type           position) const
{
    return find_last_of(string.data(), position, string.length());
}

template <typename CHAR_TYPE, typename CHAR_TRAITS, typename ALLOCATOR>
typename basic_string<CHAR_TYPE,CHAR_TRAITS,ALLOCATOR>::size_type
basic_string<CHAR_TYPE,CHAR_TRAITS,ALLOCATOR>::find_last_of(
                                              const CHAR_TYPE *characterString,
                                              size_type        position,
                                              size_type        numChars) const
{
    BSLS_ASSERT_SAFE(characterString);

    if (0 < numChars && 0 < length()) {
        size_type remChars = position < length() ? position : length() - 1;
        for (const CHAR_TYPE *current = this->dataPtr() + remChars;
             ;
             --current)
        {
            if (BSLSTL_CHAR_TRAITS::find(
                                        characterString, numChars, *current)) {
                return current - this->dataPtr();                     // RETURN
            }
            if (current == this->dataPtr()) {
                break;
            }
        }
    }
    return npos;
}

template <typename CHAR_TYPE, typename CHAR_TRAITS, typename ALLOCATOR>
typename basic_string<CHAR_TYPE,CHAR_TRAITS,ALLOCATOR>::size_type
basic_string<CHAR_TYPE,CHAR_TRAITS,ALLOCATOR>::find_last_of(
                                              const CHAR_TYPE *characterString,
                                              size_type        position) const
{
    BSLS_ASSERT_SAFE(characterString);

    return find_last_of(characterString,
                        position,
                        CHAR_TRAITS::length(characterString));
}

template <typename CHAR_TYPE, typename CHAR_TRAITS, typename ALLOCATOR>
typename basic_string<CHAR_TYPE,CHAR_TRAITS,ALLOCATOR>::size_type
basic_string<CHAR_TYPE,CHAR_TRAITS,ALLOCATOR>::find_last_of(
                                                      CHAR_TYPE character,
                                                      size_type position) const
{
    return find_last_of(&character, position, size_type(1));
}

template <typename CHAR_TYPE, typename CHAR_TRAITS, typename ALLOCATOR>
typename basic_string<CHAR_TYPE,CHAR_TRAITS,ALLOCATOR>::size_type
basic_string<CHAR_TYPE,CHAR_TRAITS,ALLOCATOR>::find_first_not_of(
                                            const basic_string& string,
                                            size_type           position) const
{
    return find_first_not_of(string.data(), position, string.length());
}

template <typename CHAR_TYPE, typename CHAR_TRAITS, typename ALLOCATOR>
typename basic_string<CHAR_TYPE,CHAR_TRAITS,ALLOCATOR>::size_type
basic_string<CHAR_TYPE,CHAR_TRAITS,ALLOCATOR>::find_first_not_of(
                                              const CHAR_TYPE *characterString,
                                              size_type        position,
                                              size_type        numChars) const
{
    BSLS_ASSERT_SAFE(characterString);

    if (position < length()) {
        const CHAR_TYPE *last = this->dataPtr() + length();
        for (const CHAR_TYPE *current = this->dataPtr() + position;
             current != last;
             ++current)
        {
            if (!BSLSTL_CHAR_TRAITS::find(
                                        characterString, numChars, *current)) {
                return current - this->dataPtr();                     // RETURN
            }
        }
    }
    return npos;
}

template <typename CHAR_TYPE, typename CHAR_TRAITS, typename ALLOCATOR>
typename basic_string<CHAR_TYPE,CHAR_TRAITS,ALLOCATOR>::size_type
basic_string<CHAR_TYPE,CHAR_TRAITS,ALLOCATOR>::find_first_not_of(
                                              const CHAR_TYPE *characterString,
                                              size_type        position) const
{
    BSLS_ASSERT_SAFE(characterString);

    return find_first_not_of(characterString,
                             position,
                             CHAR_TRAITS::length(characterString));
}

template <typename CHAR_TYPE, typename CHAR_TRAITS, typename ALLOCATOR>
typename basic_string<CHAR_TYPE,CHAR_TRAITS,ALLOCATOR>::size_type
basic_string<CHAR_TYPE,CHAR_TRAITS,ALLOCATOR>::find_first_not_of(
                                                      CHAR_TYPE character,
                                                      size_type position) const
{
    return find_first_not_of(&character, position, size_type(1));
}

template <typename CHAR_TYPE, typename CHAR_TRAITS, typename ALLOCATOR>
typename basic_string<CHAR_TYPE,CHAR_TRAITS,ALLOCATOR>::size_type
basic_string<CHAR_TYPE,CHAR_TRAITS,ALLOCATOR>::find_last_not_of (
                                            const basic_string& string,
                                            size_type           position) const
{
    return find_last_not_of(string.data(), position, string.length());
}

template <typename CHAR_TYPE, typename CHAR_TRAITS, typename ALLOCATOR>
typename basic_string<CHAR_TYPE,CHAR_TRAITS,ALLOCATOR>::size_type
basic_string<CHAR_TYPE,CHAR_TRAITS,ALLOCATOR>::find_last_not_of (
                                              const CHAR_TYPE *characterString,
                                              size_type        position,
                                              size_type        numChars) const
{
    BSLS_ASSERT_SAFE(characterString);

    if (0 < length()) {
        size_type remChars = position < length() ? position : length() - 1;
        for (const CHAR_TYPE *current = this->dataPtr() + remChars;
             remChars != npos;
             --current, --remChars)
        {
            if (!BSLSTL_CHAR_TRAITS::find(
                                        characterString, numChars, *current)) {
                return current - this->dataPtr();                     // RETURN
            }
        }
    }
    return npos;
}

template <typename CHAR_TYPE, typename CHAR_TRAITS, typename ALLOCATOR>
typename basic_string<CHAR_TYPE,CHAR_TRAITS,ALLOCATOR>::size_type
basic_string<CHAR_TYPE,CHAR_TRAITS,ALLOCATOR>::find_last_not_of (
                                              const CHAR_TYPE *characterString,
                                              size_type        position) const
{
    BSLS_ASSERT_SAFE(characterString);

    return find_last_not_of(characterString,
                            position,
                            CHAR_TRAITS::length(characterString));
}

template <typename CHAR_TYPE, typename CHAR_TRAITS, typename ALLOCATOR>
typename basic_string<CHAR_TYPE,CHAR_TRAITS,ALLOCATOR>::size_type
basic_string<CHAR_TYPE,CHAR_TRAITS,ALLOCATOR>::find_last_not_of (
                                                      CHAR_TYPE character,
                                                      size_type position) const
{
    return find_last_not_of(&character, position, size_type(1));
}

template <typename CHAR_TYPE, typename CHAR_TRAITS, typename ALLOCATOR>
basic_string<CHAR_TYPE,CHAR_TRAITS,ALLOCATOR>
basic_string<CHAR_TYPE,CHAR_TRAITS,ALLOCATOR>::substr(size_type position,
                                                      size_type numChars) const
{
    return basic_string<CHAR_TYPE,
                        CHAR_TRAITS,
                        ALLOCATOR>(*this, position, numChars);
}

template <typename CHAR_TYPE, typename CHAR_TRAITS, typename ALLOCATOR>
int basic_string<CHAR_TYPE,CHAR_TRAITS,ALLOCATOR>::compare(
                                               const basic_string& other) const
{
    return privateCompareRaw(size_type(0),
                             length(),
                             other.data(),
                             other.length());
}

template <typename CHAR_TYPE, typename CHAR_TRAITS, typename ALLOCATOR>
int basic_string<CHAR_TYPE,CHAR_TRAITS,ALLOCATOR>::compare(
                                              size_type            position,
                                              size_type            numChars,
                                              const basic_string&  other) const
{
    if (BSLS_PERFORMANCEHINT_PREDICT_UNLIKELY(length() < position)) {
        BSLS_PERFORMANCEHINT_UNLIKELY_HINT;
        BloombergLP::bslstl::StdExceptUtil::throwOutOfRange(
                    "const string<...>::compare(pos,n,...): invalid position");
    }
    if (numChars > length() - position) {
        numChars = length() - position;
    }
    return privateCompareRaw(position, numChars, other.data(), other.length());
}

template <typename CHAR_TYPE, typename CHAR_TRAITS, typename ALLOCATOR>
int basic_string<CHAR_TYPE,CHAR_TRAITS,ALLOCATOR>::compare(
                                       size_type           lhsPosition,
                                       size_type           lhsNumChars,
                                       const basic_string& other,
                                       size_type           otherPosition,
                                       size_type           otherNumChars) const
{
    if (BSLS_PERFORMANCEHINT_PREDICT_UNLIKELY(length() < lhsPosition)) {
        BSLS_PERFORMANCEHINT_UNLIKELY_HINT;
        BloombergLP::bslstl::StdExceptUtil::throwOutOfRange(
                    "const string<...>::compare(pos,n,...): invalid position");
    }
    if (lhsNumChars > length() - lhsPosition) {
        lhsNumChars = length() - lhsPosition;
    }
    if (BSLS_PERFORMANCEHINT_PREDICT_UNLIKELY(other.length() <
                                                              otherPosition)) {
        BSLS_PERFORMANCEHINT_UNLIKELY_HINT;
        BloombergLP::bslstl::StdExceptUtil::throwOutOfRange(
                    "const string<...>::compare(pos,n,...): invalid position");
    }
    if (otherNumChars > other.length() - otherPosition) {
        otherNumChars = other.length() - otherPosition;
    }
    return privateCompareRaw(lhsPosition,
                             lhsNumChars,
                             other.dataPtr() + otherPosition,
                             otherNumChars);
}

template <typename CHAR_TYPE, typename CHAR_TRAITS, typename ALLOCATOR>
int basic_string<CHAR_TYPE,CHAR_TRAITS,ALLOCATOR>::compare(
                                                  const CHAR_TYPE *other) const
{
    BSLS_ASSERT_SAFE(other);

    return privateCompareRaw(size_type(0),
                             length(),
                             other,
                             CHAR_TRAITS::length(other));
}

template <typename CHAR_TYPE, typename CHAR_TRAITS, typename ALLOCATOR>
int basic_string<CHAR_TYPE,CHAR_TRAITS,ALLOCATOR>::compare(
                                          size_type        lhsPosition,
                                          size_type        lhsNumChars,
                                          const CHAR_TYPE *other,
                                          size_type        otherNumChars) const
{
    BSLS_ASSERT_SAFE(other);

    if (BSLS_PERFORMANCEHINT_PREDICT_UNLIKELY(length() < lhsPosition)) {
        BSLS_PERFORMANCEHINT_UNLIKELY_HINT;
        BloombergLP::bslstl::StdExceptUtil::throwOutOfRange(
                    "const string<...>::compare(pos,n,...): invalid position");
    }
    if (lhsNumChars > length() - lhsPosition) {
        lhsNumChars = length() - lhsPosition;
    }
    return privateCompareRaw(lhsPosition,
                             lhsNumChars,
                             other,
                             otherNumChars);
}

template <typename CHAR_TYPE, typename CHAR_TRAITS, typename ALLOCATOR>
int basic_string<CHAR_TYPE,CHAR_TRAITS,ALLOCATOR>::compare(
                                                  size_type        lhsPosition,
                                                  size_type        lhsNumChars,
                                                  const CHAR_TYPE *other) const
{
    BSLS_ASSERT_SAFE(other);

    return compare(lhsPosition,
                   lhsNumChars,
                   other,
                   CHAR_TRAITS::length(other));
}

// FREE FUNCTIONS
template <class CHAR_TYPE, class CHAR_TRAITS, class ALLOCATOR>
inline
void swap(basic_string<CHAR_TYPE,CHAR_TRAITS, ALLOCATOR>& lhs,
          basic_string<CHAR_TYPE,CHAR_TRAITS, ALLOCATOR>& rhs)
{
    BSLS_ASSERT_SAFE(lhs.get_allocator() == rhs.get_allocator());

    lhs.swap(rhs);
}

// FREE OPERATORS
template <class CHAR_TYPE, class CHAR_TRAITS, class ALLOC>
inline
bool operator==(const basic_string<CHAR_TYPE,CHAR_TRAITS,ALLOC>& lhs,
                const basic_string<CHAR_TYPE,CHAR_TRAITS,ALLOC>& rhs)
{
    return lhs.size() == rhs.size()
        && 0 == CHAR_TRAITS::compare(lhs.data(), rhs.data(), lhs.size());
}

template <class CHAR_TYPE, class CHAR_TRAITS, class ALLOC1, class ALLOC2>
inline
bool
operator==(const native_std::basic_string<CHAR_TYPE,CHAR_TRAITS,ALLOC1>& lhs,
           const bsl::basic_string<CHAR_TYPE,CHAR_TRAITS,ALLOC2>&        rhs)
{
    return lhs.size() == rhs.size()
        && 0 == CHAR_TRAITS::compare(lhs.data(), rhs.data(), lhs.size());
}

template <class CHAR_TYPE, class CHAR_TRAITS, class ALLOC1, class ALLOC2>
inline
bool
operator==(const bsl::basic_string<CHAR_TYPE,CHAR_TRAITS,ALLOC1>&        lhs,
           const native_std::basic_string<CHAR_TYPE,CHAR_TRAITS,ALLOC2>& rhs)
{
    return lhs.size() == rhs.size()
        && 0 == CHAR_TRAITS::compare(lhs.data(), rhs.data(), lhs.size());
}

template <class CHAR_TYPE, class CHAR_TRAITS, class ALLOC>
inline
bool operator==(const CHAR_TYPE                                  *lhs,
                const basic_string<CHAR_TYPE,CHAR_TRAITS,ALLOC>&  rhs)
{
    BSLS_ASSERT_SAFE(lhs);

    std::size_t len = CHAR_TRAITS::length(lhs);
    return len == rhs.size()
        && 0 == CHAR_TRAITS::compare(lhs, rhs.data(), len);
}

template <class CHAR_TYPE, class CHAR_TRAITS, class ALLOC>
inline
bool operator==(const basic_string<CHAR_TYPE,CHAR_TRAITS,ALLOC>& lhs,
                const CHAR_TYPE*                                 rhs)
{
    BSLS_ASSERT_SAFE(rhs);

    std::size_t len = CHAR_TRAITS::length(rhs);
    return lhs.size() == len
        && 0 == CHAR_TRAITS::compare(lhs.data(), rhs, len);
}

template <class CHAR_TYPE, class CHAR_TRAITS, class ALLOC>
inline
bool operator!=(const basic_string<CHAR_TYPE,CHAR_TRAITS,ALLOC>& lhs,
                const basic_string<CHAR_TYPE,CHAR_TRAITS,ALLOC>& rhs)
{
    return !(lhs == rhs);
}

template <class CHAR_TYPE, class CHAR_TRAITS, class ALLOC1, class ALLOC2>
inline
bool
operator!=(const native_std::basic_string<CHAR_TYPE,CHAR_TRAITS,ALLOC1>& lhs,
           const bsl::basic_string<CHAR_TYPE,CHAR_TRAITS,ALLOC2>&        rhs)
{
    return !(lhs == rhs);
}

template <class CHAR_TYPE, class CHAR_TRAITS, class ALLOC1, class ALLOC2>
inline
bool
operator!=(const bsl::basic_string<CHAR_TYPE,CHAR_TRAITS,ALLOC1>&        lhs,
           const native_std::basic_string<CHAR_TYPE,CHAR_TRAITS,ALLOC2>& rhs)
{
    return !(lhs == rhs);
}

template <class CHAR_TYPE, class CHAR_TRAITS, class ALLOC>
inline
bool operator!=(const CHAR_TYPE                                  *lhs,
                const basic_string<CHAR_TYPE,CHAR_TRAITS,ALLOC>&  rhs)
{
    BSLS_ASSERT_SAFE(lhs);

    return !(lhs == rhs);
}

template <class CHAR_TYPE, class CHAR_TRAITS, class ALLOC>
inline
bool operator!=(const basic_string<CHAR_TYPE,CHAR_TRAITS,ALLOC>&  lhs,
                const CHAR_TYPE                                  *rhs)
{
    BSLS_ASSERT_SAFE(rhs);

    return !(lhs == rhs);
}

template <class CHAR_TYPE, class CHAR_TRAITS, class ALLOC>
bool operator<(const basic_string<CHAR_TYPE,CHAR_TRAITS,ALLOC>& lhs,
               const basic_string<CHAR_TYPE,CHAR_TRAITS,ALLOC>& rhs)
{
    const std::size_t minLen = lhs.length() < rhs.length()
                             ? lhs.length() : rhs.length();
    int ret = CHAR_TRAITS::compare(lhs.data(), rhs.data(), minLen);
    if (0 == ret) {
        return lhs.length() < rhs.length();                           // RETURN
    }
    return ret < 0;
}

template <class CHAR_TYPE, class CHAR_TRAITS, class ALLOC1, class ALLOC2>
bool
operator<(const native_std::basic_string<CHAR_TYPE,CHAR_TRAITS,ALLOC1>& lhs,
          const bsl::basic_string<CHAR_TYPE,CHAR_TRAITS,ALLOC2>&        rhs)
{
    const std::size_t minLen = lhs.length() < rhs.length()
                             ? lhs.length() : rhs.length();
    int ret = CHAR_TRAITS::compare(lhs.data(), rhs.data(), minLen);
    if (0 == ret) {
        return lhs.length() < rhs.length();                           // RETURN
    }
    return ret < 0;
}

template <class CHAR_TYPE, class CHAR_TRAITS, class ALLOC1, class ALLOC2>
bool
operator<(const bsl::basic_string<CHAR_TYPE,CHAR_TRAITS,ALLOC1>&        lhs,
          const native_std::basic_string<CHAR_TYPE,CHAR_TRAITS,ALLOC2>& rhs)
{
    const std::size_t minLen = lhs.length() < rhs.length()
                             ? lhs.length() : rhs.length();
    int ret = CHAR_TRAITS::compare(lhs.data(), rhs.data(), minLen);
    if (0 == ret) {
        return lhs.length() < rhs.length();                           // RETURN
    }
    return ret < 0;
}

template <class CHAR_TYPE, class CHAR_TRAITS, class ALLOC>
bool operator<(const CHAR_TYPE                                  *lhs,
               const basic_string<CHAR_TYPE,CHAR_TRAITS,ALLOC>&  rhs)
{
    BSLS_ASSERT_SAFE(lhs);

    const std::size_t lhsLen = CHAR_TRAITS::length(lhs);
    const std::size_t minLen = lhsLen < rhs.length() ? lhsLen : rhs.length();
    int ret = CHAR_TRAITS::compare(lhs, rhs.data(), minLen);
    if (0 == ret) {
        return lhsLen < rhs.length();                                 // RETURN
    }
    return ret < 0;
}

template <class CHAR_TYPE, class CHAR_TRAITS, class ALLOC>
bool operator<(const basic_string<CHAR_TYPE,CHAR_TRAITS,ALLOC>&  lhs,
               const CHAR_TYPE                                  *rhs)
{
    BSLS_ASSERT_SAFE(rhs);

    const std::size_t rhsLen = CHAR_TRAITS::length(rhs);
    const std::size_t minLen = rhsLen < lhs.length() ? rhsLen : lhs.length();
    int ret = CHAR_TRAITS::compare(lhs.data(), rhs, minLen);
    if (0 == ret) {
        return lhs.length() < rhsLen;                                 // RETURN
    }
    return ret < 0;
}

template <class CHAR_TYPE, class CHAR_TRAITS, class ALLOC>
inline
bool operator>(const basic_string<CHAR_TYPE,CHAR_TRAITS,ALLOC>& lhs,
               const basic_string<CHAR_TYPE,CHAR_TRAITS,ALLOC>& rhs) {
    return rhs < lhs;
}

template <class CHAR_TYPE, class CHAR_TRAITS, class ALLOC1, class ALLOC2>
inline
bool
operator>(const native_std::basic_string<CHAR_TYPE,CHAR_TRAITS,ALLOC1>& lhs,
          const bsl::basic_string<CHAR_TYPE,CHAR_TRAITS,ALLOC2>&        rhs)
{
    return rhs < lhs;
}

template <class CHAR_TYPE, class CHAR_TRAITS, class ALLOC1, class ALLOC2>
inline
bool
operator>(const bsl::basic_string<CHAR_TYPE,CHAR_TRAITS,ALLOC1>&        lhs,
          const native_std::basic_string<CHAR_TYPE,CHAR_TRAITS,ALLOC2>& rhs)
{
    return rhs < lhs;
}

template <class CHAR_TYPE, class CHAR_TRAITS, class ALLOC>
inline
bool operator>(const CHAR_TYPE                                  *lhs,
               const basic_string<CHAR_TYPE,CHAR_TRAITS,ALLOC>&  rhs)
{
    BSLS_ASSERT_SAFE(lhs);

    return rhs < lhs;
}

template <class CHAR_TYPE, class CHAR_TRAITS, class ALLOC>
inline
bool operator>(const basic_string<CHAR_TYPE,CHAR_TRAITS,ALLOC>&  lhs,
               const CHAR_TYPE                                  *rhs)
{
    BSLS_ASSERT_SAFE(rhs);

    return rhs < lhs;
}

template <class CHAR_TYPE, class CHAR_TRAITS, class ALLOC>
inline
bool operator<=(const basic_string<CHAR_TYPE,CHAR_TRAITS,ALLOC>& lhs,
                const basic_string<CHAR_TYPE,CHAR_TRAITS,ALLOC>& rhs) {
    return !(rhs < lhs);
}

template <class CHAR_TYPE, class CHAR_TRAITS, class ALLOC1, class ALLOC2>
inline
bool
operator<=(const native_std::basic_string<CHAR_TYPE,CHAR_TRAITS,ALLOC1>& lhs,
           const bsl::basic_string<CHAR_TYPE,CHAR_TRAITS,ALLOC2>&        rhs)
{
    return !(rhs < lhs);
}

template <class CHAR_TYPE, class CHAR_TRAITS, class ALLOC1, class ALLOC2>
inline
bool
operator<=(const bsl::basic_string<CHAR_TYPE,CHAR_TRAITS,ALLOC1>&        lhs,
           const native_std::basic_string<CHAR_TYPE,CHAR_TRAITS,ALLOC2>& rhs)
{
    return !(rhs < lhs);
}

template <class CHAR_TYPE, class CHAR_TRAITS, class ALLOC>
inline
bool operator<=(const CHAR_TYPE                                  *lhs,
                const basic_string<CHAR_TYPE,CHAR_TRAITS,ALLOC>&  rhs)
{
    BSLS_ASSERT_SAFE(lhs);

    return !(rhs < lhs);
}

template <class CHAR_TYPE, class CHAR_TRAITS, class ALLOC>
inline
bool operator<=(const basic_string<CHAR_TYPE,CHAR_TRAITS,ALLOC>&  lhs,
                const CHAR_TYPE                                  *rhs)
{
    BSLS_ASSERT_SAFE(rhs);

    return !(rhs < lhs);
}

template <class CHAR_TYPE, class CHAR_TRAITS, class ALLOC>
inline
bool operator>=(const basic_string<CHAR_TYPE,CHAR_TRAITS,ALLOC>& lhs,
                const basic_string<CHAR_TYPE,CHAR_TRAITS,ALLOC>& rhs) {
    return !(lhs < rhs);
}

template <class CHAR_TYPE, class CHAR_TRAITS, class ALLOC1, class ALLOC2>
inline
bool
operator>=(const native_std::basic_string<CHAR_TYPE,CHAR_TRAITS,ALLOC1>& lhs,
           const bsl::basic_string<CHAR_TYPE,CHAR_TRAITS,ALLOC2>&        rhs)
{
    return !(lhs < rhs);
}

template <class CHAR_TYPE, class CHAR_TRAITS, class ALLOC1, class ALLOC2>
inline
bool
operator>=(const bsl::basic_string<CHAR_TYPE,CHAR_TRAITS,ALLOC1>&        lhs,
           const native_std::basic_string<CHAR_TYPE,CHAR_TRAITS,ALLOC2>& rhs)
{
    return !(lhs < rhs);
}

template <class CHAR_TYPE, class CHAR_TRAITS, class ALLOC>
inline
bool operator>=(const CHAR_TYPE                                  *lhs,
                const basic_string<CHAR_TYPE,CHAR_TRAITS,ALLOC>&  rhs)
{
    BSLS_ASSERT_SAFE(lhs);

    return !(lhs < rhs);
}

template <class CHAR_TYPE, class CHAR_TRAITS, class ALLOC>
inline
bool operator>=(const basic_string<CHAR_TYPE,CHAR_TRAITS,ALLOC>&  lhs,
                const CHAR_TYPE                                  *rhs)
{
    BSLS_ASSERT_SAFE(rhs);

    return !(lhs < rhs);
}

template <typename CHAR_TYPE, typename CHAR_TRAITS, typename ALLOCATOR>
basic_string<CHAR_TYPE,CHAR_TRAITS,ALLOCATOR>
operator+(const basic_string<CHAR_TYPE,CHAR_TRAITS,ALLOCATOR>& lhs,
          const basic_string<CHAR_TYPE,CHAR_TRAITS,ALLOCATOR>& rhs)
{
    basic_string<CHAR_TYPE,CHAR_TRAITS,ALLOCATOR> result;
    result.reserve(lhs.length() + rhs.length());
    result += lhs;
    result += rhs;
    return result;
}

template <class CHAR_TYPE, class CHAR_TRAITS, class ALLOC1, class ALLOC2>
bsl::basic_string<CHAR_TYPE,CHAR_TRAITS,ALLOC2>
operator+(const native_std::basic_string<CHAR_TYPE,CHAR_TRAITS,ALLOC1>& lhs,
          const bsl::basic_string<CHAR_TYPE,CHAR_TRAITS,ALLOC2>&        rhs)
{
    bsl::basic_string<CHAR_TYPE,CHAR_TRAITS,ALLOC2> result;
    result.reserve(lhs.length() + rhs.length());
    result.append(lhs.c_str(), lhs.length());
    result += rhs;
    return result;
}

template <class CHAR_TYPE, class CHAR_TRAITS, class ALLOC1, class ALLOC2>
bsl::basic_string<CHAR_TYPE,CHAR_TRAITS,ALLOC1>
operator+(const bsl::basic_string<CHAR_TYPE,CHAR_TRAITS,ALLOC1>&        lhs,
          const native_std::basic_string<CHAR_TYPE,CHAR_TRAITS,ALLOC2>& rhs)
{
    bsl::basic_string<CHAR_TYPE,CHAR_TRAITS,ALLOC1> result;
    result.reserve(lhs.length() + rhs.length());
    result += lhs;
    result.append(rhs.c_str(), rhs.length());
    return result;
}

template <typename CHAR_TYPE, typename CHAR_TRAITS, typename ALLOCATOR>
basic_string<CHAR_TYPE,CHAR_TRAITS,ALLOCATOR>
operator+(const CHAR_TYPE                                      *lhs,
          const basic_string<CHAR_TYPE,CHAR_TRAITS,ALLOCATOR>&  rhs)
{
    BSLS_ASSERT_SAFE(lhs);

    typename basic_string<CHAR_TYPE,CHAR_TRAITS,ALLOCATOR>::size_type
                                          lhsLength = CHAR_TRAITS::length(lhs);
    basic_string<CHAR_TYPE,CHAR_TRAITS,ALLOCATOR> result;
    result.reserve(lhsLength + rhs.length());
    result.append(lhs, lhsLength);
    result += rhs;
    return result;
}

template <typename CHAR_TYPE, typename CHAR_TRAITS, typename ALLOCATOR>
basic_string<CHAR_TYPE,CHAR_TRAITS,ALLOCATOR>
operator+(CHAR_TYPE                                            lhs,
          const basic_string<CHAR_TYPE,CHAR_TRAITS,ALLOCATOR>& rhs)
{
    basic_string<CHAR_TYPE,CHAR_TRAITS,ALLOCATOR> result;
    result.reserve(1 + rhs.length());
    result.push_back(lhs);
    result += rhs;
    return result;
}

template <typename CHAR_TYPE, typename CHAR_TRAITS, typename ALLOCATOR>
basic_string<CHAR_TYPE,CHAR_TRAITS,ALLOCATOR>
operator+(const basic_string<CHAR_TYPE,CHAR_TRAITS,ALLOCATOR>&  lhs,
          const CHAR_TYPE                                      *rhs)
{
    BSLS_ASSERT_SAFE(rhs);

    typename basic_string<CHAR_TYPE,CHAR_TRAITS,ALLOCATOR>::size_type
                                          rhsLength = CHAR_TRAITS::length(rhs);
    basic_string<CHAR_TYPE,CHAR_TRAITS,ALLOCATOR> result;
    result.reserve(lhs.length() + rhsLength);
    result += lhs;
    result.append(rhs, rhsLength);
    return result;
}

template <typename CHAR_TYPE, typename CHAR_TRAITS, typename ALLOCATOR>
basic_string<CHAR_TYPE,CHAR_TRAITS,ALLOCATOR>
operator+(const basic_string<CHAR_TYPE,CHAR_TRAITS,ALLOCATOR>& lhs,
          CHAR_TYPE                                            rhs)
{
    basic_string<CHAR_TYPE,CHAR_TRAITS,ALLOCATOR> result;
    result.reserve(lhs.length() + 1);
    result += lhs;
    result.push_back(rhs);
    return result;
}

template <class CHAR_TYPE, class CHAR_TRAITS>
bool bslstl_string_fill(std::basic_ostream<CHAR_TYPE, CHAR_TRAITS>&   os,
                        std::basic_streambuf<CHAR_TYPE, CHAR_TRAITS> *buf,
                        size_t n)
    // Do not use, for internal use by 'operator<<' only.
{
    BSLS_ASSERT_SAFE(buf);

    CHAR_TYPE fillChar = os.fill();

    for (size_t i = 0; i < n; ++i) {
        if (CHAR_TRAITS::eq_int_type(buf->sputc(fillChar), CHAR_TRAITS::eof()))
        {
            return false;                                             // RETURN
        }
    }

    return true;
}

template <class CHAR_TYPE, class CHAR_TRAITS, class ALLOCATOR>
std::basic_ostream<CHAR_TYPE, CHAR_TRAITS>&
operator<<(std::basic_ostream<CHAR_TYPE, CHAR_TRAITS>&          os,
           const basic_string<CHAR_TYPE,CHAR_TRAITS,ALLOCATOR>& str)
{
    typedef std::basic_ostream<CHAR_TYPE, CHAR_TRAITS> Ostrm;
    typename Ostrm::sentry sentry(os);
    bool ok = false;

    if (sentry) {
        ok = true;
        size_t n = str.size();
        size_t padLen = 0;
        bool left = (os.flags() & Ostrm::left) != 0;
        std::streamsize w = os.width(0);
        std::basic_streambuf<CHAR_TYPE, CHAR_TRAITS>* buf = os.rdbuf();

        if (w > 0 && size_t(w) > n) {
            padLen = size_t(w) - n;
        }

        if (!left) {
            ok = bslstl_string_fill(os, buf, padLen);
        }

        ok = ok && (buf->sputn(str.data(), std::streamsize(n)) ==
                        std::streamsize(n));

        if (left) {
            ok = ok && bslstl_string_fill(os, buf, padLen);
        }
    }

    if (!ok) {
        os.setstate(Ostrm::failbit);
    }

    return os;
}

template <class CHAR_TYPE, class CHAR_TRAITS, class ALLOCATOR>
std::basic_istream<CHAR_TYPE, CHAR_TRAITS>&
operator>>(std::basic_istream<CHAR_TYPE, CHAR_TRAITS>&     is,
           basic_string<CHAR_TYPE,CHAR_TRAITS, ALLOCATOR>& str)
{
    typedef std::basic_istream<CHAR_TYPE, CHAR_TRAITS> Istrm;
    typename Istrm::sentry sentry(is);

    if (sentry) {
        std::basic_streambuf<CHAR_TYPE, CHAR_TRAITS>* buf = is.rdbuf();
        typedef std::ctype<CHAR_TYPE> _C_type;

        const std::locale& loc = is.getloc();
        const _C_type& ctype = std::use_facet<_C_type>(loc);

        str.clear();
        std::streamsize n = is.width(0);
        if (n <= 0) {
            n = std::numeric_limits<std::streamsize>::max();
        }
        else {
            str.reserve(n);
        }

        while (n-- > 0) {
            typename CHAR_TRAITS::int_type c1 = buf->sbumpc();
            if (CHAR_TRAITS::eq_int_type(c1, CHAR_TRAITS::eof())) {
                is.setstate(Istrm::eofbit);
                break;
            }
            else {
                CHAR_TYPE c = CHAR_TRAITS::to_char_type(c1);

                if (ctype.is(_C_type::space, c)) {
                    if (CHAR_TRAITS::eq_int_type(buf->sputbackc(c),
                                                 CHAR_TRAITS::eof())) {
                        is.setstate(Istrm::failbit);
                    }
                    break;
                }
                else {
                    str.push_back(c);
                }
            }
        }

        // If we have read no characters, then set failbit.

        if (str.size() == 0) {
            is.setstate(Istrm::failbit);
        }
    }
    else {
        is.setstate(Istrm::failbit);
    }

    return is;
}

template <class CHAR_TYPE, class CHAR_TRAITS, class ALLOCATOR>
std::basic_istream<CHAR_TYPE, CHAR_TRAITS>&
getline(std::basic_istream<CHAR_TYPE, CHAR_TRAITS>&    is,
        basic_string<CHAR_TYPE,CHAR_TRAITS,ALLOCATOR>& str,
        CHAR_TYPE                                      delim)
{
    typedef std::basic_istream<CHAR_TYPE, CHAR_TRAITS> Istrm;
    size_t nread = 0;
    typename Istrm::sentry sentry(is, true);
    if (sentry) {
        std::basic_streambuf<CHAR_TYPE, CHAR_TRAITS>* buf = is.rdbuf();
        str.clear();

        while (nread < str.max_size()) {
            int c1 = buf->sbumpc();
            if (CHAR_TRAITS::eq_int_type(c1, CHAR_TRAITS::eof())) {
                is.setstate(Istrm::eofbit);
                break;
            }

            ++nread;
            CHAR_TYPE c = CHAR_TRAITS::to_char_type(c1);
            if (!CHAR_TRAITS::eq(c, delim)) {
                str.push_back(c);
            }
            else {
                break;  // character is extracted but not appended
            }
        }
    }
    if (nread == 0 || nread >= str.max_size()) {
        is.setstate(Istrm::failbit);
    }

    return is;
}

template <class CHAR_TYPE, class CHAR_TRAITS, class ALLOCATOR>
inline
std::basic_istream<CHAR_TYPE, CHAR_TRAITS>&
getline(std::basic_istream<CHAR_TYPE, CHAR_TRAITS>&    is,
        basic_string<CHAR_TYPE,CHAR_TRAITS,ALLOCATOR>& str)
{
    return getline(is, str, is.widen('\n'));
}

// HASH SPECIALIZATIONS
template <class CHAR_TYPE, class CHAR_TRAITS, class ALLOCATOR>
std::size_t
hashBasicString(const basic_string<CHAR_TYPE, CHAR_TRAITS, ALLOCATOR>& str)
{
    unsigned long hashValue = 0;
    typedef typename basic_string<CHAR_TYPE,
                              CHAR_TRAITS, ALLOCATOR>::const_pointer const_ptr;

    std::size_t  len  = str.size();
    const_ptr    data = str.data();

    for (std::size_t i = 0; i < len; ++i) {
        hashValue = 5 * hashValue + data[i];
    }

    return std::size_t(hashValue);
}

}  // close namespace bsl

#undef BSLSTL_CHAR_TRAITS

#ifdef BSLS_COMPILERFEATURES_SUPPORT_EXTERN_TEMPLATE
extern template class bsl::String_Imp<char, bsl::string::size_type>;
extern template class bsl::String_Imp<wchar_t, bsl::wstring::size_type>;
extern template class bsl::basic_string<char>;
extern template class bsl::basic_string<wchar_t>;
#endif

#endif

// ---------------------------------------------------------------------------
// NOTICE:
//      Copyright (C) Bloomberg L.P., 2011
//      All Rights Reserved.
//      Property of Bloomberg L.P. (BLP)
//      This software is made available solely pursuant to the
//      terms of a BLP license agreement which governs its use.
// ----------------------------- END-OF-FILE ---------------------------------<|MERGE_RESOLUTION|>--- conflicted
+++ resolved
@@ -1173,7 +1173,6 @@
         // 'length() <= max_size() - numChars'.
 
     template <typename INPUT_ITER>
-<<<<<<< HEAD
     basic_string& privateReplaceDispatch(
                               size_type                               position,
                               size_type                               numChars,
@@ -1192,26 +1191,6 @@
                                      BloombergLP::bslmf::MatchAnyType ,
                                      BloombergLP::bslmf::MatchAnyType );
         // Match non-integral type for 'INPUT_ITER'.
-=======
-    basic_string& privateReplaceDispatch(size_type  position,
-                                         size_type  numChars,
-                                         INPUT_ITER first,
-                                         INPUT_ITER last,
-                                         BloombergLP::bslstl::UtilIterator,
-                                         int);
-        // Invoke the 'replace' method that matches the integral type for
-        // 'INPUT_ITER'.
-
-    template <typename INPUT_ITER>
-    basic_string& privateReplaceDispatch(size_type  position,
-                                         size_type  numChars,
-                                         INPUT_ITER first,
-                                         INPUT_ITER last,
-                                         BloombergLP::bslmf::AnyType,
-                                         BloombergLP::bslmf::AnyType);
-        // Invoke the 'replace' method that matches the non-integral type for
-        // 'INPUT_ITER'.
->>>>>>> 1303c1b3
 
     template <typename INPUT_ITER>
     basic_string& privateReplace(size_type  position,
