// bslstl_unorderedset.t.cpp                                          -*-C++-*-

#include <bslstl_unorderedset.h>

#include <bslalg_rangecompare.h>

#include <bslma_allocator.h>
#include <bslma_default.h>
#include <bslma_defaultallocatorguard.h>
#include <bslma_testallocator.h>
#include <bslma_testallocatormonitor.h>
#include <bslma_usesbslmaallocator.h>

#include <bslmf_issame.h>
#include <bslmf_haspointersemantics.h>
#include <bslmf_istriviallycopyable.h>
#include <bslmf_istriviallydefaultconstructible.h>

#include <bsls_asserttest.h>
#include <bsls_bsltestutil.h>
#include <bsls_util.h>

#include <bsltf_stdtestallocator.h>
#include <bsltf_templatetestfacility.h>
#include <bsltf_testvaluesarray.h>

#include <stdio.h>
#include <stdlib.h>

// To resolve gcc warnings, while printing 'size_t' arguments portably on
// Windows, we use a macro and string literal concatenation to produce the
// correct 'printf' format flag.
#ifdef ZU
#undef ZU
#endif

#if defined BSLS_PLATFORM_CMP_MSVC
#  define ZU "%Iu"
#else
#  define ZU "%zu"
#endif

// ============================================================================
//                          ADL SWAP TEST HELPER
// ----------------------------------------------------------------------------

template <class TYPE>
void invokeAdlSwap(TYPE& a, TYPE& b)
    // Exchange the values of the specified 'a' and 'b' objects using the
    // 'swap' method found by ADL (Argument Dependent Lookup).  The behavior
    // is undefined unless 'a' and 'b' were created with the same allocator.
{
    BSLS_ASSERT_OPT(a.get_allocator() == b.get_allocator());

    using namespace bsl;
    swap(a, b);
}

// The following 'using' directives must come *after* the definition of
// 'invokeAdlSwap' (above).

using namespace BloombergLP;

// ============================================================================
//                             TEST PLAN
// ----------------------------------------------------------------------------
//                             Overview
//                             --------
// The object under test is a container whose interface and contract is
// dictated by the C++ standard.  The general concerns are compliance,
// exception safety, and proper dispatching (for member function templates such
// as assign and insert).  This container is implemented in the form of a class
// template, and thus its proper instantiation for several types is a concern.
// Regarding the allocator template argument, we use mostly a 'bsl::allocator'
// together with a 'bslma::TestAllocator' mechanism, but we also verify the C++
// standard.
//
// The Primary Manipulators and Basic Accessors are decided to be:
//
// Primary Manipulators:
//: o 'insert'
//: o 'clear'
//
// Basic Accessors:
//: o 'cbegin'
//: o 'cend'
//: o 'size'
//: o 'get_allocator'
//
// This test plan follows the standard approach for components implementing
// value-semantic containers.  We have chosen as *primary* *manipulators* the
// 'insert' and 'clear' methods to be used by the generator functions 'g' and
// 'gg'.  Note that some manipulators must support aliasing, and those that
// perform memory allocation must be tested for exception neutrality via the
// 'bslma_testallocator' component.  After the mandatory sequence of cases
// (1--10) for value-semantic types (cases 5 and 10 are not implemented, as
// there is not output or streaming below bslstl), we test each individual
// constructor, manipulator, and accessor in subsequent cases.
//
// ----------------------------------------------------------------------------
// standard typedefs:
//*[26] typedef ... key_type;
//*[26] typedef ... value_type;
//*[26] typedef ... hasher;
//*[26] typedef ... key_equal;
//*[26] typedef ... allocator_type;
//*[26] typedef ... reference;
//*[26] typedef ... const_reference;
//*[26] typedef ... size_type;
//*[26] typedef ... difference_type;
//*[26] typedef ... pointer;
//*[26] typedef ... const_pointer;
//*[26] typedef ... iterator
//*[26] typedef ... const_iterator
//*[26] typedef ... local_iterator
//*[26] typedef ... const_local_iterator
//
// [unord.set] construct/copy/destroy:
//*[ 2] unordered_set(size_type, hasher, key_equal, allocator);
//*[12] unordered_set(ITER, ITER, size_type, hasher, key_equal, allocator);
//*[ 7] unordered_set(const unordered_set& original);
//*[11] unordered_set(const A& allocator);
//*[ 7] unordered_set(const unordered_set& original, const A& allocator);
//*[ 2] ~unordered_set();
//*[ 9] unordered_set& operator=(const unordered_set& rhs);
//
// iterators:
//*[13] iterator begin();
//*[13] const_iterator begin() const;
//*[13] iterator end();
//*[13] const_iterator end() const;
//*[ 4] const_iterator cbegin() const;
//*[ 4] const_iterator cend() const;
//
// capacity:
//*[19] bool empty() const;
//*[ 4] size_type size() const;
//*[25] size_type max_size() const;
//
// modifiers:
//*[ 2] bsl::pair<iterator, bool> insert(const value_type& value);
//*[17] iterator insert(const_iterator position, const value_type& value);
//*[18] void insert(INPUT_ITERATOR first, INPUT_ITERATOR last);
//
//*[14] iterator erase(const_iterator position);
//*[15] size_type erase(const key_type& key);
//*[16] iterator erase(const_iterator first, const_iterator last);
//*[ 8] void swap(unordered_set& other);
//*[ 2] void clear();
//
// observers:
//*[ 4] hasher hash_function() const;
//*[ 4] key_equal key_eq() const;
//*[ 4] allocator_type get_allocator() const;
//
// set operations:
//*[20] iterator find(const key_type& key);
//*[20] const_iterator find(const key_type& key) const;
//*[21] size_type count(const key_type& key) const;
//*[21] bsl::pair<iterator, iterator> equal_range(const key_type& key);
//*[21] bsl::pair<const_iter, const_iter> equal_range(const key_type&) const;
//
// bucket interface:
//*[22] size_type bucket_count() const;
//*[25] size_type max_bucket_count() const;
//*[22] size_type bucket_size(size_type n) const;
//*[22] size_type bucket(const key_type& k) const;
//
// bucket iterators:
//*[23] local_iterator begin(size_type n);
//*[23] const_local_iterator begin(size_type n) const;
//*[23] local_iterator end(size_type n);
//*[23] const_local_iterator end(size_type n) const;
//*[23] const_local_iterator cbegin(size_type n) const;
//*[23] const_local_iterator cend(size_type n) const;
//
// hash policy:
//*[19] float load_factor() const;
//*[ 4] float max_load_factor() const;
//*[ 2] void max_load_factor(float z);
//*[24] void rehash(size_type n);
//*[24] void reserve(size_type n);
//
// specialized algorithms:
//*[ 6] bool operator==(unordered_set<K, H, E, A>, unordered_set<K, H, E, A>);
//*[ 6] bool operator!=(unordered_set<K, H, E, A>, unordered_set<K, H, E, A>);
//*[ 8] void swap(unordered_set<K, H, E, A>& a, unordered_set<K, H, E, A>& b);
//
// ----------------------------------------------------------------------------
// [ 1] BREATHING TEST
<<<<<<< HEAD
//*[ 2] default construction (only)
//*[29] USAGE EXAMPLE
=======
// [ 2] default construction (only)
// [ 6] USAGE EXAMPLE
>>>>>>> 5e73979f
//
// TEST APPARATUS: GENERATOR FUNCTIONS
//*[ 3] int ggg(unordered_set<K,H,E,A> *object, const char *spec, int verbose);
//*[ 3] unordered_set<K,H,E,A>& gg(unordered_set<K,H,E,A> *, const char *spec);
//*[ 3] unordered_set<K,H,E,A> g(const char *spec);
//
//*[27] CONCERN: The object is compatible with STL allocators.
//*[28] CONCERN: The object has the necessary type traits
//*[  ] CONCERN: The type provides the full interface defined by the standard.

// ============================================================================
//                      STANDARD BDE ASSERT TEST MACROS
// ----------------------------------------------------------------------------
// NOTE: THIS IS A LOW-LEVEL COMPONENT AND MAY NOT USE ANY C++ LIBRARY
// FUNCTIONS, INCLUDING IOSTREAMS.

namespace {

int testStatus = 0;

void aSsErT(bool b, const char *s, int i)
{
    if (b) {
        printf("Error " __FILE__ "(%d): %s    (failed)\n", i, s);
        if (testStatus >= 0 && testStatus <= 100) ++testStatus;
    }
}

}  // close unnamed namespace

//=============================================================================
//                       STANDARD BDE TEST DRIVER MACROS
//-----------------------------------------------------------------------------

#define ASSERT       BSLS_BSLTESTUTIL_ASSERT
#define LOOP_ASSERT  BSLS_BSLTESTUTIL_LOOP_ASSERT
#define LOOP0_ASSERT BSLS_BSLTESTUTIL_LOOP0_ASSERT
#define LOOP1_ASSERT BSLS_BSLTESTUTIL_LOOP1_ASSERT
#define LOOP2_ASSERT BSLS_BSLTESTUTIL_LOOP2_ASSERT
#define LOOP3_ASSERT BSLS_BSLTESTUTIL_LOOP3_ASSERT
#define LOOP4_ASSERT BSLS_BSLTESTUTIL_LOOP4_ASSERT
#define LOOP5_ASSERT BSLS_BSLTESTUTIL_LOOP5_ASSERT
#define LOOP6_ASSERT BSLS_BSLTESTUTIL_LOOP6_ASSERT
#define ASSERTV      BSLS_BSLTESTUTIL_ASSERTV

#define Q   BSLS_BSLTESTUTIL_Q   // Quote identifier literally.
#define P   BSLS_BSLTESTUTIL_P   // Print identifier and value.
#define P_  BSLS_BSLTESTUTIL_P_  // P(X) without '\n'.
#define T_  BSLS_BSLTESTUTIL_T_  // Print a tab (w/o newline).
#define L_  BSLS_BSLTESTUTIL_L_  // current Line number

#define RUN_EACH_TYPE BSLTF_TEMPLATETESTFACILITY_RUN_EACH_TYPE

// ============================================================================
//                  NEGATIVE-TEST MACRO ABBREVIATIONS
// ----------------------------------------------------------------------------

#define ASSERT_SAFE_PASS(EXPR) BSLS_ASSERTTEST_ASSERT_SAFE_PASS(EXPR)
#define ASSERT_SAFE_FAIL(EXPR) BSLS_ASSERTTEST_ASSERT_SAFE_FAIL(EXPR)
#define ASSERT_PASS(EXPR)      BSLS_ASSERTTEST_ASSERT_PASS(EXPR)
#define ASSERT_FAIL(EXPR)      BSLS_ASSERTTEST_ASSERT_FAIL(EXPR)
#define ASSERT_OPT_PASS(EXPR)  BSLS_ASSERTTEST_ASSERT_OPT_PASS(EXPR)
#define ASSERT_OPT_FAIL(EXPR)  BSLS_ASSERTTEST_ASSERT_OPT_FAIL(EXPR)

// ============================================================================
//                       GLOBAL TEST VALUES
// ----------------------------------------------------------------------------

static bool             verbose;
static bool         veryVerbose;
static bool     veryVeryVerbose;
static bool veryVeryVeryVerbose;

//=============================================================================
//                  GLOBAL TYPEDEFS/CONSTANTS FOR TESTING
//-----------------------------------------------------------------------------

// Define DEFAULT DATA used in multiple test cases.

static const size_t DEFAULT_MAX_LENGTH = 32;

struct DefaultDataRow {
    int         d_line;     // source line number
    int         d_index;    // lexical order
    const char *d_spec;     // specification string, for input to 'gg' function
    const char *d_results;  // expected element values
};

static
const DefaultDataRow DEFAULT_DATA[] = {
    //line idx  spec                 results
    //---- ---  --------             -------
    { L_,    0, "",                  "" },
    { L_,    1, "A",                 "A" },
    { L_,    1, "AA",                "A" },
    { L_,   15, "B",                 "B" },
    { L_,    2, "AB",                "AB" },
    { L_,    2, "BA",                "AB" },
    { L_,   14, "AC",                "AC" },
    { L_,   18, "CD",                "CD" },
    { L_,    3, "ABC",               "ABC" },
    { L_,    3, "ACB",               "ABC" },
    { L_,    3, "BAC",               "ABC" },
    { L_,    3, "BCA",               "ABC" },
    { L_,    3, "CAB",               "ABC" },
    { L_,    3, "CBA",               "ABC" },
    { L_,   12, "BAD",               "ABD" },
    { L_,    3, "ABCA",              "ABC" },
    { L_,    3, "ABCB",              "ABC" },
    { L_,    3, "ABCC",              "ABC" },
    { L_,    3, "ABCABC",            "ABC" },
    { L_,    3, "AABBCC",            "ABC" },
    { L_,    4, "ABCD",              "ABCD" },
    { L_,    4, "ACBD",              "ABCD" },
    { L_,    4, "BDCA",              "ABCD" },
    { L_,    4, "DCBA",              "ABCD" },
    { L_,   13, "BEAD",              "ABDE" },
    { L_,   16, "BCDE",              "BCDE" },
    { L_,    5, "ABCDE",             "ABCDE" },
    { L_,    5, "ACBDE",             "ABCDE" },
    { L_,    5, "CEBDA",             "ABCDE" },
    { L_,    5, "EDCBA",             "ABCDE" },
    { L_,   17, "FEDCB",             "BCDEF" },
    { L_,    6, "FEDCBA",            "ABCDEF" },
    { L_,    7, "ABCDEFG",           "ABCDEFG" },
    { L_,    8, "ABCDEFGH",          "ABCDEFGH" },
    { L_,    9, "ABCDEFGHI",         "ABCDEFGHI" },
    { L_,   10, "ABCDEFGHIJKLMNOP",  "ABCDEFGHIJKLMNOP" },
    { L_,   10, "PONMLKJIGHFEDCBA",  "ABCDEFGHIJKLMNOP" },
    { L_,   11, "ABCDEFGHIJKLMNOPQ", "ABCDEFGHIJKLMNOPQ" },
    { L_,   11, "DHBIMACOPELGFKNJQ", "ABCDEFGHIJKLMNOPQ" }
};
static const int DEFAULT_NUM_DATA = sizeof DEFAULT_DATA / sizeof *DEFAULT_DATA;

//=============================================================================
//                              TEST SUPPORT
//-----------------------------------------------------------------------------

template<class CONTAINER>
const typename CONTAINER::key_type
keyForValue(const typename CONTAINER::value_type v)
{
    return v;        // for 'set' containers
}

template <class CONTAINER>
void testConstEmptyContainer(const CONTAINER& x)
{
    typedef          CONTAINER             TestType;
    typedef typename CONTAINER::size_type  SizeType;

    ASSERT(x.empty());
    ASSERT(0 == x.size());
    ASSERT(0.f == x.load_factor());

    ASSERT(x.begin() == x.end());
    ASSERT(x.cbegin() == x.cend());

    ASSERT(0 == x.count(5));
    ASSERT(x.end() == x.find(5));

    SizeType nBuckets = x.bucket_count();
    for (SizeType i = 0; i != nBuckets; ++i) {
        ASSERT(0 == x.bucket_size(i));
        LOOP_ASSERT(i, x.begin(i) == x.end(i));
        LOOP_ASSERT(i, x.cbegin(i) == x.cend(i));
    }

    const bsl::pair<typename TestType::const_iterator,
                    typename TestType::const_iterator>
                                                  emptyRange(x.end(), x.end());
    ASSERT(x.equal_range(42) == emptyRange);

    ASSERT(0 == x.count(37));
    ASSERT(x.end() == x.find(26));

    ASSERT(x == x);
    ASSERT(!(x != x));
}

template <class CONTAINER>
void testEmptyContainer(CONTAINER& x)
{
    typedef          CONTAINER             TestType;
    typedef typename CONTAINER::size_type  SizeType;

    ASSERT(x.empty());
    ASSERT(0 == x.size());
    ASSERT(0.f == x.load_factor());

    ASSERT(x.begin() == x.end());
    ASSERT(x.cbegin() == x.cend());
    // Check iterator/const_iterator comparisons compile
    ASSERT(x.begin() == x.cend());
    ASSERT(x.cbegin() == x.end());

    ASSERT(0 == x.count(5));
    ASSERT(x.end() == x.find(5));

    SizeType nBuckets = x.bucket_count();
    for (SizeType i = 0; i != nBuckets; ++i) {
        ASSERT(0 == x.bucket_size(i));
        ASSERT(x.begin(i) == x.end(i));
        ASSERT(x.cbegin(i) == x.cend(i));
    }

    const bsl::pair<typename TestType::iterator, typename TestType::iterator>
                                                  emptyRange(x.end(), x.end());
    ASSERT(x.equal_range(42) == emptyRange);

    ASSERT(0 == x.count(37));
    ASSERT(x.end() == x.find(26));

    // should not assert

    typename TestType::iterator it = x.erase(x.begin(), x.end());
    ASSERT(x.end() == it);

    ASSERT(0 == x.erase(93));

    ASSERT(x == x);
    ASSERT(!(x != x));
}

template <class CONTAINER>
void testContainerHasData(const CONTAINER&                      x,
                          typename CONTAINER::size_type         nCopies,
                          const typename CONTAINER::value_type *data,
                          typename CONTAINER::size_type         size)
{
    typedef          CONTAINER                 TestType;
    typedef typename CONTAINER::size_type      SizeType;
    typedef typename CONTAINER::const_iterator TestIterator;

    ASSERT(x.size() == nCopies * size);

    for (SizeType i = 0; i != size; ++i) {
        TestIterator it = x.find(keyForValue<CONTAINER>(data[i]));
        ASSERT(x.end() != it);
        ASSERT(*it == data[i]);
        ASSERT(x.count(keyForValue<CONTAINER>(data[i])) == nCopies);

        bsl::pair<TestIterator, TestIterator> range =
                                x.equal_range(keyForValue<CONTAINER>(data[i]));
        ASSERT(range.first == it);
        for(int iterations = nCopies; --iterations; ++it) {
            ASSERT(*it == data[i]);
        }
        // Need one extra increment to reach past-the-range iterator.
        if (++it != x.end()) {
            ASSERT(*it != data[i]);
        }
        ASSERT(range.second == it);
    }
}

template <class CONTAINER>
void fillContainerWithData(CONTAINER& x,
                           const typename CONTAINER::value_type *data,
                           int       size)
{
    typedef CONTAINER TestType;

    int initialSize = x.size();
    x.insert(data, data + size);
    ASSERT(x.size() == initialSize + size);

    for (int i = 0; i != size; ++i) {
        typename TestType::iterator it =
                                       x.find(keyForValue<CONTAINER>(data[i]));
        ASSERT(x.end() != it);
        ASSERT(data[i] == *it);
    }
}

template <class CONTAINER>
void validateIteration(CONTAINER &c)
{
    typedef typename CONTAINER::iterator       iterator;
    typedef typename CONTAINER::const_iterator const_iterator;

    const int size = c.size();

    int counter = 0;
    for (iterator it = c.begin(); it != c.end(); ++it, ++counter) {}
    LOOP2_ASSERT(size, counter, size == counter);

    counter = 0;
    for (const_iterator it = c.cbegin(); it != c.cend(); ++it, ++counter) {}
    LOOP2_ASSERT(size, counter, size == counter);

    const CONTAINER& cc = c;

    counter = 0;
    for (const_iterator it = cc.begin(); it != cc.end(); ++it, ++counter) {}
    LOOP2_ASSERT(size, counter, size == counter);

    counter = 0;
    for (const_iterator it = cc.cbegin(); it != cc.cend(); ++it, ++counter) {}
    LOOP2_ASSERT(size, counter, size == counter);
}

template <class CONTAINER>
void testBuckets(CONTAINER& mX)
{
    // Basic test of buckets:
    // number of buckets is returned by bucket_count
    // Number of buckets should reflect load_factor and max_load_factor
    // Each bucket hold a number of elements specified by bucket_size
    // bucket can be iterated from bucket_begin to bucket_end
    //    each element should match the bucket number via bucket(key)
    //    should have as many elements as reported by bucket_count
    // adding elements from all buckets should exactly equal 'size'
    // large buckets imply many hash collisions, which is undesirable
    //    large buckets may be consequence of multicontainers
    typedef                CONTAINER                             TestType;
    typedef typename       CONTAINER::     size_type             SizeType;
    typedef typename       CONTAINER::      iterator             iterator;
    typedef typename       CONTAINER::const_iterator       const_iterator;
    typedef typename       CONTAINER::local_iterator       local_iterator;
    typedef typename CONTAINER::const_local_iterator const_local_iterator;


    const CONTAINER &x = mX;

    SizeType bucketCount = x.bucket_count();
//    SizeType collisions = 0;
    SizeType itemCount  = 0;

    for (unsigned i = 0; i != bucketCount; ++i ) {
        const unsigned count = x.bucket_size(i);
        if (0 == count) {
            // if (veryVeryVerbose) cout << i << "\t(EMPTY)" << endl;

            LOOP_ASSERT(i, x.begin(i) == x.end(i));
            LOOP_ASSERT(i, mX.begin(i) == mX.end(i));
            LOOP_ASSERT(i, mX.cbegin(i) == mX.cend(i));
            // compile test iterator compatibility here, not needed later
            LOOP_ASSERT(i, mX.cbegin(i) == mX.end(i));
            LOOP_ASSERT(i, mX.begin(i) == mX.cend(i));
            continue;
        }

        itemCount += count;
        //collisions += count-1;
        SizeType bucketItems = 0;
        for (const_local_iterator iter = x.begin(i); iter != x.end(i); ++iter)
        {
            ASSERT(i == x.bucket(keyForValue<CONTAINER>(*iter)));
            ++bucketItems;
        }
        LOOP3_ASSERT(i, count, bucketItems, count == bucketItems);

        bucketItems = 0;
        for (local_iterator iter = mX.begin(i); iter != mX.end(i); ++iter) {
            ASSERT(i == x.bucket(keyForValue<CONTAINER>(*iter)));
            ++bucketItems;
        }
        LOOP3_ASSERT(i, count, bucketItems, count == bucketItems);

        bucketItems = 0;
        for (const_local_iterator iter = mX.cbegin(i);
             iter != mX.cend(i);
             ++iter)
        {
            ASSERT(i == x.bucket(keyForValue<CONTAINER>(*iter)));
            ++bucketItems;
        }
        LOOP3_ASSERT(i, count, bucketItems, count == bucketItems);

    }
    LOOP2_ASSERT(itemCount, x.size(), itemCount == x.size());
}


template <class CONTAINER>
void testErase(CONTAINER& mX)
{
    typedef          CONTAINER                       TestType;
    typedef typename CONTAINER::     size_type       SizeType;
    typedef typename CONTAINER::      iterator       iterator;
    typedef typename CONTAINER::const_iterator const_iterator;

    const CONTAINER& x = mX;
    SizeType size = x.size();

    // test empty sub-ranges
    ASSERT(x.begin() == mX.erase(x.cbegin(), x.cbegin()));
    ASSERT(x.size() == size);

    ASSERT(x.begin() == mX.erase(x.begin(), x.begin()));
    ASSERT(x.size() == size);

    ASSERT(x.end() == mX.erase(x.cend(), x.cend()));
    ASSERT(x.size() == size);

    ASSERT(x.end() == mX.erase(x.end(), x.end()));
    ASSERT(x.size() == size);

    // eliminate all elements with a matching key
    const_iterator cIter = x.begin();
    bsl::advance(cIter, x.size()/10);
    typename CONTAINER::key_type key = keyForValue<CONTAINER>(*cIter);
    SizeType duplicates = x.count(key);
    ASSERT(0 != duplicates);  // already tested, just a sanity check
    bsl::pair<const_iterator, const_iterator> valRange = x.equal_range(key);
    ASSERT(valRange.second != x.end());  // or else container is *tiny*
    ASSERT(mX.erase(valRange.first, valRange.second) == valRange.second);
    ASSERT(x.size() + duplicates == size);
    ASSERT(x.end() == x.find(key));
    validateIteration(mX);

    // cIter is invalidated, so reset and start next sub-test
    // range-erase all matching values for a given key value
    size = x.size();
    cIter = x.begin();
    bsl::advance(cIter, x.size()/5);
    key = keyForValue<CONTAINER>(*cIter);
    duplicates = x.count(key);
    ASSERT(0 != duplicates);  // already tested, just a sanity check
    valRange = x.equal_range(keyForValue<CONTAINER>(*cIter));
    ASSERT(valRange.second != x.end());  // or else container is *tiny*
                            // Will handle subranges terminating in 'end' later
    cIter = valRange.first;
    while (cIter != valRange.second) {
        iterator next = mX.erase(cIter);  // compile check for return type
        cIter = next;
    }
    ASSERT(x.size() + duplicates == size);
    ASSERT(x.end() == x.find(key));
    validateIteration(mX);

    // cIter is invalidated, so reset and start next sub-test
    // range-erase all matching values for a given key value
    size = x.size();
    cIter = x.begin();
    bsl::advance(cIter, x.size()/3);
    key = keyForValue<CONTAINER>(*cIter);
    duplicates = x.count(key);
    ASSERT(0 != duplicates);  // already tested, just a sanity check
    ASSERT(mX.erase(key) == duplicates);
    ASSERT(x.end() == x.find(key));
    ASSERT(x.size() + duplicates == size);
    validateIteration(mX);

    // erase elements straddling a bucket
    // cIter is invalidated, so reset and start next sub-test
    // range-erase all matching values for a given key value
    size = x.size();
    cIter = x.begin();
    key = keyForValue<CONTAINER>(*cIter);
    const_iterator next = cIter;
    size_t bucketA = x.bucket(key);
    while (bucketA == x.bucket(keyForValue<CONTAINER>(*++next))) {}
    // cIter/next now point to elements either side of a key-range
    // confirm they are not in the same bucket:
    ASSERTV(x.bucket(key)    != x.bucket(*next));
    ASSERTV(x.bucket(*cIter) != x.bucket(*next));
    size_t erasures = 0;
    while (cIter != next) {
        cIter = mX.erase(cIter);  // compile check for return type
        ++erasures;
    }
    ASSERT(x.size() + erasures == size);
    ASSERT(x.end() == x.find(key));
    validateIteration(mX);

    // erase elements straddling a bucket, in reverse order
    // cIter is invalidated, so reset and start next sub-test
    // range-erase all matching values for a given key value
    size = x.size();
    cIter = x.begin();
    key = keyForValue<CONTAINER>(*cIter);
    next = cIter;
    while (key == keyForValue<CONTAINER>(*++next)) {
        cIter = next;
    }
    key = keyForValue<CONTAINER>(*next);
    while (key == keyForValue<CONTAINER>(*++next)) {}
    ++next;
    // cIter/next now point to elements either side of a key-range
    // confirm they are not in the same bucket:
    ASSERT(x.bucket(key) != x.bucket(keyForValue<CONTAINER>(*cIter)));
    ASSERT(x.bucket(key) != x.bucket(keyForValue<CONTAINER>(*next)));
    erasures = 0;
    while (cIter != next) {
        const_iterator cursor = cIter;
        const_iterator testCursor = cursor;
        while(++testCursor != next) {
            cursor = testCursor;
        }
        if (cursor == cIter) {
            cIter = mX.erase(cursor);  // compile check for return type
            ASSERT(cIter == next);
            ++erasures;
        }
        else {
            cursor = mX.erase(cursor);  // compile check for return type
            ASSERT(cursor == next);
            ++erasures;
        }
    }
    ASSERT(x.size() + erasures == size);
    ASSERT(x.end() == x.find(key));
    validateIteration(mX);

    // Finally, test erasing the tail of the container, as 'end' is often
    // invalidated.
    // first truncate with a range-based erase
    cIter = mX.erase(cIter, mX.end());  // mixed const/mutable iterators
    ASSERT(cIter == x.end());
    validateIteration(mX);

    // then erase the rest of the container, one item at a time, from the front
    for(iterator it = mX.begin(); it != x.end(); it = mX.erase(it)) {}
    testEmptyContainer(mX);
}


//------ Test machinery borrowed from associative container test drivers ------

namespace bsl {

// set-specific print function.
template <class KEY, class HASH, class EQUAL, class ALLOC>
void debugprint(const bsl::unordered_set<KEY, HASH, EQUAL, ALLOC>& s)
{
    if (s.empty()) {
        printf("<empty>");
    }
    else {
        typedef bsl::unordered_set<KEY, HASH, EQUAL, ALLOC> TObj;
        typedef typename TObj::const_iterator CIter;
        for (CIter it = s.begin(); it != s.end(); ++it) {
            bsls::BslTestUtil::callDebugprint(
           static_cast<char>(bsltf::TemplateTestFacility::getIdentifier(*it)));
        }
    }
    fflush(stdout);
}

}  // close namespace bsl

namespace {

bool expectToAllocate(int n)
    // Return 'true' if the container is expected to allocate memory on the
    // specified 'n'th element, and 'false' otherwise.
{
    if (n > 32) {
        return (0 == n % 32);                                         // RETURN
    }
    return (((n - 1) & n) == 0);  // Allocate when 'n' is a power of 2
}

    struct BoolArray {
        // This class holds a set of boolean flags...

        explicit BoolArray(size_t n)
        : d_data(new bool[n])
        {
            for (size_t i = 0; i != n; ++i) {
                d_data[i] = false;
            }
        }

        ~BoolArray()
        {
            delete[] d_data;
        }

        bool& operator[](size_t index) { return d_data[index]; }
        bool *d_data;
    };



template<class CONTAINER, class VALUES>
int verifyContainer(const CONTAINER& container,
                    const VALUES&    expectedValues,
                    size_t           expectedSize)
    // Verify the specified 'container' has the specified 'expectedSize' and
    // contains the same values as the array in the specified 'expectedValues'.
    // Return 0 if 'container' has the expected values, and a non-zero value
    // otherwise.
{
    ASSERTV(expectedSize, container.size(), expectedSize == container.size());

    if(expectedSize != container.size()) {
        return -1;                                                    // RETURN
    }

    // Check to avoid creating an array of length zero.
    if (0 == expectedSize) {
        ASSERTV(container.empty());
        return 0;                                                     // RETURN
    }

    typedef typename CONTAINER::const_iterator CIter;

    BoolArray foundValues(container.size());
    size_t i = 0;
    for (CIter it = container.cbegin(); it != container.cend(); ++it, ++i) {
        const int nextId = bsltf::TemplateTestFacility::getIdentifier(*it);
        size_t j = 0;
        do {
            if (bsltf::TemplateTestFacility::getIdentifier(expectedValues[j])
                                                                   == nextId) {
                ASSERTV(j, expectedValues[j], *it, !foundValues[j]);
                foundValues[j] = true;
                break;
            }
        } while (++j != container.size());
    }
    ASSERTV(expectedSize, i, expectedSize == i);
    if (expectedSize != i) {
        return -2;                                                    // RETURN
    }

    size_t missing = 0;
    for (size_t j = 0; j != expectedSize; ++j) {
        if (!foundValues[j]) {
            ++missing;
        }
    }

    return missing;  // 0 indicates a successful test!
}

                            // ====================
                            // class ExceptionGuard
                            // ====================

template <class OBJECT>
struct ExceptionGuard {
    // This class provide a mechanism to verify the strong exception guarantee
    // in exception-throwing code.  On construction, this class stores the
    // a copy of an object of the parameterized type 'OBJECT' and the address
    // of that object.  On destruction, if 'release' was not invoked, it will
    // verify the value of the object is the same as the value of the copy
    // create on construction.  This class requires the copy constructor and
    // 'operator ==' to be tested before use.

    // DATA
    int           d_line;      // the line number at construction
    OBJECT        d_copy;      // copy of the object being tested
    const OBJECT *d_object_p;  // address of the original object

  public:
    // CREATORS
    ExceptionGuard(const OBJECT    *object,
                   int              line,
                   bslma::Allocator *basicAllocator = 0)
    : d_line(line)
    , d_copy(*object, basicAllocator)
    , d_object_p(object)
        // Create the exception guard for the specified 'object' at the
        // specified 'line' number.  Optionally, specify 'basicAllocator' used
        // to supply memory.
    {}

    ~ExceptionGuard()
        // Destroy the exception guard.  If the guard was not released, verify
        // that the state of the object supplied at construction has not
        // change.
    {
        if (d_object_p) {
            const int LINE = d_line;
            ASSERTV(LINE, d_copy == *d_object_p);
        }
    }

    // MANIPULATORS
    void release()
        // Release the guard from verifying the state of the object.
    {
        d_object_p = 0;
    }
};

bool g_enableLessThanFunctorFlag = true;

                       // ====================
                       // class TestComparator
                       // ====================

template <class TYPE>
class TestEqualityComparator {
    // This test class provides a mechanism that defines a function-call
    // operator that compares two objects of the parameterized 'TYPE'.  The
    // function-call operator is implemented with integer comparison using
    // integers converted from objects of 'TYPE' by the class method
    // 'TemplateTestFacility::getIdentifier'.  The function-call operator also
    // increments a counter used to keep track the method call count.  Object
    // of this class can be identified by an id passed on construction.

    // DATA
    int         d_id;           // identifier for the functor
    mutable int d_count;        // number of times 'operator()' is called

  public:
    // CLASS METHOD
    static void disableFunctor()
        // Disable all objects of 'TestComparator' such that an 'ASSERT' will
        // be triggered if 'operator()' is invoked
    {
        g_enableLessThanFunctorFlag = false;
    }

    static void enableFunctor()
        // Enable all objects of 'TestComparator' such that 'operator()' may
        // be invoked
    {
        g_enableLessThanFunctorFlag = true;
    }

    // CREATORS
    //! TestEqualityComparator(const TestEqualityComparator& original) =
    //                                                                 default;
        // Create a copy of the specified 'original'.

    explicit TestEqualityComparator(int id = 0)
        // Create a 'TestComparator'.  Optionally, specify 'id' that can be
        // used to identify the object.
    : d_id(id)
    , d_count(0)
    {
    }

    // ACCESSORS
    bool operator() (const TYPE& lhs, const TYPE& rhs) const
        // Increment a counter that records the number of times this method is
        // called.   Return 'true' if the integer representation of the
        // specified 'lhs' is less than integer representation of the specified
        // 'rhs'.
    {
        if (!g_enableLessThanFunctorFlag) {
            ASSERTV(!"'TestComparator' was invoked when it was disabled");
        }

        ++d_count;

        return bsltf::TemplateTestFacility::getIdentifier<TYPE>(lhs)
            == bsltf::TemplateTestFacility::getIdentifier<TYPE>(rhs);
    }

    bool operator== (const TestEqualityComparator& rhs) const
    {
        return (id() == rhs.id());// && d_compareLess == rhs.d_compareLess);
    }

    int id() const
        // Return the 'id' of this object.
    {
        return d_id;
    }

    size_t count() const
        // Return the number of times 'operator()' is called.
    {
        return d_count;
    }
};


template <class TYPE>
class TestNonConstEqualityComparator {
    // This test class provides a functor for equality comparison of objects
    // where the 'operator()' is not declared const.

  public:
    // CREATORS
    TestNonConstEqualityComparator() {}
        // Create a 'TestComparator'.  Optionally, specify 'id' that can be
        // used to identify the object.

    //! TestNonConstEqualityComparator(const TestEqualityComparator& original)
    //                                                               = default;
        // Create a copy of the specified 'original'.

    // ACCESSORS
    bool operator() (const TYPE& lhs, const TYPE& rhs)
        // Increment a counter that records the number of times this method is
        // called.   Return 'true' if the integer representation of the
        // specified 'lhs' is less than integer representation of the specified
        // 'rhs'.
    {
        return bsltf::TemplateTestFacility::getIdentifier<TYPE>(lhs)
            == bsltf::TemplateTestFacility::getIdentifier<TYPE>(rhs);
    }

    bool operator==(const TestNonConstEqualityComparator&) const
    {
        return true;
    }
};

template <class TYPE>
class TestHashFunctor {
    // This test class provides a mechanism that defines a function-call
    // operator that compares two objects of the parameterized 'TYPE'.  The
    // function-call operator is implemented with integer comparison using
    // integers converted from objects of 'TYPE' by the class method
    // 'TemplateTestFacility::getIdentifier'.  The function-call operator also
    // increments a counter used to keep track the method call count.  Object
    // of this class can be identified by an id passed on construction.

    // DATA
    int         d_id;           // identifier for the functor
    mutable int d_count;        // number of times 'operator()' is called
    bool        d_shortCircuit; // always returns 0 if true

  public:
    // CLASS METHOD
    static void disableFunctor()
        // Disable all objects of 'TestComparator' such that an 'ASSERT' will
        // be triggered if 'operator()' is invoked
    {
        g_enableLessThanFunctorFlag = false;
    }

    static void enableFunctor()
        // Enable all objects of 'TestComparator' such that 'operator()' may
        // be invoked
    {
        g_enableLessThanFunctorFlag = true;
    }

    // CREATORS
    //! TestHashFunctor(const TestHashFunctor& original) = default;
        // Create a copy of the specified 'original'.

    explicit TestHashFunctor(int id = 0, bool shortCircuit = false)
        // Create a 'TestComparator'.  Optionally, specify 'id' that can be
        // used to identify the object.  Also optionally specify
        // 'shortCircuit', which, if 'true' indicates that this functor will
        // always return 0.
    : d_id(id)
    , d_count(0)
    , d_shortCircuit(shortCircuit)
    {
    }

    // ACCESSORS
    size_t operator() (const TYPE& obj) const
        // Increment a counter that records the number of times this method is
        // called.   Return 'true' if the integer representation of the
        // specified 'lhs' is less than integer representation of the specified
        // 'rhs'.
    {
        if (!g_enableLessThanFunctorFlag) {
            ASSERTV(!"'TestComparator' was invoked when it was disabled");
        }

        ++d_count;

        return d_shortCircuit
               ? 0
               : bsltf::TemplateTestFacility::getIdentifier<TYPE>(obj);
    }

    bool operator== (const TestHashFunctor& rhs) const
    {
        return (id() == rhs.id());// && d_compareLess == rhs.d_compareLess);
    }

    int id() const
        // Return the 'id' of this object.
    {
        return d_id;
    }

    size_t count() const
        // Return the number of times 'operator()' is called.
    {
        return d_count;
    }
};

template <class TYPE>
class TestNonConstHashFunctor {
    // This class provides a hash functor whose 'operator()()' hasn't been
    // declared 'const'.

  public:
    // CREATORS
    TestNonConstHashFunctor() {}
        // Create a copy of the specified 'original'.
    //! TestNonConstHashFunctor(const TestHashFunctor& original) = default;
        // Create a copy of the specified 'original'.

    // ACCESSORS
    size_t operator() (const TYPE& obj)
        // Increment a counter that records the number of times this method is
        // called.   Return 'true' if the integer representation of the
        // specified 'lhs' is less than integer representation of the specified
        // 'rhs'.
    {
        return bsltf::TemplateTestFacility::getIdentifier<TYPE>(obj);
    }

    bool operator==(const TestNonConstHashFunctor&)
    {
        return true;
    }
};

}  // close unnamed namespace

// ============================================================================
//                     GLOBAL TYPEDEFS FOR TESTING
// ----------------------------------------------------------------------------

template <class KEY,
          class HASH = TestHashFunctor<KEY>,
          class EQUAL = TestEqualityComparator<KEY>,
          class ALLOC = bsl::allocator<KEY> >
class TestDriver {
    // This templatized struct provide a namespace for testing the
    // 'unordered_set' container.  The parameterized 'KEY', 'COMP' and 'ALLOC'
    // specifies the value type, comparator type and allocator type
    // respectively.  Each "testCase*" method test a specific aspect of
    // 'unordered_set<KEY, HASH, EQUAL, ALLOC>'.
    // Every test cases should be invoked with various parameterized type to
    // fully test the container.

  private:
    // TYPES
    typedef bsl::unordered_set<KEY, HASH, EQUAL, ALLOC> Obj;
        // Type under testing.

    typedef typename Obj::iterator                Iter;
    typedef typename Obj::const_iterator          CIter;
    typedef typename Obj::size_type               SizeType;
        // Shorthands

    typedef bsltf::TestValuesArray<KEY> TestValues;

  public:
    typedef bsltf::StdTestAllocator<KEY> StlAlloc;

  private:
    // TEST APPARATUS
    //-------------------------------------------------------------------------
    // The generating functions interpret the given 'spec' in order from left
    // to right to configure the object according to a custom language.
    // Uppercase letters [A..Z] correspond to arbitrary (but unique) char
    // values to be appended to the 'set<KEY, COMP, ALLOC>' object.
    //
    // LANGUAGE SPECIFICATION:
    // -----------------------
    //
    // <SPEC>       ::= <EMPTY>   | <LIST>
    //
    // <EMPTY>      ::=
    //
    // <LIST>       ::= <ITEM>    | <ITEM><LIST>
    //
    // <ITEM>       ::= <ELEMENT> | <CLEAR>
    //
    // <ELEMENT>    ::= 'A' | 'B' | 'C' | 'D' | 'E' | ... | 'Z'
    //                                      // unique but otherwise arbitrary
    // Spec String  Description
    // -----------  -----------------------------------------------------------
    // ""           Has no effect; leaves the object empty.
    // "A"          Insert the value corresponding to A.
    // "AA"         Insert two values both corresponding to A.
    // "ABC"        Insert three values corresponding to A, B and C.
    //-------------------------------------------------------------------------

    static int ggg(Obj *object, const char *spec, int verbose = 1);
        // Configure the specified 'object' according to the specified 'spec',
        // using only the primary manipulator function 'insert' and white-box
        // manipulator 'clear'.  Optionally specify a zero 'verbose' to
        // suppress 'spec' syntax error messages.  Return the index of the
        // first invalid character, and a negative value otherwise.  Note that
        // this function is used to implement 'gg' as well as allow for
        // verification of syntax error detection.

    static Obj& gg(Obj *object, const char *spec);
        // Return, by reference, the specified object with its value adjusted
        // according to the specified 'spec'.

    static Obj g(const char *spec);
        // Return, by value, a new object corresponding to the specified
        // 'spec'.

    static
    bsltf::TestValuesArrayIterator<KEY> indexIterator(
                                                TestValues         *testValues,
                                                native_std::size_t  index);
        // Return, by value, an iterator to the specified 'index'th element of
        // the specified 'testValues'.

    static int getIndexForIter(const Obj& obj, Iter it);
        // Find the index corresponding to the specified iterator 'it', which
        // must be a valid iterator referring to the specified 'obj'.  Note
        // that 'obj.end() == it' is allowed.

    static Iter getIterForIndex(const Obj& obj, int idx);
        // Return the iterator relating to the specified 'obj' with specified
        // index 'idx'.  It is an error if 'idx >= obj.size()'.

  public:
    // TEST CASES

    static void testCase24();
        // Test standard interface coverage.

    static void testCase23();
        // Test type traits.

    static void testCase22();
        // Test STL allocator.

    static void testCase21();
        // Test comparators.

    static void testCase20();
        // Test 'max_size' and 'empty'.

    static void testCase19();
        // Test comparison free operators.  'operator <' must be defined for
        // the parameterized 'KEY'.  N/A

    static void testCase18();
        // Test 'erase'.

    static void testCase17();
        // Test range 'insert'.

    static void testCase16();
        // Test spread of nodes into different buckets

    static void testCase15();
        // Test 'insert'.

    static void testCase14();
        // Test iterators.

    static void testCase13();
        // Test find

    static void testCase12();
        // Test value / range constructors.

    static void testCase11();
        // Test generator functions 'g'.

    static void testCase10();
        // Reserved for BSLX.

    static void testCase9_1();
        // Test assignment operator ('operator=') for allocator propagation;

    static void testCase9();
        // Test assignment operator ('operator=').

    static void testCase8_1();
        // Test 'swap' member and free function for allocator propagation.

    static void testCase8();
        // Test 'swap' member.

    static void testCase7();
        // Test copy constructor.

    static void testCase6();
        // Test equality operator ('operator==').

    static void testCase5();
        // Reserved for (<<) operator.

    static void testCase4();
        // Test basic accessors ('size', 'cbegin', 'cend' and 'get_allocator').

    static void testCase3();
        // Test generator functions 'ggg', and 'gg'.

    static void testCase2();
        // Test primary manipulators ('insert' and 'clear').

#if 0
    static void testCase1(const COMP&  comparator,
                          KEY         *testKeys,
                          size_t       numValues);
        // Breathing test.  This test *exercises* basic functionality but
        // *test* nothing.
#endif
};

                               // --------------
                               // TEST APPARATUS
                               // --------------

template <class KEY, class HASH, class EQUAL, class ALLOC>
int TestDriver<KEY, HASH, EQUAL, ALLOC>::ggg(Obj        *object,
                                             const char *spec,
                                             int         verbose)
{
    bslma::DefaultAllocatorGuard
                                guard(&bslma::NewDeleteAllocator::singleton());
    const TestValues VALUES;

    enum { SUCCESS = -1 };

    for (int i = 0; spec[i]; ++i) {
        if ('A' <= spec[i] && spec[i] <= 'Z') {
            object->insert(VALUES[spec[i] - 'A']);
        }
        else {
            if (verbose) {
                printf("Error, bad character ('%c') "
                       "in spec \"%s\" at position %d.\n", spec[i], spec, i);
            }

            // Discontinue processing this spec.

            return i;                                                 // RETURN
        }
   }
   return SUCCESS;
}

template <class KEY, class HASH, class EQUAL, class ALLOC>
bsl::unordered_set<KEY, HASH, EQUAL, ALLOC>&
TestDriver<KEY, HASH, EQUAL, ALLOC>::gg(Obj        *object,
                                        const char *spec)
{
    ASSERTV(ggg(object, spec) < 0);
    return *object;
}

template <class KEY, class HASH, class EQUAL, class ALLOC>
bsl::unordered_set<KEY, HASH, EQUAL, ALLOC>
                        TestDriver<KEY,HASH, EQUAL, ALLOC>::g(const char *spec)
{
    Obj object((bslma::Allocator *)0);
    return gg(&object, spec);
}

template <typename TYPE>
bool isConstValue(TYPE&)
    // Template method to determine whether a returned value is declared
    // 'const'.
{
    return false;
}

template <typename TYPE>
bool isConstValue(const TYPE&)
{
    return true;
}

template <class KEY, class HASH, class EQUAL, class ALLOC>
int TestDriver<KEY, HASH, EQUAL, ALLOC>::getIndexForIter(const Obj& obj,
                                                         Iter       it)
{
    int ret = 0;
    for (Iter itb = obj.begin(); it != itb; ++itb) {
        ++ret;
    }

    return ret;
}

template <class KEY, class HASH, class EQUAL, class ALLOC>
typename bsl::unordered_set<KEY, HASH, EQUAL, ALLOC>::iterator
TestDriver<KEY, HASH, EQUAL, ALLOC>::getIterForIndex(const Obj& obj,
                                                     int        idx)
{
    BSLS_ASSERT_OPT(idx >= 0);

    if (idx > (int) obj.size()) {
        ASSERTV(idx <= (int) obj.size());

        return obj.end();                                             // RETURN
    }

    Iter ret = obj.begin();
    int i = 0;
    for (; i < idx && obj.end() != ret; ++i) {
        ++ret;
    }

    ASSERTV(idx == i);

    return ret;
}

template <class KEY, class HASH, class EQUAL, class ALLOC>
void TestDriver<KEY, HASH, EQUAL, ALLOC>::testCase24()
{
    // ------------------------------------------------------------------------
    // PRESENCE OF FUNCTION SIGNATURES
    //
    // Concern:
    //   That all functions defined by the standard are at least defined.
    //
    // Plan:
    //   Take pointers to functions and verify they're non-zero.
    // ------------------------------------------------------------------------

    // TBD: For C++11, fix up all places where 'C++11' appears in comments
    // below.

    if (verbose) printf("PRESENCE OF FUNCTION SIGNATURES\n"
                        "===============================\n");

    if (verbose) printf("Establish types exist\n");
    {
        typedef typename Obj::key_type Kt;
        typedef typename Obj::value_type Vt;
        typedef typename Obj::hasher Ht;
        typedef typename Obj::key_equal Eq;
        typedef typename Obj::allocator_type Al;
        typedef typename Obj::pointer Pt;
        typedef typename Obj::const_pointer Cpt;
        typedef typename Obj::reference Ref;
        typedef typename Obj::const_reference Cref;
        typedef typename Obj::size_type St;
        typedef typename Obj::difference_type Dt;
        typedef typename Obj::iterator It;
        typedef typename Obj::const_iterator CIt;
        typedef typename Obj::local_iterator Lit;
        typedef typename Obj::const_local_iterator CLit;
    }

    if (verbose) printf("Establish c'tors exist\n");

    const typename Obj::size_type zero = 0;

    {
        Obj o;
        (void) o;
    }

    {
        Obj o(zero);
        (void) o;
    }

    {
        Obj o(zero,
              HASH());
        (void) o;
    }

    {
        Obj o(zero,
              HASH(),
              EQUAL());
        (void) o;
    }

    {
        Obj o(zero,
              HASH(),
              EQUAL(),
              ALLOC());
        (void) o;
    }

    TestValues VALUES;

    {
        Obj o(VALUES.begin(), VALUES.end());
        (void) o;
    }

    VALUES.resetIterators();

    {
        Obj o(VALUES.begin(), VALUES.end(),
              zero);
        (void) o;
    }

    VALUES.resetIterators();

    {
        Obj o(VALUES.begin(), VALUES.end(),
              zero,
              HASH());
        (void) o;
    }

    VALUES.resetIterators();

    {
        Obj o(VALUES.begin(), VALUES.end(),
              zero,
              HASH(),
              EQUAL());
        (void) o;
    }

    VALUES.resetIterators();

    {
        Obj o(VALUES.begin(), VALUES.end(),
              zero,
              HASH(),
              EQUAL(),
              ALLOC());
        (void) o;
    }

    {
        Obj o;    const Obj& O = o;
        Obj o2(O);
        (void) o2;
    }

    // unordered_set(unordered_set&&);    // <- C++11

    {
        typename Obj::allocator_type a;
        Obj o(a);
        (void) o;
    }

    // ~unordered_set();                  // Tested by ALL the above

    if (verbose) printf("Establish member functions exist\n");

    {
        typedef Obj& (Obj::*MemPtr)(const Obj&);
        MemPtr mp = &Obj::operator=;
        (void) mp;
    }

    // Obj& operator=(Obj&&);             // <- C++11

    // Obj& operator=(initializer_list<Obj::value_type>);    // <- C++11

    {
        typedef typename Obj::allocator_type (Obj::*MemPtr)() const;
                                                              // C++11 noexcept
        MemPtr mp = &Obj::get_allocator;
        (void) mp;
    }

    {
        typedef bool (Obj::*MemPtr)() const;  // C++11 noexcept
        MemPtr mp = &Obj::empty;
        (void) mp;
    }

    {
        typedef typename Obj::size_type (Obj::*MemPtr)() const;
                                                              // C++11 noexcept
        MemPtr mp = &Obj::size;
        (void) mp;
        mp = &Obj::max_size;
        (void) mp;
    }

    {
        typedef Iter (Obj::*MemPtr)();  // C++11 noexcept
        MemPtr mp = &Obj::begin;
        (void) mp;
        mp = &Obj::end;
        (void) mp;
    }

    {
        typedef CIter (Obj::*MemPtr)() const;
                                                              // C++11 noexcept
        MemPtr mp = &Obj::begin;
        (void) mp;
        mp = &Obj::end;
        (void) mp;
        mp = &Obj::cbegin;
        (void) mp;
        mp = &Obj::cend;
        (void) mp;
    }

    // typedef template <class... Args>
    //                          bsl::pair <Iter, bool> emplace(Args&&... args);
    //         C++11

    // typedef template <class... Args>
    //                                Iter emplace_hint(CIter, Args&&... args);
    //         C++11

    typedef bsl::pair<Iter, bool> InsertPair;

    {
        typedef InsertPair (Obj::*MemPtr)(const typename Obj::value_type&);

        MemPtr mp = &Obj::insert;
        (void) mp;
    }

    //  InsertPair (Obj::*MemPtr)(typename Obj::value_type&&); C++11

    {
        typedef Iter (Obj::*MemPtr)(CIter, const typename Obj::value_type&);
        MemPtr mp = &Obj::insert;
        (void) mp;
    }

    // Iter (Obj::*MemPtr)(CIter, const Obj::value_type&&); C++11

    {
        typedef typename bsltf::TestValuesArray<KEY>::iterator InputIterator;
        typedef void (Obj::*MemPtr)(InputIterator, InputIterator);
        MemPtr mp = &Obj::insert;
        (void) mp;
    }

    // void insert(initializer_list<Obj::value_type>);    C++11

    {
        typedef Iter (Obj::*MemPtr)(CIter);
        MemPtr mp = &Obj::erase;
        (void) mp;
    }

    {
        typedef SizeType (Obj::*MemPtr)(const KEY&);
        MemPtr mp = &Obj::erase;
        (void) mp;
    }

    {
        typedef Iter (Obj::*MemPtr)(CIter, CIter);
        MemPtr mp = &Obj::erase;
        (void) mp;
    }

    {
        typedef void (Obj::*MemPtr)();                       // C++11 noexcept
        MemPtr mp = &Obj::clear;
        (void) mp;
    }

    {
        typedef void (Obj::*MemPtr)(Obj&);
        MemPtr mp = &Obj::swap;
        (void) mp;
    }

    {
        typedef typename Obj::hasher (Obj::*MemPtr)() const;
        MemPtr mp = &Obj::hash_function;
        (void) mp;
    }

    {
        typedef typename Obj::key_equal (Obj::*MemPtr)() const;
        MemPtr mp = &Obj::key_eq;
        (void) mp;
    }

    {
        typedef Iter (Obj::*MemPtr)(const KEY&);
        MemPtr mp = &Obj::find;
        (void) mp;
    }

    {
        typedef CIter (Obj::*MemPtr)(const KEY&) const;
        MemPtr mp = &Obj::find;
        (void) mp;
    }

    {
        typedef SizeType (Obj::*MemPtr)(const KEY&) const;
        MemPtr mp = &Obj::count;
        (void) mp;
    }

    {
        typedef bsl::pair<Iter, Iter> (Obj::*MemPtr)(const KEY&);
        MemPtr mp = &Obj::equal_range;
        (void) mp;
    }

    {
        typedef bsl::pair<CIter, CIter> (Obj::*MemPtr)(const KEY&) const;
        MemPtr mp = &Obj::equal_range;
        (void) mp;
    }

    {
        typedef SizeType (Obj::*MemPtr)() const;    // C++ noexcept
        MemPtr mp = &Obj::bucket_count;
        (void) mp;
//      mp = &Obj::max_bucket_count;    // TBD: error.  method calls
//                                      // d_impl.maxNumOfBuckets();
//                                      // should be
//                                      // d_impl.maxNumBuckets();
//      (void) mp;
    }

    {
        typedef SizeType (Obj::*MemPtr)(SizeType) const;
        MemPtr mp = &Obj::bucket_size;
        (void) mp;
    }

    {
        typedef SizeType (Obj::*MemPtr)(const KEY&) const;
        MemPtr mp = &Obj::bucket;
        (void) mp;
    }

    typedef typename Obj::local_iterator       LocalIterator;
    typedef typename Obj::const_local_iterator ConstLocalIterator;

    {
        typedef LocalIterator (Obj::*MemPtr)(SizeType);
        MemPtr mp = &Obj::begin;
        (void) mp;
        mp = &Obj::end;
        (void) mp;
    }

    {
        typedef ConstLocalIterator (Obj::*MemPtr)(SizeType) const;
        MemPtr mp = &Obj::begin;
        (void) mp;
        mp = &Obj::end;
        (void) mp;
        mp = &Obj::cbegin;
        (void) mp;
        mp = &Obj::cend;
        (void) mp;
    }

    {
        typedef float (Obj::*MemPtr)() const;        // C++11 noexcept
        MemPtr mp = &Obj::load_factor;
        (void) mp;
        mp = &Obj::max_load_factor;
        (void) mp;
    }

    {
        typedef void (Obj::*MemPtr)(float);
        MemPtr mp = &Obj::max_load_factor;
        (void) mp;
    }

    {
        typedef void (Obj::*MemPtr)(SizeType);
        MemPtr mp = &Obj::rehash;
        (void) mp;
        mp = &Obj::reserve;
        (void) mp;
    }

    {
        using namespace bsl;

        {
            typedef void (*FuncPtr)(Obj&, Obj&);
            FuncPtr fp = &swap;
            (void) fp;
        }

        {
            typedef bool (*FuncPtr)(const Obj&, const Obj&);
            FuncPtr fp = &operator==;
            (void) fp;
            fp = &operator!=;
            (void) fp;
        }
    }
}

template <class KEY, class HASH, class EQUAL, class ALLOC>
void TestDriver<KEY, HASH, EQUAL, ALLOC>::testCase23()
{
    // ------------------------------------------------------------------------
    // TESTING TYPE TRAITS
    //
    // Concern:
    //: 1 The object has the necessary type traits.
    //
    // Plan:
    //: 1 Use 'BSLMF_ASSERT' to verify all the type traits exists.  (C-1)
    //
    // Testing:
    //   CONCERN: The object has the necessary type traits
    // ------------------------------------------------------------------------

    // Verify set defines the expected traits.
    BSLMF_ASSERT((1 ==
                    bslalg::HasStlIterators<bsl::unordered_set<KEY> >::value));
    BSLMF_ASSERT((1 ==
                  bslma::UsesBslmaAllocator<bsl::unordered_set<KEY> >::value));

    // Verify the bslma-allocator trait is not defined for non
    // bslma-allocators.
    typedef bsl::unordered_set<KEY, HASH, EQUAL,StlAlloc> ObjStlAlloc;
    BSLMF_ASSERT((0 == bslma::UsesBslmaAllocator<ObjStlAlloc>::value));

    // Verify unordered_set does not define other common traits.
#if 0    // TBD
    BSLMF_ASSERT((0 ==
                 bsl::is_trivially_copyable<bsl::unordered_set<KEY> >::value));

    BSLMF_ASSERT((0 ==
         bslmf::IsBitwiseEqualityComparable<bsl::unordered_set<KEY> >::value));

    BSLMF_ASSERT((1 ==
                   bslmf::IsBitwiseMoveable<bsl::unordered_set<KEY> >::value));

    BSLMF_ASSERT((0 ==
                 bslmf::HasPointerSemantics<bsl::unordered_set<KEY> >::value));

    BSLMF_ASSERT((0 ==
               bsl::is_trivially_default_constructible<
                                            bsl::unordered_set<KEY> >::value));
#endif

    BSLMF_ASSERT((0 ==
                 bsl::is_trivially_copyable<bsl::unordered_set<int> >::value));

    BSLMF_ASSERT((0 ==
         bslmf::IsBitwiseEqualityComparable<bsl::unordered_set<int> >::value));

    BSLMF_ASSERT((1 ==
                   bslmf::IsBitwiseMoveable<bsl::unordered_set<int> >::value));

    BSLMF_ASSERT((0 ==
                 bslmf::HasPointerSemantics<bsl::unordered_set<int> >::value));

    BSLMF_ASSERT((0 ==
               bsl::is_trivially_default_constructible<
                                            bsl::unordered_set<int> >::value));
}

template <class KEY, class HASH, class EQUAL, class ALLOC>
void TestDriver<KEY, HASH, EQUAL, ALLOC>::testCase22()
{
    // ------------------------------------------------------------------------
    // TESTING STL ALLOCATOR
    //
    // Concern:
    //: 1 A standard compliant allocator can be used instead of
    //:   'bsl::allocator'.
    //:
    //: 2 Methods that uses the allocator (e.g., variations of constructor,
    //:   'insert' and 'swap') can successfully populate the object.
    //:
    //: 3 'KEY' types that allocate memory uses the default allocator instead
    //:   of the object allocator.
    //:
    //: 4 Every object releases any allocated memory at destruction.
    //
    // Plan:
    //: 1 Using a loop base approach, create a list of specs and their
    //:   expected value.  For each spec:
    //:
    //:   1 Create an object using a standard allocator through multiple ways,
    //:     including: range-based constructor, copy constructor, range-based
    //:     insert, multiple inserts, and swap.
    //:
    //:   2 Verify the value of each objects is as expected.
    //:
    //:   3 For types that allocate memory, verify memory for the elements
    //:     comes from the default allocator.
    //
    // Testing:
    //  CONCERN: 'set' is compatible with a standard allocator.
    // ------------------------------------------------------------------------

    const int TYPE_ALLOC = bslma::UsesBslmaAllocator<KEY>::value;

    const size_t NUM_DATA                  = DEFAULT_NUM_DATA;
    const DefaultDataRow (&DATA)[NUM_DATA] = DEFAULT_DATA;

    typedef bsl::unordered_set<KEY, HASH, EQUAL, StlAlloc> ObjStlAlloc;

    bslma::TestAllocator scratch("scratch", veryVeryVeryVerbose);

    for (size_t ti = 0; ti < NUM_DATA; ++ti) {
        const int         LINE   = DATA[ti].d_line;
        const char *const SPEC   = DATA[ti].d_results;
        const size_t      LENGTH = strlen(DATA[ti].d_results);
        const TestValues  EXP(DATA[ti].d_results, &scratch);

        TestValues CONT(SPEC, &scratch);

        typename TestValues::iterator BEGIN = CONT.begin();
        typename TestValues::iterator END   = CONT.end();

        bslma::TestAllocator da("default",   veryVeryVeryVerbose);

        bslma::DefaultAllocatorGuard dag(&da);

        {
            ObjStlAlloc mX(BEGIN, END);  const ObjStlAlloc& X = mX;

            ASSERTV(LINE, 0 == verifyContainer(X, EXP, LENGTH));
            ASSERTV(LINE, da.numBlocksInUse(),
                    TYPE_ALLOC * LENGTH <= da.numBlocksInUse());

            ObjStlAlloc mY(X);  const ObjStlAlloc& Y = mY;

            ASSERTV(LINE, 0 == verifyContainer(Y, EXP, LENGTH));
            ASSERTV(LINE, da.numBlocksInUse(),
                    2 * TYPE_ALLOC * LENGTH == da.numBlocksInUse());

            ObjStlAlloc mZ;  const ObjStlAlloc& Z = mZ;

            mZ.swap(mX);

            ASSERTV(LINE, 0 == verifyContainer(Z, EXP, LENGTH));
            ASSERTV(LINE, da.numBlocksInUse(),
                    2 * TYPE_ALLOC * LENGTH <= da.numBlocksInUse());
        }

        CONT.resetIterators();

        {
            ObjStlAlloc mX;  const ObjStlAlloc& X = mX;
            mX.insert(BEGIN, END);
            ASSERTV(LINE, 0 == verifyContainer(X, EXP, LENGTH));
            ASSERTV(LINE, da.numBlocksInUse(),
                    TYPE_ALLOC * LENGTH == da.numBlocksInUse());
        }

        CONT.resetIterators();

        {
            ObjStlAlloc mX;  const ObjStlAlloc& X = mX;
            for (size_t tj = 0; tj < CONT.size(); ++tj) {
                bsl::pair<Iter, bool> RESULT = mX.insert(CONT[tj]);

                ASSERTV(LINE, tj, LENGTH, RESULT.second);
                ASSERTV(LINE, tj, LENGTH, CONT[tj] == *(RESULT.first));
            }
            ASSERTV(LINE, 0 == verifyContainer(X, EXP, LENGTH));
            ASSERTV(LINE, da.numBlocksInUse(),
                    TYPE_ALLOC * LENGTH <= da.numBlocksInUse());
        }

        ASSERTV(LINE, da.numBlocksInUse(), 0 == da.numBlocksInUse());
    }

    // IBM empty class swap bug test

    {
        typedef bsl::unordered_set<int,
                                   TestHashFunctor<int>,
                                   TestEqualityComparator<int>,
                                   StlAlloc> TestObjIntStlAlloc;

        TestObjIntStlAlloc mX;
        mX.insert(1);
        TestObjIntStlAlloc mY;
        mY = mX;
    }
}

template <class KEY, class HASH, class EQUAL, class ALLOC>
void TestDriver<KEY, HASH, EQUAL, ALLOC>::testCase21()
{
    // ------------------------------------------------------------------------
    // TESTING 'HASH' and 'EQUAL'
    //
    // Concern:
    //: 1 Both functor and function type can be used.
    //:
    //: 2 If a comparator is not supplied, it defaults to 'std::less'.
    //:
    //: 3 The comparator is set correctly.
    //:
    //: 4 'key_comp' and 'value_comp' return the comparator that was passed in
    //:   on construction.
    //:
    //: 5 The supplied comparator is used in all operations involving
    //:   comparisons instead of 'operator <'.
    //:
    //: 6 Comparator is properly propagated on copy construction, copy
    //:   assignment, and swap.
    //:
    //: 7 Functor with a non-const function call operator can be used -- any
    //:   non-const operation on the set that utilizes the comparator can be
    //:   invoked from a non modifiable reference of a set.
    //
    // Plan:
    //: 1 Create default object and verify comparator is 'std::less'.  (C-2)
    //:
    //: 2 Create object with a function type comparator.
    //:
    //: 3 Create object with functor type comparator for all constructor.
    //:   (C-1, 3..4)
    //:
    //: 4 Using the table-driven technique:
    //:
    //:   1 Specify a set of (unique) valid object values.
    //:
    //: 5 For each row (representing a distinct object value set, 'V') in the
    //:   table described in P-4:
    //:
    //:   1 Create a comparator object using the greater than operator for
    //:     comparisons.
    //:
    //:   2 Create an object having the value 'V' using the range constructor
    //:     passing in the the comparator created in P-5.1.  Verify that the
    //:     object's value.  (P-5)
    //:
    //:   3 Copy construct an object passing in the object created in P-5.2,
    //:     verify that the comparator compare equals to the one created in
    //:     P-5.1.  (P-6)
    //:
    //:   4 Default construct an object and assign to the object from the one
    //:     created in P-5.2.  Verify that the comparator of the new object
    //:     compare equals to the one created in P-5.1.  (P-6)
    //:
    //:   5 Default construct an object and swap this object with the one
    //:     created in P-5.2.  Verify that the comparator of the new object
    //:     compare equals to the one created in P-5.1, and the original object
    //:     has a default constructed comparator.  (P-6)
    //:
    //: 6 Repeat P-5 except with a comparator having non-const function call
    //:   operator.  (P-7
    //
    // Testing:
    //   key_compare key_comp() const;
    //   value_compare value_comp() const;
    // ------------------------------------------------------------------------

    bslma::TestAllocator scratch("scratch", veryVeryVeryVerbose);

    {
        bsl::unordered_set<int> X;
        bsl::hash<int>     hsh = X.hash_function();
        bsl::equal_to<int> eq  = X.key_eq();

        (void) hsh;    // quash potential compiler warning
        (void) eq;     // quash potential compiler warning
    }

    static const int ID[] = { 0, 1, 2 };
    const int NUM_ID = sizeof ID / sizeof *ID;

    for (int ti = 0; ti < NUM_ID; ++ti) {
        const int hId = ti;
        const int eId = ti * 7 + 5;
        const HASH  H(hId);
        const EQUAL E(eId);
        {
            const Obj X(0, H, E);
            ASSERTV(ti, hId == X.hash_function().id());
            ASSERTV(ti, eId == X.key_eq().id());
            ASSERTV(ti, 0   == X.hash_function().count());
            ASSERTV(ti, 0   == X.key_eq().count());
        }
        {
            const Obj X(0, H, E, &scratch);
            ASSERTV(ti, hId == X.hash_function().id());
            ASSERTV(ti, eId == X.key_eq().id());
            ASSERTV(ti, 0   == X.hash_function().count());
            ASSERTV(ti, 0   == X.key_eq().count());
        }
        {
            const Obj X((KEY *) 0, (KEY *) 0, 0, H, E, &scratch);
            ASSERTV(ti, hId == X.hash_function().id());
            ASSERTV(ti, eId == X.key_eq().id());
            ASSERTV(ti, 0   == X.hash_function().count());
            ASSERTV(ti, 0   == X.key_eq().count());
        }
    }

    static const struct {
        int         d_line;             // source line number
        const char *d_spec;             // spec
    } DATA[] = {
        { L_,  ""          },
        { L_,  "A"         },
        { L_,  "ABC"       },
        { L_,  "ACBD"      },
        { L_,  "BCDAE"     },
        { L_,  "GFEDCBA"   },
        { L_,  "ABCDEFGH"  },
        { L_,  "BCDEFGHIA" }
    };
    const size_t NUM_DATA = sizeof DATA / sizeof *DATA;

    const HASH DH(0, false);    // delinquent hash, always returns 0
    const HASH H;               // normal hash

    const EQUAL E;

    for (size_t ti = 0; ti < NUM_DATA; ++ti) {
        const int         LINE   = DATA[ti].d_line;
        const char *const SPEC   = DATA[ti].d_spec;
        const size_t      LENGTH = strlen(DATA[ti].d_spec);
        const TestValues  EXP(DATA[ti].d_spec, &scratch);

        TestValues CONT(SPEC, &scratch);

        typename TestValues::iterator BEGIN = CONT.begin();
        typename TestValues::iterator END   = CONT.end();

        bslma::TestAllocator da("default", veryVeryVeryVerbose);
        bslma::DefaultAllocatorGuard dag(&da);

        {
            Obj mW(BEGIN, END, 0, DH, E);  const Obj& W = mW;

            ASSERTV(LINE, 0 == verifyContainer(W, EXP, LENGTH));
            ASSERTV(LINE, H == W.hash_function());
            ASSERTV(LINE, E == W.key_eq());

            Obj mX(W);  const Obj& X = mX;

            ASSERTV(LINE, 0 == verifyContainer(X, EXP, LENGTH));
            ASSERTV(LINE, H == X.hash_function());
            ASSERTV(LINE, E == X.key_eq());

            Obj mY;  const Obj& Y = mY;
            mY = mW;
            ASSERTV(LINE, 0 == verifyContainer(Y, EXP, LENGTH));
            ASSERTV(LINE, H == Y.hash_function());
            ASSERTV(LINE, E == Y.key_eq());

            Obj mZ;  const Obj& Z = mZ;
            mZ.swap(mW);

            ASSERTV(LINE, 0 == verifyContainer(Z, EXP, LENGTH));
            ASSERTV(LINE, H == Z.hash_function());
            ASSERTV(LINE, E == Z.key_eq());
            ASSERTV(LINE, H == W.hash_function());
            ASSERTV(LINE, E == W.key_eq());
        }

        CONT.resetIterators();

        {
            Obj mX(0, DH, E);  const Obj& X = mX;
            mX.insert(BEGIN, END);
            ASSERTV(LINE, 0 == verifyContainer(X, EXP, LENGTH));
        }

        CONT.resetIterators();

        {
            Obj mX(0, DH, E);  const Obj& X = mX;
            for (size_t tj = 0; tj < CONT.size(); ++tj) {
                bsl::pair<Iter, bool> RESULT = mX.insert(CONT[tj]);

                ASSERTV(LINE, tj, LENGTH, CONT[tj] == *(RESULT.first));
            }
            ASSERTV(LINE, 0 == verifyContainer(X, EXP, LENGTH));
        }

        ASSERTV(LINE, da.numBlocksInUse(), 0 == da.numBlocksInUse());
    }

#if 1 // TBD non-const comparator
    for (size_t ti = 0; ti < NUM_DATA; ++ti) {
        const int         LINE   = DATA[ti].d_line;
        const char *const SPEC   = DATA[ti].d_spec;
        const size_t      LENGTH = strlen(DATA[ti].d_spec);
        const TestValues  EXP(DATA[ti].d_spec, &scratch);

        TestValues CONT(SPEC, &scratch);

        typename TestValues::iterator BEGIN = CONT.begin();
        typename TestValues::iterator END   = CONT.end();

        bslma::TestAllocator da("default",   veryVeryVeryVerbose);

        bslma::DefaultAllocatorGuard dag(&da);

        TestNonConstHashFunctor<KEY>   NCH;
        TestNonConstEqualityComparator<KEY> NCE;
        typedef bsl::unordered_set<KEY,
                                   TestNonConstHashFunctor<KEY>,
                                   TestNonConstEqualityComparator<KEY>,
                                   ALLOC> ObjNCH;


        {
            ObjNCH mW(BEGIN, END);  const ObjNCH& W = mW;

            ASSERTV(LINE, 0 == verifyContainer(W, EXP, LENGTH));
            ASSERTV(LINE, NCH == W.hash_function());
            ASSERTV(LINE, NCE == W.key_eq());

            ObjNCH mX(W);  const ObjNCH& X = mX;

            ASSERTV(LINE, 0 == verifyContainer(X, EXP, LENGTH));
            ASSERTV(LINE, NCH == X.hash_function());
            ASSERTV(LINE, NCE == X.key_eq());

            ObjNCH mY;  const ObjNCH& Y = mY;
            mY = mW;
            ASSERTV(LINE, 0 == verifyContainer(Y, EXP, LENGTH));
            ASSERTV(LINE, NCH == Y.hash_function());
            ASSERTV(LINE, NCE == Y.key_eq());

            ObjNCH mZ;  const ObjNCH& Z = mZ;
            mZ.swap(mW);

            ASSERTV(LINE, 0 == verifyContainer(Z, EXP, LENGTH));
            ASSERTV(LINE, NCH == Z.hash_function());
            ASSERTV(LINE, NCH == W.hash_function());
            ASSERTV(LINE, NCE == Z.key_eq());
            ASSERTV(LINE, NCE == W.key_eq());
            ASSERTV(LINE, TestNonConstHashFunctor<KEY>() == W.hash_function());
            ASSERTV(LINE, TestNonConstEqualityComparator<KEY>() == W.key_eq());
        }

        CONT.resetIterators();

        {
            ObjNCH mX;  const ObjNCH& X = mX;
            mX.insert(BEGIN, END);
            ASSERTV(LINE, 0 == verifyContainer(X, EXP, LENGTH));
        }

        CONT.resetIterators();

        {
            ObjNCH mX;  const ObjNCH& X = mX;
            for (size_t tj = 0; tj < CONT.size(); ++tj) {
                bsl::pair<Iter, bool> RESULT = mX.insert(CONT[tj]);

                ASSERTV(LINE, tj, LENGTH, CONT[tj] == *(RESULT.first));
            }
            ASSERTV(LINE, 0 == verifyContainer(X, EXP, LENGTH));
        }

        ASSERTV(LINE, da.numBlocksInUse(), 0 == da.numBlocksInUse());
    }
#endif
}

template <class KEY, class HASH, class EQUAL, class ALLOC>
void TestDriver<KEY, HASH, EQUAL, ALLOC>::testCase20()
{
    // ------------------------------------------------------------------------
    // TESTING 'max_size' and 'empty'
    //
    // Concern:
    //: 1 'max_size' returns the 'max_size' of the supplied allocator.
    //:
    //: 2 'empty' returns 'true' only when the object is empty.
    //
    // Plan:
    //: 1 Run each function and verify the result.  (C-1..2)
    //
    // Testing:
    //  bool empty() const;
    //  size_type max_size() const;
    // ------------------------------------------------------------------------

    bslma::TestAllocator  oa(veryVeryVerbose);

    if (verbose) printf("\tTesting 'max_size'.\n");
    {
        // This is the maximum value.  Any larger value would be cause for
        // potential bugs.

        Obj X;
        ALLOC a;
        ASSERTV(~(size_t)0 / sizeof(KEY) >= X.max_size());
        ASSERTV(a.max_size(), X.max_size(),
                a.max_size() ==  X.max_size());
    }

    static const struct {
        int         d_lineNum;          // source line number
        const char *d_spec;             // initial
    } DATA[] = {
        { L_,  ""          },
        { L_,  "A"         },
        { L_,  "ABC"       },
        { L_,  "ABCD"      },
        { L_,  "ABCDE"     },
        { L_,  "ABCDEFG"   },
        { L_,  "ABCDEFGH"  },
        { L_,  "ABCDEFGHI" }
    };
    const int NUM_DATA = sizeof DATA / sizeof *DATA;

    if (verbose) printf("\tTesting 'empty'.\n");
    {
        for (int ti = 0; ti < NUM_DATA; ++ti) {
            const int     LINE   = DATA[ti].d_lineNum;
            const char   *SPEC   = DATA[ti].d_spec;

            Obj mX(&oa);  const Obj& X = gg(&mX, SPEC);

            ASSERTV(LINE, SPEC, (0 == ti) == X.empty());

            mX.clear();

            ASSERTV(LINE, SPEC, true == X.empty());
        }
    }
}

template <class KEY, class HASH, class EQUAL, class ALLOC>
void TestDriver<KEY, HASH, EQUAL, ALLOC>::testCase18()
{
    // ------------------------------------------------------------------------
    // TESTING ERASE
    //
    // Concern:
    //: 1 'erase' with iterators returns the iterator right after the erased
    //:   value(s).
    //:
    //: 2 'erase' with 'key' returns 1 if 'key' exist, and 0 with no other
    //:   effect otherwise.
    //:
    //: 3 Erased values are removed.
    //:
    //: 4 Erasing do not throw.
    //:
    //: 5 No memory is allocated.
    //:
    //: 6 QoI: Asserted precondition violations are detected when enabled.
    //
    // Plan:
    //: 1 For each distinct length, 'l':
    //:
    //:   1 For each value, v, that would be in the object with that length:
    //:
    //:     1 Create an object with length, 'l'.
    //:
    //:     2 Find 'v' to get its iterator
    //:
    //:     2 Erase 'v' with 'erase(const_iterator position)'.  (C-4)
    //:
    //:     2 Verify return value.  (C-1)
    //:
    //:     3 Verify value is erased with 'find'.  (C-3)
    //:
    //:     4 Verify no memory is allocated.  (C-5)
    //:
    //: 2 Repeat P-1 with 'erase(const key_type& key)' (C-2).
    //:
    //: 3 For range erase, call erase on all possible range of for each length,
    //:   'l' and verify result is as expected.
    //:
    //: 4 Verify that, in appropriate build modes, defensive checks are
    //:   triggered for invalid values, but not triggered for adjacent valid
    //:   ones (using the 'BSLS_ASSERTTEST_*' macros).  (C-6)
    //
    // Testing:
    //   size_type erase(const key_type& key);
    //   iterator erase(const_iterator pos);
    //   iterator erase(const_iterator first, const_iterator last);
    // -----------------------------------------------------------------------

    const int TYPE_ALLOC = bslma::UsesBslmaAllocator<KEY>::value;

    const size_t NUM_DATA                  = DEFAULT_NUM_DATA;
    const DefaultDataRow (&DATA)[NUM_DATA] = DEFAULT_DATA;

    bslma::TestAllocator         da("default",   veryVeryVeryVerbose);
    bslma::DefaultAllocatorGuard dag(&da);

    if (verbose) printf("\nTesting 'erase(pos)' on non-empty set.\n");
    {
        for (size_t ti = 1; ti < NUM_DATA; ++ti) {
            const int         LINE   = DATA[ti].d_line;
            const char *const SPEC   = DATA[ti].d_results;
            const size_t      LENGTH = strlen(DATA[ti].d_results);

            if (veryVerbose) { T_ P_(LINE) P_(SPEC) P(LENGTH); }

            for (size_t tj = 0; tj < LENGTH; ++tj) {
                bslma::TestAllocator oa("object", veryVeryVerbose);

                Obj mX(&oa);    const Obj& X = gg(&mX, SPEC);
                Obj mY(X, &oa); const Obj& Y = mY;

                Iter pos    = getIterForIndex(X, tj);
                Iter before = 0 == tj ? mX.end()
                                      : getIterForIndex(X, tj - 1);
                Iter after = pos;    ++after;

                const KEY k(*pos);

                bslma::TestAllocatorMonitor oam(&oa);
                bslma::TestAllocatorMonitor dam(&oa);

                mX.erase(pos);

                ASSERTV(oam.isTotalSame());
                ASSERTV(dam.isTotalSame());
                if (TYPE_ALLOC) {
                    ASSERTV(LINE, tj, oam.isInUseDown());
                }

                ASSERTV(!X.count(k));
                ASSERTV(X.size() == LENGTH - 1);

                for (CIter it = Y.begin(); Y.end() != it; ++it) {
                    ASSERT((k != *it) == X.count(*it));
                }

                if (0 == tj) {
                    ASSERTV(X.begin() == after);
                }
                else {
                    pos = before; ++pos;
                    ASSERT(pos == after);
                }
            }
        }
    }

    if (verbose) printf("\nTesting 'erase(key)' on non-empty set.\n");
    {
        for (size_t ti = 1; ti < NUM_DATA; ++ti) {
            const int         LINE   = DATA[ti].d_line;
            const char *const SPEC   = DATA[ti].d_results;
            const size_t      LENGTH = strlen(DATA[ti].d_results);

            if (veryVerbose) { T_ P_(LINE) P_(SPEC) P(LENGTH); }

            for (size_t tj = 0; tj < LENGTH; ++tj) {
                bslma::TestAllocator oa("object", veryVeryVerbose);

                Obj mX(&oa);    const Obj& X = gg(&mX, SPEC);
                Obj mY(X, &oa); const Obj& Y = mY;

                Iter pos    = getIterForIndex(X, tj);
                Iter before = 0 == tj ? mX.end()
                                      : getIterForIndex(X, tj - 1);
                Iter after = pos;    ++after;

                const KEY k(*pos);

                bslma::TestAllocatorMonitor oam(&oa);
                bslma::TestAllocatorMonitor dam(&oa);

                mX.erase(k);

                ASSERTV(oam.isTotalSame());
                ASSERTV(dam.isTotalSame());
                if (TYPE_ALLOC) {
                    ASSERTV(LINE, tj, oam.isInUseDown());
                }

                ASSERTV(!X.count(k));
                ASSERTV(X.size() == LENGTH - 1);

                for (CIter it = Y.begin(); Y.end() != it; ++it) {
                    ASSERT((k != *it) == X.count(*it));
                }

                if (0 == tj) {
                    ASSERTV(X.begin() == after);
                }
                else {
                    pos = before; ++pos;
                    ASSERT(pos == after);
                }
            }
        }
    }

    if (verbose) printf("\nTesting 'erase(first, last)'.\n");
    {
        for (size_t ti = 1; ti < NUM_DATA; ++ti) {
            const int         LINE   = DATA[ti].d_line;
            const char *const SPEC   = DATA[ti].d_results;
            const size_t      LENGTH = strlen(DATA[ti].d_results);
            const TestValues  VALUES(DATA[ti].d_results);

            if (veryVerbose) { T_ P_(LINE) P_(SPEC) P(LENGTH); }

            for (size_t tj = 0;  tj <= LENGTH; ++tj) {
                for (size_t tk = tj; tk <= LENGTH; ++tk) {
                    bslma::TestAllocator oa("object", veryVeryVerbose);

                    Obj mX(&oa);    const Obj& X = gg(&mX, SPEC);
                    Obj mY(X, &oa); const Obj& Y = mY;

                    CIter start  = getIterForIndex(X, tj);
                    CIter finish = getIterForIndex(X, tk);

                    Obj mZ(start, finish, 2, HASH(), EQUAL(), &oa);
                    const Obj& Z = mZ;

                    const size_t NUM_ELEMENTS = tk - tj;
                    ASSERTV(NUM_ELEMENTS == Z.size());

                    CIter before;
                    if (tj > 0) {
                        before = getIterForIndex(X, tj - 1);
                    }

                    bslma::TestAllocatorMonitor oam(&oa);
                    bslma::TestAllocatorMonitor dam(&oa);

                    mX.erase(start, finish);

                    ASSERTV(oam.isTotalSame());
                    ASSERTV(dam.isTotalSame());
                    if (TYPE_ALLOC && 1 <= NUM_ELEMENTS) {
                        ASSERTV(LINE, tj, tk, oam.isInUseDown());
                    }

                    ASSERTV(X.size() == LENGTH - NUM_ELEMENTS);

                    for (CIter cit = Y.begin(); Y.end() != cit; ++cit) {
                        const size_t z = Z.count(*cit);
                        const size_t x = X.count(*cit);
                        ASSERT(1 == (x | z));
                        ASSERT(x != z);
                    }

                    if (tj > 0) {
                        CIter pos = before;
                        ++pos;
                        ASSERTV(finish == pos);
                    }
                    else {
                        ASSERTV(X.begin() == finish);
                    }
                }
            }
        }
    }

    if (verbose) printf("\nNegative Testing.\n");
    {
        bsls::AssertFailureHandlerGuard hG(bsls::AssertTest::failTestDriver);

        if (veryVerbose) printf("'erase\n");
        {
            const TestValues VALUES;

            Obj mX;
            Iter it = mX.insert(mX.end(), VALUES[0]);

            ASSERT_SAFE_FAIL(mX.erase(mX.end()));
            ASSERT_SAFE_PASS(mX.erase(it));
        }
    }
}

template <class KEY, class HASH, class EQUAL, class ALLOC>
void TestDriver<KEY, HASH, EQUAL, ALLOC>::testCase17()
{
    // ------------------------------------------------------------------------
    // RANGE 'insert'
    //
    // Concern:
    //: 1 All values within the range [first, last) are inserted.
    //:
    //: 2 Each iterator is deferenced only once.
    //:
    //: 3 Repeated values are ignored.
    //:
    //: 4 Any memory allocation is from the object allocator.
    //:
    //: 5 There is no temporary memory allocation from any allocator.
    //:
    //: 6 Inserting no elements allocates no memory.
    //:
    //: 7 Any memory allocation is exception neutral.
    //
    // Plan:
    //: 1 Using the table-driven technique:
    //:
    //:   1 Specify a set of (unique) valid object values.
    //:
    //: 2 For each row (representing a distinct object value set, 'V') in the
    //:   table described in P-1:
    //:
    //:   1 Use the range constructor to create a object with part of the
    //:     elements in 'V'.
    //:
    //:   2 Insert the rest of 'V' under the presence of exception.  (C-7)
    //:
    //:   3 Verify the object's value.  (C-1-3)
    //:
    //:   4 If the range is empty, verify no memory is allocated  (C-6)
    //:
    //:   5 Verify no temporary memory is allocated.  (C-5)
    //:
    //:   6 Verify no memory is allocated from the default allocator (C-4)
    //
    // Testing:
    //   void insert(INPUT_ITERATOR first, INPUT_ITERATOR last);
    // ------------------------------------------------------------------------

    if (verbose) printf("Testing Range Insert\n"
                        "====================\n");

    const size_t NUM_DATA                  = DEFAULT_NUM_DATA;
    const DefaultDataRow (&DATA)[NUM_DATA] = DEFAULT_DATA;

    for (size_t ti = 0; ti < NUM_DATA; ++ti) {
        const int         LINE   = DATA[ti].d_line;
        const char *const SPEC   = DATA[ti].d_spec;
        const size_t      LENGTH = strlen(DATA[ti].d_results);
        const TestValues  EXP(DATA[ti].d_results);

        TestValues CONT(SPEC);
        for (size_t tj = 0; tj <= CONT.size(); ++tj) {

            CONT.resetIterators();
            typename TestValues::iterator BEGIN = CONT.begin();
            typename TestValues::iterator MID   = CONT.index(tj);
            typename TestValues::iterator END   = CONT.end();

            bslma::TestAllocator da("default",   veryVeryVeryVerbose);
            bslma::TestAllocator oa("object", veryVeryVerbose);

            bslma::DefaultAllocatorGuard dag(&da);

            Obj mX(BEGIN, MID, 2, HASH(), EQUAL(), &oa);  const Obj& X = mX;

            bslma::TestAllocatorMonitor oam(&oa);

            BSLMA_TESTALLOCATOR_EXCEPTION_TEST_BEGIN(oa) {
                if (veryVeryVerbose) { T_ T_ Q(ExceptionTestBody) }

                CONT.resetIterators();

                mX.insert(MID, END);
            } BSLMA_TESTALLOCATOR_EXCEPTION_TEST_END

            if (tj == CONT.size()) {
                ASSERTV(LINE, oam.isTotalSame());
            }
            ASSERTV(LINE, tj, 0 == verifyContainer(X, EXP, LENGTH));

            ASSERTV(LINE, tj, da.numBlocksTotal(), 0 == da.numBlocksTotal());
        }
    }
}

template <class KEY, class HASH, class EQUAL, class ALLOC>
void TestDriver<KEY, HASH, EQUAL, ALLOC>::testCase16()
{
    // ------------------------------------------------------------------------
    // TESTING SPREAD
    //
    // Concerns:
    //   That the hash table isn't unintentionally funneling all nodes into
    //   a few buckets.
    // ------------------------------------------------------------------------

    if (verbose) printf("Testing Spread\n"
                        "==============\n");

    TestValues VALUES;

    if (verbose) printf("Test spread\n");
    {
        Obj mX;  const Obj& X = mX;
        mX.max_load_factor(0.5);
        gg(&mX, "ABCDEFGHIJKLMNOPQRSTUVWXYZ");

        ASSERT(26 == X.size());
        ASSERT(X.bucket_count() >= 52);

        size_t total = 0;
        for (size_t ti = 0; ti < X.bucket_count(); ++ti) {
            size_t bs = X.bucket_size(ti);
            ASSERTV(ti, bs, bs < 5);
            total += bs;

            ASSERT((bs != 0) == (X. begin(ti) != X. end(ti)));
            ASSERT((bs != 0) == (X.cbegin(ti) != X.cend(ti)));
        }

        ASSERTV(X.size() == total);
    }

    if (verbose) printf("Test non-spread with delinquent hash function\n");
    {
        Obj mX(0, HASH(0, true), EQUAL());  const Obj& X = mX;
        mX.max_load_factor(0.5);
        gg(&mX, "ABCDEFGHIJKLMNOPQRSTUVWXYZ");

        ASSERT(26 == X.size());
        ASSERT(X.bucket_count() >= 52);

        size_t total = 0;
        for (size_t ti = 0; ti < X.bucket_count(); ++ti) {
            size_t bs = X.bucket_size(ti);
            if (0 == ti) {
                ASSERTV(ti, bs, X.size(), bs == X.size());
                ASSERT(X. begin(ti) != X. end(ti));
                ASSERT(X.cbegin(ti) != X.cend(ti));
            }
            else {
                ASSERTV(ti, bs, 0 == bs);
                ASSERT(X. begin(ti) == X. end(ti));
                ASSERT(X.cbegin(ti) == X.cend(ti));
            }
            total += bs;
        }

        ASSERTV(X.size() == total);
    }
}

template <class KEY, class HASH, class EQUAL, class ALLOC>
void TestDriver<KEY, HASH, EQUAL, ALLOC>::testCase15()
{
    // ------------------------------------------------------------------------
    // TESTING INSERTION
    //
    // Concerns:
    //: 1 'insert' returns a pair containing an iterator and a 'bool'
    //:
    //: 2 The iterator returned refers to the newly inserted element if it did
    //:   not already exists, and the the existing element if it did.
    //:
    //: 3 The 'bool' returned is 'true' if a new element is inserted, and
    //:   'false' otherwise.
    //:
    //: 4 A new element is added to the container if the element did not
    //:   already exist, and the order of the container remains correct.
    //:
    //: 5 Internal memory management system is hooked up properly
    //:   so that *all* internally allocated memory draws from a
    //:   user-supplied allocator whenever one is specified.
    //:
    //: 5 When a hint is provided, it is ignored.
    //:
    //: 6 Insertion is exception neutral w.r.t. memory allocation.
    //
    // Plan:
    //: 1 For insertion we will create objects of varying sizes and capacities
    //:   containing default values, and insert a 'value'.
    //:
    //:   1 Compute the number of allocations and verify it is as expected.
    //:
    //:   2 If the object did not contain 'value', verify it now exist.
    //:     Otherwise, verify the return value is as expected.  (C-1..4)
    //:
    //:   3 Verify all allocations are from the object's allocator.  (C-5)
    //:
    //: 2 Repeat P-1, providing a 'hint' iterator that has been initialized to
    //:   garbage and observe that it makes no difference.
    //:
    //: 3 Repeat P-1 under the presence of exception  (C-6)
    //
    // Testing:
    //   bsl::pair<iterator, bool> insert(const value_type& value);
    // -----------------------------------------------------------------------

    const int TYPE_ALLOC =  bslma::UsesBslmaAllocator<KEY>::value;

    if (verbose)
        printf("\nTesting parameters: TYPE_ALLOC = %d.\n", TYPE_ALLOC);

    static const struct {
        int         d_line;    // source line number
        const char *d_spec;    // specification string
        const char *d_unique;  // expected element values
    } DATA[] = {
        //line  spec           isUnique
        //----  ----           --------

        { L_,   "A",           "Y"           },
        { L_,   "AAA",         "YNN"         },
        { L_,   "ABCDEFGH",    "YYYYYYYY"    },
        { L_,   "ABCDEABCDEF", "YYYYYNNNNNY" },
        { L_,   "EEDDCCBBAA",  "YNYNYNYNYN"  }
    };
    const int NUM_DATA = sizeof DATA / sizeof *DATA;

    const int MAX_LENGTH = 10;

    if (verbose) printf("\nTesting 'insert' without exceptions.\n");
    {
        for (int ti = 0; ti < NUM_DATA; ++ti) {
            const int         LINE   = DATA[ti].d_line;
            const char *const SPEC   = DATA[ti].d_spec;
            const char *const UNIQUE = DATA[ti].d_unique;
            const int         LENGTH = (int)strlen(SPEC);

            const TestValues VALUES(SPEC);

            char EXPECTED[MAX_LENGTH];

            if (veryVerbose) { P_(LINE) P_(SPEC) P_(UNIQUE) P(LENGTH); }

            ASSERTV(LINE, LENGTH == (int) strlen(UNIQUE));

            bslma::TestAllocator oa("object", veryVeryVeryVerbose);
            Obj mX(&oa);  const Obj &X = mX;

            for (int tj = 0; tj < LENGTH; ++tj) {
                const bool   IS_UNIQ = UNIQUE[tj] == 'Y';
                const size_t SIZE    = X.size();

                if (veryVerbose) { P_(IS_UNIQ) P(SIZE); }

                if (IS_UNIQ) {
                    EXPECTED[SIZE] = SPEC[tj];
                    EXPECTED[SIZE + 1] = '\0';

                    if (veryVeryVerbose) { P(EXPECTED); }
                }

                const bsls::Types::Int64 BB = oa.numBlocksTotal();
                const bsls::Types::Int64 B  = oa.numBlocksInUse();

                bsl::pair<Iter, bool> RESULT = mX.insert(VALUES[tj]);

                ASSERTV(LINE, tj, SIZE, IS_UNIQ    == RESULT.second);
                ASSERTV(LINE, tj, SIZE, VALUES[tj] == *(RESULT.first));

                const bsls::Types::Int64 AA = oa.numBlocksTotal();
                const bsls::Types::Int64 A  = oa.numBlocksInUse();

                if (IS_UNIQ) {
                    ASSERTV(LINE, tj, AA, BB, BB + TYPE_ALLOC <= AA);
                    ASSERTV(LINE, tj,  A,  B,  B + TYPE_ALLOC <=  A);
                    ASSERTV(LINE, tj, SIZE, SIZE + 1 == X.size());
                    TestValues exp(EXPECTED);
                    ASSERTV(LINE, tj,
                            0 == verifyContainer(X,
                                                 exp,
                                                 SIZE + 1));
                }
                else {
                    ASSERTV(LINE, tj, AA, BB, BB == AA);
                    ASSERTV(LINE, tj, A,  B,  B  ==  A);
                    ASSERTV(LINE, tj, SIZE == X.size());

                    TestValues exp(EXPECTED);
                    ASSERTV(LINE, tj,
                            0 == verifyContainer(X,
                                                 exp,
                                                 SIZE));
                }
            }
        }
    }

    if (verbose) printf("\nTesting 'insert' with hint.\n");
    {
        for (int ti = 0; ti < NUM_DATA; ++ti) {
            const int         LINE   = DATA[ti].d_line;
            const char *const SPEC   = DATA[ti].d_spec;
            const char *const UNIQUE = DATA[ti].d_unique;
            const int         LENGTH = (int)strlen(SPEC);

            const TestValues VALUES(SPEC);

            char EXPECTED[MAX_LENGTH];

            if (veryVerbose) { P_(LINE) P_(SPEC) P_(UNIQUE) P(LENGTH); }

            ASSERTV(LINE, LENGTH == (int) strlen(UNIQUE));

            bslma::TestAllocator oa("object", veryVeryVeryVerbose);
            Obj mX(&oa);  const Obj &X = mX;

            for (int tj = 0; tj < LENGTH; ++tj) {
                const bool   IS_UNIQ = UNIQUE[tj] == 'Y';
                const size_t SIZE    = X.size();

                if (veryVerbose) { P_(IS_UNIQ) P(SIZE); }

                if (IS_UNIQ) {
                    EXPECTED[SIZE] = SPEC[tj];
                    EXPECTED[SIZE + 1] = '\0';

                    if (veryVeryVerbose) { P(EXPECTED); }
                }

                const bsls::Types::Int64 BB = oa.numBlocksTotal();
                const bsls::Types::Int64 B  = oa.numBlocksInUse();

                Iter hint;        // Give it a garbage value.
                native_std::memset(&hint,
                                   0xaf ^ (tj * 97),
                                   sizeof(hint));
                Iter RESULT = mX.insert(hint, VALUES[tj]);

                ASSERTV(LINE, tj, SIZE, VALUES[tj] == *RESULT);

                const bsls::Types::Int64 AA = oa.numBlocksTotal();
                const bsls::Types::Int64 A  = oa.numBlocksInUse();

                if (IS_UNIQ) {
                    ASSERTV(LINE, tj, AA, BB, BB + TYPE_ALLOC <= AA);
                    ASSERTV(LINE, tj,  A,  B,  B + TYPE_ALLOC <=  A);
                    ASSERTV(LINE, tj, SIZE, SIZE + 1 == X.size());
                    TestValues exp(EXPECTED);
                    ASSERTV(LINE, tj,
                            0 == verifyContainer(X,
                                                 exp,
                                                 SIZE + 1));
                }
                else {
                    ASSERTV(LINE, tj, AA, BB, BB == AA);
                    ASSERTV(LINE, tj, A,  B,  B  ==  A);
                    ASSERTV(LINE, tj, SIZE == X.size());

                    TestValues exp(EXPECTED);
                    ASSERTV(LINE, tj,
                            0 == verifyContainer(X,
                                                 exp,
                                                 SIZE));
                }
            }
        }
    }

    if (verbose) printf("\nTesting 'insert' with injected exceptions.\n");
    {
        for (int ti = 0; ti < NUM_DATA; ++ti) {
            const int         LINE   = DATA[ti].d_line;
            const char *const SPEC   = DATA[ti].d_spec;
            const char *const UNIQUE = DATA[ti].d_unique;
            const int         LENGTH = (int)strlen(SPEC);

            const TestValues VALUES(SPEC);

            char EXPECTED[MAX_LENGTH];

            if (veryVerbose) { P_(LINE) P_(SPEC) P_(UNIQUE) P(LENGTH); }

            ASSERTV(LINE, LENGTH == (int) strlen(UNIQUE));

            bslma::TestAllocator oa("object", veryVeryVeryVerbose);
            Obj mX(&oa);  const Obj &X = mX;

            for (int tj = 0; tj < LENGTH; ++tj) {
                const bool   IS_UNIQ = UNIQUE[tj] == 'Y';
                const size_t SIZE    = X.size();

                if (veryVerbose) { P_(IS_UNIQ) P(SIZE); }

                if (IS_UNIQ) {
                    EXPECTED[SIZE] = SPEC[tj];
                    EXPECTED[SIZE + 1] = '\0';

                    if (veryVeryVerbose) { P(EXPECTED); }
                }

                bslma::TestAllocator scratch("scratch", veryVeryVeryVerbose);

                BSLMA_TESTALLOCATOR_EXCEPTION_TEST_BEGIN(oa) {
                    ExceptionGuard<Obj> guard(&X, L_, &scratch);

                    bsl::pair<Iter, bool> RESULT = mX.insert(VALUES[tj]);

                    ASSERTV(LINE, tj, SIZE, IS_UNIQ == RESULT.second);
                    ASSERTV(LINE, tj, SIZE,
                            VALUES[tj] == *(RESULT.first));

                    guard.release();
                } BSLMA_TESTALLOCATOR_EXCEPTION_TEST_END

                if (IS_UNIQ) {
                    TestValues exp(EXPECTED);
                    ASSERTV(LINE, tj,
                            0 == verifyContainer(X,
                                                 exp,
                                                 SIZE + 1));
                }
                else {
                    TestValues exp(EXPECTED);
                    ASSERTV(LINE, tj,
                            0 == verifyContainer(X,
                                                 exp,
                                                 SIZE));
                }
            }
        }
    }
}

template <class KEY, class HASH, class EQUAL, class ALLOC>
void TestDriver<KEY, HASH, EQUAL, ALLOC>::testCase14()
{
    // ------------------------------------------------------------------------
    // TESTING ITERATORS
    // Concerns:
    //: 1 The range '[begin(), end())' contains all values inserted into the
    //:   container in ascending order.
    //:
    //: 2 The range '[rbegin(), rend())' contains all values inserted into the
    //:   container in descending order.
    //:
    //: 3 'iterator' is a pointer to 'const KEY'.
    //:
    //: 4 'const_iterator' is a pointer to 'const KEY'.
    //:
    //: 5 'reverse_iterator' and 'const_reverse_iterator' are implemented by
    //:   the (fully-tested) 'bslstl_ReverseIterator' over a pointer to
    //:   'const TYPE'.
    //
    // Plan:
    //: 1 For each value given by variety of specifications of different
    //:   lengths:
    //:
    //:   1 Create an object this value, and access each element in sequence
    //:     and in reverse sequence, both as a modifiable reference (setting it
    //:     to a default value, then back to its original value, and as a
    //:     non-modifiable reference.  (C-1..3)
    //:
    //: 2 Use 'bsl::is_same' to assert the identity of iterator types.
    //:   (C-4..6)
    //
    // Testing:
    //   iterator begin();
    //   iterator end();
    //   const_iterator begin();
    //   const_iterator end();
    // ------------------------------------------------------------------------

    BSLMF_ASSERT((bsl::is_same<Iter, CIter>::value));

    const TestValues VALUES;

    bslma::TestAllocator oa(veryVeryVerbose);

    static const struct {
        int         d_lineNum;          // source line number
        const char *d_spec;             // initial
    } DATA[] = {
        { L_,  ""          },
        { L_,  "A"         },
        { L_,  "ABC"       },
        { L_,  "ACBD"      },
        { L_,  "BCDAE"     },
        { L_,  "GFEDCBA"   },
        { L_,  "ABCDEFGH"  },
        { L_,  "BCDEFGHIA" }
    };
    const int NUM_DATA = sizeof DATA / sizeof *DATA;

    if (verbose) printf("Testing 'iterator', 'begin', and 'end',"
                        " and 'const' variants.\n");
    {
        ASSERTV(1 == (bsl::is_same<typename Iter::pointer,
                                   const KEY*>::value));
        ASSERTV(1 == (bsl::is_same<typename Iter::reference,
                                   const KEY&>::value));
        ASSERTV(1 == (bsl::is_same<typename CIter::pointer,
                                   const KEY*>::value));
        ASSERTV(1 == (bsl::is_same<typename CIter::reference,
                                   const KEY&>::value));

        for (int ti = 0; ti < NUM_DATA; ++ti) {
            const int     LINE   = DATA[ti].d_lineNum;
            const char   *SPEC   = DATA[ti].d_spec;
            const size_t  LENGTH = strlen(SPEC);

            Obj mX(&oa);  const Obj& X = mX;
            gg(&mX, SPEC);

            if (verbose) { P_(LINE); P(SPEC); }

            ASSERT(mX.begin() == mX.cbegin());
            ASSERT(mX.begin() ==  X.begin());
            ASSERT(mX.begin() ==  X.cbegin());
            ASSERT(mX.end()   == mX.cend());
            ASSERT(mX.end()   ==  X.end());
            ASSERT(mX.end()   ==  X.cend());

            ASSERTV(LENGTH, mX.size(), LENGTH == mX.size());

            if (LENGTH == 0) {
                ASSERTV(mX.begin() == mX.end());
            }

            {
                Obj mY(&oa);
                size_t i = 0;
                for (Iter iter = mX.begin(); iter != mX.end(); ++iter,  ++i) {
                    bsl::pair<Iter, bool> ret = mY.insert(*iter);
                    ASSERTV(ret.second);             // hasn't been inserted
                                                     // before
                    ASSERTV(*ret.first == *iter);
                }
                ASSERTV(LINE, LENGTH == i);
                ASSERTV(X == mY);
            }
        }
    }
}

template <class KEY, class HASH, class EQUAL, class ALLOC>
void TestDriver<KEY, HASH, EQUAL, ALLOC>::testCase13()
{
    // ------------------------------------------------------------------------
    // TESTING FIND, EQUAL_RANGE, COUNT
    //
    // Concern:
    //: 1 If the key being searched exists in the container, 'find' and
    //:   'lower_bound' returns the iterator referring the the existing
    //:   element, 'upper_bound' returns the iterator to the element after the
    //:   searched element.
    //:
    //: 2 If the key being searched does not exists in the container, 'find'
    //:   returns the 'end' iterator, 'lower_bound' and 'upper_bound' returns
    //:   the iterator to the smallest element greater than searched element.
    //:
    //: 3 'equal_range(key)' returns
    //:   'std::make_pair(lower_bound(key), upper_bound(key))'.
    //:
    //: 2 'count' returns the number of elements with the same value as defined
    //:   by the comparator.
    //:
    //: 3 Both the 'const' and non-'const' versions returns the same value.
    //:
    //: 4 No memory is allocated, from either the object allocator nor from
    //:   the default allocator.
    // ------------------------------------------------------------------------

    if (verbose) printf("Testing find, equal_range, count\n"
                        "================================\n");

    BSLMF_ASSERT((bslmf::IsSame<Iter, CIter>::VALUE));

    typedef bsl::pair<Iter, Iter> Pair;

    bslma::TestAllocator         oa("object",  veryVeryVerbose);
    bslma::TestAllocator         da("default", veryVeryVeryVerbose);
    bslma::DefaultAllocatorGuard dag(&da);

    TestValues VALUES(&oa);

    for (int i = 0; i < DEFAULT_NUM_DATA; ++i) {
        const char *SPEC = DEFAULT_DATA[i].d_spec;

        TestValues tv(SPEC, &oa);

        Obj mX(tv.begin(), tv.end());    const Obj& X = mX;

        for (char c = 'A'; c < 'Z'; ++c) {
            KEY k = KEY(VALUES[c - 'A']);

            bslma::TestAllocatorMonitor oam(&oa);
            bslma::TestAllocatorMonitor dam(&da);

            Iter it = mX.find(k);
            ASSERT(it == X.find(k));

            if (native_std::strchr(SPEC, c)) {
                ASSERT(isConstValue(*it));

                ASSERT(*it  ==  k);
                ASSERT(BSLS_UTIL_ADDRESSOF(*it) != BSLS_UTIL_ADDRESSOF(k));

                ASSERT(1 == mX.count(k));
                ASSERT(1 ==  X.count(k));
            }
            else {
                X.end() == it;

                ASSERT(0 == mX.count(k));
                ASSERT(0 ==  X.count(k));
            }

            Pair pr = mX.equal_range(k);
            ASSERT(X.equal_range(k) == pr);

            ASSERTV(it == pr.first);

            if (native_std::strchr(SPEC, c)) {
                Iter after = pr.first; ++after;
                ASSERT(after == pr.second);
            }
            else {
                ASSERTV(pr.first == pr.second);
                ASSERTV(X.end() == pr.first);
            }

            ASSERTV(oam.isTotalSame());
            ASSERTV(dam.isTotalSame());
        }
    }
}

template <class KEY, class HASH, class EQUAL, class ALLOC>
void TestDriver<KEY, HASH, EQUAL, ALLOC>::testCase12()
{
    // ------------------------------------------------------------------------
    // TESTING RANGE C'TORS
    //
    // Concern:
    //   That all c'tors taking a range of objects of type 'KEY' function
    //   correctly.
    // ------------------------------------------------------------------------

    TestValues VALUES;

    if (verbose) Q(First test 'count()');
    {
        for (int i = 0; i < DEFAULT_NUM_DATA; ++i) {
            const int LINE   = DEFAULT_DATA[i].d_line;
            const char *SPEC = DEFAULT_DATA[i].d_spec;

            Obj mX;    const Obj& X = mX;
            gg(&mX, SPEC);

            for (char c = 'A'; c <= 'Z'; ++c) {
                KEY k = VALUES[c - 'A'];

                bool EXP = native_std::strchr(SPEC, c);

                ASSERTV(LINE, SPEC, c, EXP, EXP == X.count(k));
            }
        }
    }

    if (verbose) Q(Now test range creation);
    {
        typedef bsltf::TestValuesArrayIterator<KEY> Iterator;

        bslma::TestAllocator oa(veryVeryVerbose);
        bslma::TestAllocator fa(veryVeryVerbose);
        bslma::TestAllocator sa(veryVeryVerbose);

        for (int i = 0; i < DEFAULT_NUM_DATA; ++i) {
            const int LINE   = DEFAULT_DATA[i].d_line;
            const char *SPEC = DEFAULT_DATA[i].d_spec;

            if (veryVerbose) P(SPEC);

            bool done = false;
            for (char cfg = 'a'; cfg <= 'e' ; ++cfg) {
                const char CONFIG = cfg;

                bsltf::TestValuesArray<KEY> tv(SPEC, &sa);

                Obj *pmX;
                switch (CONFIG) {
                  case 'a': {
                    pmX = new (fa) Obj(tv.begin(), tv.end());
                  } break;
                  case 'b': {
                    pmX = new (fa) Obj(tv.begin(), tv.end(), 100);
                  } break;
                  case 'c': {
                    pmX = new (fa) Obj(tv.begin(), tv.end(), 100, HASH());
                  } break;
                  case 'd': {
                    pmX = new (fa) Obj(tv.begin(),
                                       tv.end(),
                                       100,
                                       HASH(),
                                       EQUAL());
                  } break;
                  case 'e': {
                    pmX = new (fa) Obj(tv.begin(),
                                       tv.end(),
                                       100,
                                       HASH(),
                                       EQUAL(),
                                       &oa);
                    done = true;
                  } break;
                  default: {
                    ASSERTV(0);
                    return;                                           // RETURN
                  } break;
                }

                Obj& mX = *pmX;    const Obj& X = mX;

                if (CONFIG >= 'b' && tv.size() > 0) {
                    ASSERTV(CONFIG, SPEC, X.bucket_count(),
                                                      100 <= X.bucket_count());
                }

                for (char c = 'A'; c <= 'Z'; ++c) {
                    int idx = c - 'A';
                    KEY k = KEY(VALUES[idx]);

                    native_std::size_t EXP = !!native_std::strchr(SPEC, c);

                    ASSERTV(LINE, SPEC, c, EXP, EXP == X.count(k));
                }

                fa.deleteObject(pmX);
            }

            ASSERTV(done);
        }
    }
}

template <class KEY, class HASH, class EQUAL, class ALLOC>
void TestDriver<KEY, HASH, EQUAL, ALLOC>::testCase11()
{
    // ------------------------------------------------------------------------
    // TESTING GENERATOR FUNCTION, g:
    //
    // Concern:
    //: 1 Since 'g' is implemented almost entirely using 'gg', we need to
    //:   verify only that the arguments are properly forwarded.
    //:
    //: 2 'g' does not affect the test allocator, and that 'g' returns an
    //:   object by value.
    //
    // Plan:
    //: 1 For each SPEC in a short list of specifications:
    //:
    //:   1 Compare the object returned (by value) from the generator function,
    //:     'g(SPEC)' with the value of a newly constructed OBJECT configured
    //:     using 'gg(&OBJECT,  SPEC)'.
    //:
    //:   2 Compare the results of calling the allocator's 'numBlocksTotal' and
    //:     'numBytesInUse' methods before and after calling 'g' in order to
    //:     demonstrate that 'g' has no effect on the test allocator.
    //:
    //:   3 Use 'sizeof' to confirm that the (temporary) returned by 'g'
    //:     differs in size from that returned by 'gg'.
    //
    // Testing:
    //   set g(const char *spec);
    // ------------------------------------------------------------------------

    bslma::TestAllocator oa(veryVeryVerbose);

    static const char *SPECS[] = {
        "", "A", "B", "C", "D", "E", "ABCDE",
        0  // null string required as last element
    };

    if (verbose)
        printf("\nCompare values produced by 'g' and 'gg' "
               "for various inputs.\n");

    for (int ti = 0; SPECS[ti]; ++ti) {
        const char *SPEC = SPECS[ti];
        if (veryVerbose) { P_(ti);  P(SPEC); }

        Obj mX(&oa);
        gg(&mX, SPEC);  const Obj& X = mX;

        if (veryVerbose) {
            printf("\t g = ");
            bsls::BslTestUtil::callDebugprint(g(SPEC));
            printf("\n");

            printf("\tgg = ");
            bsls::BslTestUtil::callDebugprint(X);
            printf("\n");
        }
        const bsls::Types::Int64 TOTAL_BLOCKS_BEFORE = oa.numBlocksTotal();
        const bsls::Types::Int64 IN_USE_BYTES_BEFORE = oa.numBytesInUse();
        ASSERTV(ti, X == g(SPEC));
        const bsls::Types::Int64 TOTAL_BLOCKS_AFTER = oa.numBlocksTotal();
        const bsls::Types::Int64 IN_USE_BYTES_AFTER = oa.numBytesInUse();
        ASSERTV(ti, TOTAL_BLOCKS_BEFORE == TOTAL_BLOCKS_AFTER);
        ASSERTV(ti, IN_USE_BYTES_BEFORE == IN_USE_BYTES_AFTER);
    }

    if (verbose) printf("\nConfirm return-by-value.\n");
    {
        const char *SPEC = "ABCDE";

        // compile-time fact
        ASSERT(sizeof(Obj) == sizeof g(SPEC));

        Obj x(&oa);                      // runtime tests
        Obj& r1 = gg(&x, SPEC);
        Obj& r2 = gg(&x, SPEC);
        const Obj& r3 = g(SPEC);
        const Obj& r4 = g(SPEC);
        ASSERT(&r2 == &r1);
        ASSERT(&x  == &r1);
        ASSERT(&r4 != &r3);
        ASSERT(&x  != &r3);
    }
}

template <class KEY, class HASH, class EQUAL, class ALLOC>
void TestDriver<KEY, HASH, EQUAL, ALLOC>::testCase9()
{
    // ------------------------------------------------------------------------
    // COPY-ASSIGNMENT OPERATOR:
    //   Ensure that we can assign the value of any object of the class to any
    //   object of the class, such that the two objects subsequently have the
    //   same value.
    //
    // Concerns:
    //: 1 The assignment operator can change the value of any modifiable target
    //:   object to that of any source object.
    //:
    //: 2 If allocator propagation is not enabled for copy assignment, the
    //:   allocator address held by the target object is unchanged.
    //:
    //: 3 If allocator propagation is not enabled for copy assignment, any
    //:   memory allocation is from the target object's allocator.
    //:
    //: 4 The signature and return type are standard.
    //:
    //: 5 The reference returned is to the target object (i.e., '*this').
    //:
    //: 6 The value of the source object is not modified.
    //:
    //: 7 The allocator address held by the source object is unchanged.
    //:
    //: 8 QoI: Assigning a source object having the default-constructed value
    //:   allocates no memory.
    //:
    //: 9 Any memory allocation is exception neutral.
    //:
    //:10 Assigning an object to itself behaves as expected (alias-safety).
    //:
    //:11 Every object releases any allocated memory at destruction.
    //:
    //:12 If allocator propagation is enabled for copy assignment,
    //:   any memory allocation is from the source object's
    //:   allocator.
    //:
    //:13 If allocator propagation is enabled for copy assignment, the
    //:   allocator address held by the target object is changed to that of the
    //:   source.
    //:
    //:14 If allocator propagation is enabled for copy assignment, any memory
    //:   allocation is from the original target allocator will be released
    //:   after copy assignment.
    //
    // Plan:
    //: 1 Use the address of 'operator=' to initialize a member-function
    //:   pointer having the appropriate signature and return type for the
    //:   copy-assignment operator defined in this component.  (C-4)
    //:
    //: 2 Create a 'bslma::TestAllocator' object, and install it as the default
    //:   allocator (note that a ubiquitous test allocator is already installed
    //:   as the global allocator).
    //:
    //: 3 Using the table-driven technique:
    //:
    //:   1 Specify a set of (unique) valid object values.
    //:
    //: 4 For each row 'R1' (representing a distinct object value, 'V') in the
    //:   table described in P-3: (C-1..2, 5..8, 11)
    //:
    //:   1 Use the value constructor and a "scratch" allocator to create two
    //:     'const' 'Obj', 'Z' and 'ZZ', each having the value 'V'.
    //:
    //:   2 Execute an inner loop that iterates over each row 'R2'
    //:     (representing a distinct object value, 'W') in the table described
    //:     in P-3:
    //:
    //:   3 For each of the iterations (P-4.2): (C-1..2, 5..8, 11)
    //:
    //:     1 Create a 'bslma::TestAllocator' object, 'oa'.
    //:
    //:     2 Use the value constructor and 'oa' to create a modifiable 'Obj',
    //:       'mX', having the value 'W'.
    //:
    //:     3 Assign 'mX' from 'Z' in the presence of injected exceptions
    //:       (using the 'BSLMA_TESTALLOCATOR_EXCEPTION_TEST_*' macros).
    //:
    //:     4 Verify that the address of the return value is the same as that
    //:       of 'mX'.  (C-5)
    //:
    //:     5 Use the equality-comparison operator to verify that: (C-1, 6)
    //:
    //:       1 The target object, 'mX', now has the same value as that of 'Z'.
    //:         (C-1)
    //:
    //:       2 'Z' still has the same value as that of 'ZZ'.  (C-6)
    //:
    //:     6 Use the 'allocator' accessor of both 'mX' and 'Z' to verify that
    //:       the respective allocator addresses held by the target and source
    //:       objects are unchanged.  (C-2, 7)
    //:
    //:     7 Use the appropriate test allocators to verify that: (C-8, 11)
    //:
    //:       1 For an object that (a) is initialized with a value that did NOT
    //:         require memory allocation, and (b) is then assigned a value
    //:         that DID require memory allocation, the target object DOES
    //:         allocate memory from its object allocator only (irrespective of
    //:         the specific number of allocations or the total amount of
    //:         memory allocated); also cross check with what is expected for
    //:         'mX' and 'Z'.
    //:
    //:       2 An object that is assigned a value that did NOT require memory
    //:         allocation, does NOT allocate memory from its object allocator;
    //:         also cross check with what is expected for 'Z'.
    //:
    //:       3 No additional memory is allocated by the source object.  (C-8)
    //:
    //:       4 All object memory is released when the object is destroyed.
    //:         (C-11)
    //:
    //: 5 Repeat steps similar to those described in P-4 except that, this
    //:   time, there is no inner loop (as in P-4.2); instead, the source
    //:   object, 'Z', is a reference to the target object, 'mX', and both 'mX'
    //:   and 'ZZ' are initialized to have the value 'V'.  For each row
    //:   (representing a distinct object value, 'V') in the table described in
    //:   P-3: (C-9)
    //:
    //:   1 Create a 'bslma::TestAllocator' object, 'oa'.
    //:
    //:   2 Use the value constructor and 'oa' to create a modifiable 'Obj'
    //:     'mX'; also use the value constructor and a distinct "scratch"
    //:     allocator to create a 'const' 'Obj' 'ZZ'.
    //:
    //:   3 Let 'Z' be a reference providing only 'const' access to 'mX'.
    //:
    //:   4 Assign 'mX' from 'Z' in the presence of injected exceptions (using
    //:     the 'BSLMA_TESTALLOCATOR_EXCEPTION_TEST_*' macros).  (C-9)
    //:
    //:   5 Verify that the address of the return value is the same as that of
    //:     'mX'.
    //:
    //:   6 Use the equality-comparison operator to verify that the target
    //:     object, 'mX', still has the same value as that of 'ZZ'.
    //:
    //:   7 Use the 'allocator' accessor of 'mX' to verify that it is still the
    //:     object allocator.
    //:
    //:   8 Use the appropriate test allocators to verify that:
    //:
    //:     1 Any memory that is allocated is from the object allocator.
    //:
    //:     2 No additional (e.g., temporary) object memory is allocated when
    //:       assigning an object value that did NOT initially require
    //:       allocated memory.
    //:
    //:     3 All object memory is released when the object is destroyed.
    //:
    //: 6 Use the test allocator from P-2 to verify that no memory is ever
    //:   allocated from the default allocator.  (C-3)
    //
    // Testing:
    //   set& operator=(const set& rhs);
    // ------------------------------------------------------------------------

    const int NUM_DATA                     = DEFAULT_NUM_DATA;
    const DefaultDataRow (&DATA)[NUM_DATA] = DEFAULT_DATA;

    bslma::TestAllocator         da("default", veryVeryVeryVerbose);
    bslma::DefaultAllocatorGuard dag(&da);

    if (verbose) printf("\nCompare each pair of similar and different"
                        " values (u, ua, v, va) in S X A X S X A"
                        " without perturbation.\n");
    {
        // Create first object
        for (int ti = 0; ti < NUM_DATA; ++ti) {
            const int         LINE1   = DATA[ti].d_line;
            const int         INDEX1  = DATA[ti].d_index;
            const char *const SPEC1   = DATA[ti].d_spec;

            bslma::TestAllocator scratch("scratch", veryVeryVeryVerbose);

            Obj mZ(&scratch);  const Obj& Z  = gg(&mZ,  SPEC1);
            Obj mZZ(&scratch); const Obj& ZZ = gg(&mZZ, SPEC1);

            mZ.max_load_factor(2.0);

            if (veryVerbose) { T_ P_(LINE1) P_(Z) P(ZZ) }

            // Ensure the first row of the table contains the
            // default-constructed value.

            static bool firstFlag = true;
            if (firstFlag) {
                ASSERTV(LINE1, Obj(), Z, Obj() == Z);
                firstFlag = false;
            }

            // Create second object
            for (int tj = 0; tj < NUM_DATA; ++tj) {
                const int         LINE2   = DATA[tj].d_line;
                const int         INDEX2  = DATA[tj].d_index;
                const char *const SPEC2   = DATA[tj].d_spec;

                bslma::TestAllocator oa("object", veryVeryVeryVerbose);

                {
                    Obj mX( &oa);  const Obj& X  = gg(&mX,   SPEC2);
                    Obj mXX(&oa);  const Obj& XX = gg(&mXX,  SPEC2);

                    mX.max_load_factor(3.0);

                    if (veryVerbose) { T_ P_(LINE2) P(X) }

                    ASSERTV(LINE1, LINE2, Z, X,
                            (Z == X) == (INDEX1 == INDEX2));

                    bslma::TestAllocatorMonitor oam(&oa), sam(&scratch);

                    BSLMA_TESTALLOCATOR_EXCEPTION_TEST_BEGIN(oa) {
                        if (veryVeryVerbose) { T_ T_ Q(ExceptionTestBody) }

                        ASSERT(XX == X);

                        Obj *mR = &(mX = Z);
                        ASSERTV(LINE1, LINE2,  Z,   X,  Z == X);
                        ASSERTV(LINE1, LINE2, mR, &mX, mR == &mX);
                    } BSLMA_TESTALLOCATOR_EXCEPTION_TEST_END

                    ASSERTV(2.0 == X.max_load_factor());

                    ASSERTV(LINE1, LINE2, ZZ, Z, ZZ == Z);

                    ASSERTV(LINE1, LINE2, &oa == X.get_allocator());
                    ASSERTV(LINE1, LINE2, &scratch == Z.get_allocator());

                    ASSERTV(LINE1, LINE2, sam.isInUseSame());

                    ASSERTV(LINE1, LINE2, 0 == da.numBlocksTotal());
                }

                // Verify all memory is released on object destruction.

                ASSERTV(LINE1, LINE2, oa.numBlocksInUse(),
                             0 == oa.numBlocksInUse());
            }
        }
    }
}

template <class KEY, class HASH, class EQUAL, class ALLOC>
void TestDriver<KEY, HASH, EQUAL, ALLOC>::testCase8_1()
{
    // ------------------------------------------------------------------------
    // SWAP MEMBER AND FREE FUNCTIONS ALLOCATOR PROPAGATION
    //   Ensure that the 'swap' functions properly swap the objects when
    //   allocator propagation is enabled.  This function implements the test
    //   plan which address C-6 from 'testCase8' and is implemented as a
    //   separate function from 'testCase8', because at the time of writing,
    //   'AllocatorTraits' doesn't fully support allocator propagation, so some
    //   manual source code changes are needed to run this test.
    //
    //   TODO: integrate this test function to 'testCase8' once
    //   'AllocatorTraits' fully support allocator propagation.
    //
    // Concerns:
    //: 1 C-6 from 'testCase8':
    //:
    //:   If the two objects being swapped uses different allocators and
    //:   'AllocatorTraits::propagate_on_container_swap' is an alias to
    //:   'true_type', then no memory will be allocated and the allocators will
    //:   also be swapped.
    //
    // Plan:
    //: 1 Manually modify 'AllocatorTraits::propagate_on_container_swap' to be
    //:   an alias to 'true_type'.
    //:
    //: 2 Follow P-3, P-4.1, P-4.2, P-4.4.7..P-4.4.9 from 'testCase8'.
    //:
    // Testing:
    //   void swap(set& other);
    //   void swap(set<K, C, A>& a, set<K, C, A>& b);
    // ------------------------------------------------------------------------

    if (verbose) printf("\nSWAP MEMBER AND FREE FUNCTIONS"
                        "\n==============================\n");


    const int NUM_DATA                     = DEFAULT_NUM_DATA;
    const DefaultDataRow (&DATA)[NUM_DATA] = DEFAULT_DATA;

    for (int ti = 0; ti < NUM_DATA; ++ti) {
        const int         LINE1   = DATA[ti].d_line;
        const char *const SPEC1   = DATA[ti].d_spec;

        bslma::TestAllocator      oa("object",  veryVeryVeryVerbose);
        bslma::TestAllocator scratch("scratch", veryVeryVeryVerbose);

        Obj mW(&oa);  const Obj& W = gg(&mW,  SPEC1);
        const Obj XX(W, &scratch);

        if (veryVerbose) { T_ P_(LINE1) P_(W) P(XX) }

        for (int tj = 0; tj < NUM_DATA; ++tj) {
            const int         LINE2   = DATA[tj].d_line;
            const char *const SPEC2   = DATA[tj].d_spec;

            Obj mX(XX, &oa);  const Obj& X = mX;

            bslma::TestAllocator oap("p_object", veryVeryVeryVerbose);

            Obj mP(&oap);  const Obj& P = gg(&mP, SPEC2);
            const Obj PP(P, &scratch);

            if (veryVerbose) { T_ P_(LINE2) P_(X) P_(P) P(PP) }

            // member 'swap'
            {
                bslma::TestAllocatorMonitor oam(&oa);
                bslma::TestAllocatorMonitor oapm(&oap);

                mX.swap(mP);

                ASSERTV(LINE1, LINE2, PP, X, PP == X);
                ASSERTV(LINE1, LINE2, XX, P, XX == P);
                ASSERTV(LINE1, LINE2, &oap == X.get_allocator());
                ASSERTV(LINE1, LINE2, &oa == P.get_allocator());
                ASSERTV(LINE1, LINE2, oam.isTotalSame());
                ASSERTV(LINE1, LINE2, oapm.isTotalSame());
            }

            // free function 'swap'
            {
                bslma::TestAllocatorMonitor oam(&oa);
                bslma::TestAllocatorMonitor oapm(&oap);

                swap(mX, mP);

                ASSERTV(LINE1, LINE2, XX, X, XX == X);
                ASSERTV(LINE1, LINE2, PP, P, PP == P);
                ASSERTV(LINE1, LINE2, &oa == X.get_allocator());
                ASSERTV(LINE1, LINE2, &oap == P.get_allocator());
                ASSERTV(LINE1, LINE2, oam.isTotalSame());
                ASSERTV(LINE1, LINE2, oapm.isTotalSame());
            }
        }
    }
}

template <class KEY, class HASH, class EQUAL, class ALLOC>
void TestDriver<KEY, HASH, EQUAL, ALLOC>::testCase8()
{
    // ------------------------------------------------------------------------
    // SWAP MEMBER AND FREE FUNCTIONS
    //   Ensure that, when member and free 'swap' are implemented, we can
    //   exchange the values of any two objects that use the same
    //   allocator.
    //
    // Concerns:
    //: 1 Both functions exchange the values of the (two) supplied objects.
    //:
    //: 2 Both functions have standard signatures and return types.
    //:
    //: 3 Using either function to swap an object with itself does not
    //:   affect the value of the object (alias-safety).
    //:
    //: 4 If the two objects being swapped uses the same allocator, neither
    //:   function allocates memory from any allocator and the allocator
    //:   address held by both objects is unchanged.
    //:
    //: 5 If the two objects being swapped uses different allocators and
    //:   'AllocatorTraits::propagate_on_container_swap' is an alias to
    //:   'false_type', then both function may allocate memory and the
    //:   allocator address held by both object is unchanged.
    //:
    //: 6 If the two objects being swapped uses different allocators and
    //:   'AllocatorTraits::propagate_on_container_swap' is an alias to
    //:   'true_type', then no memory will be allocated and the allocators will
    //:   also be swapped.
    //:
    //: 7 Both functions provides the strong exception guarantee w.t.r. to
    //:   memory allocation .
    //:
    //: 8 The free 'swap' function is discoverable through ADL (Argument
    //:   Dependent Lookup).
    //
    // Plan:
    //: 1 Use the addresses of the 'swap' member and free functions defined
    //:   in this component to initialize, respectively, member-function
    //:   and free-function pointers having the appropriate signatures and
    //:   return types.  (C-2)
    //:
    //: 2 Create a 'bslma::TestAllocator' object, and install it as the
    //:   default allocator (note that a ubiquitous test allocator is
    //:   already installed as the global allocator).
    //:
    //: 3 Using the table-driven technique:
    //:
    //:   1 Specify a set of (unique) valid object values (one per row) in
    //:     terms of their individual attributes, including (a) first, the
    //:     default value, (b) boundary values corresponding to every range
    //:     of values that each individual attribute can independently
    //:     attain, and (c) values that should require allocation from each
    //:     individual attribute that can independently allocate memory.
    //:
    //:   2 Additionally, provide a (tri-valued) column, 'MEM', indicating
    //:     the expectation of memory allocation for all typical
    //:     implementations of individual attribute types: ('Y') "Yes",
    //:     ('N') "No", or ('?') "implementation-dependent".
    //:
    //: 4 For each row 'R1' in the table of P-3:  (C-1, 3..7)
    //:
    //:   1 Create a 'bslma::TestAllocator' object, 'oa'.
    //:
    //:   2 Use the value constructor and 'oa' to create a modifiable
    //:     'Obj', 'mW', having the value described by 'R1'; also use the
    //:     copy constructor and a "scratch" allocator to create a 'const'
    //:     'Obj' 'XX' from 'mW'.
    //:
    //:   3 Use the member and free 'swap' functions to swap the value of
    //:     'mW' with itself; verify, after each swap, that:  (C-3..4)
    //:
    //:     1 The value is unchanged.  (C-3)
    //:
    //:     2 The allocator address held by the object is unchanged.  (C-4)
    //:
    //:     3 There was no additional object memory allocation.  (C-4)
    //:
    //:   4 For each row 'R2' in the table of P-3:  (C-1, 4)
    //:
    //:     1 Use the copy constructor and 'oa' to create a modifiable
    //:       'Obj', 'mX', from 'XX' (P-4.2).
    //:
    //:     2 Use the value constructor and 'oa' to create a modifiable
    //:       'Obj', 'mY', and having the value described by 'R2'; also use
    //:       the copy constructor to create, using a "scratch" allocator,
    //:       a 'const' 'Obj', 'YY', from 'Y'.
    //:
    //:     3 Use, in turn, the member and free 'swap' functions to swap
    //:       the values of 'mX' and 'mY'; verify, after each swap, that:
    //:       (C-1..2)
    //:
    //:       1 The values have been exchanged.  (C-1)
    //:
    //:       2 The common object allocator address held by 'mX' and 'mY'
    //:         is unchanged in both objects.  (C-4)
    //:
    //:       3 There was no additional object memory allocation.  (C-4)
    //:
    //:     5 Use the value constructor and 'oaz' to a create a modifiable
    //:       'Obj' 'mZ', having the value described by 'R2'; also use the copy
    //:       constructor to create, using a "scratch" allocator, a const
    //:       'Obj', 'ZZ', from 'Z'.
    //:
    //:     6 Use the member and free 'swap' functions to swap the values of
    //:       'mX' and 'mZ' respectively (when
    //:       AllocatorTraits::propagate_on_container_swap is an alias to
    //:       false_type) under the presence of exception; verify, after each
    //:       swap, that:  (C-1, 5, 7)
    //:
    //:       1 If exception occurred during the swap, both values are
    //:         unchanged.  (C-7)
    //
    //:       2 If no exception occurred, the values have been exchanged.
    //:         (C-1)
    //:
    //:       3 The common object allocator address held by 'mX' and 'mZ' is
    //:         unchanged in both objects.  (C-5)
    //:
    //:       4 Temporary memory were allocated from 'oa' if 'mZ' is is not
    //:         empty, and temporary memory were allocated from 'oaz' if 'mX'
    //:         is not empty.  (C-5)
    //:
    //:     7 Create a new object allocator, 'oap'.
    //:
    //:     8 Use the value constructor and 'oap' to create a modifiable 'Obj'
    //:       'mP', having the value described by 'R2'; also use the copy
    //:       constructor to create, using a "scratch" allocator, a const
    //:       'Obj', 'PP', from 'P.
    //:
    //:     9 Manually change 'AllocatorTraits::propagate_on_container_swap' to
    //:       be an alias to 'true_type' (Instead of this manual step, use an
    //:       allocator that enables propagate_on_container_swap when
    //:       AllocatorTraits supports it) and use the the member and free
    //:       'swap functions to swap the values 'mX' and 'mZ' respectively;
    //:       verify, after each swap, that: (C-1, 6)
    //:
    //:       1 The values have been exchanged.  (C-1)
    //:
    //:       2 The allocators addresses have been exchanged.  (C-6)
    //:
    //:       3 There was no additional object memory allocation.  (C-6)
    //:
    //:    7 Create a new object allocator, 'oap'.
    //:
    //:    8 Use the value constructor and 'oap' to create a modifiable 'Obj'
    //:      'mP', having the value described by 'R2'; also use the copy
    //:      constructor to create, using a "scratch" allocator, a const 'Obj',
    //:      'PP', from 'P.
    //:
    //:    9 Manually change 'AllocatorTraits::propagate_on_container_swap' to
    //:      be an alias to 'true_type' (Instead of this manual step, use an
    //:      allocator that enables propagate_on_container_swap when
    //:      AllocatorTraits supports it) and use the the member and free 'swap
    //:      functions to swap the values 'mX' and 'mZ' respectively; verify,
    //:      after each swap, that:  (C-1, 6)
    //:
    //:      1 The values have been exchanged.  (C-1)
    //:
    //:      2 The allocators addresses have been exchanged.  (C-6)
    //:
    //:      3 There was no additional object memory allocation.  (C-6)
    //:
    //: 5 Verify that the free 'swap' function is discoverable through ADL:
    //:   (C-8)
    //:
    //:   1 Create a set of attribute values, 'A', distinct from the values
    //:     corresponding to the default-constructed object, choosing
    //:     values that allocate memory if possible.
    //:
    //:   2 Create a 'bslma::TestAllocator' object, 'oa'.
    //:
    //:   3 Use the default constructor and 'oa' to create a modifiable
    //:     'Obj' 'mX' (having default attribute values); also use the copy
    //:     constructor and a "scratch" allocator to create a 'const' 'Obj'
    //:     'XX' from 'mX'.
    //:
    //:   4 Use the value constructor and 'oa' to create a modifiable 'Obj'
    //:     'mY' having the value described by the 'Ai' attributes; also
    //:     use the copy constructor and a "scratch" allocator to create a
    //:     'const' 'Obj' 'YY' from 'mY'.
    //:
    //:   5 Use the 'invokeAdlSwap' helper function template to swap the
    //:     values of 'mX' and 'mY', using the free 'swap' function defined
    //:     in this component, then verify that:  (C-8)
    //:
    //:     1 The values have been exchanged.  (C-1)
    //:
    //:     2 There was no additional object memory allocation.  (C-4)
    //
    // Testing:
    //   void swap(set& other);
    //   void swap(set<K, C, A>& a, set<K, C, A>& b);
    // ------------------------------------------------------------------------

    if (verbose) printf("\nSWAP MEMBER AND FREE FUNCTIONS"
                        "\n==============================\n");

    if (verbose) printf(
                     "\nAssign the address of each function to a variable.\n");
    {
        typedef void (Obj::*funcPtr)(Obj&);
        typedef void (*freeFuncPtr)(Obj&, Obj&);

        // Verify that the signatures and return types are standard.

        funcPtr     memberSwap = &Obj::swap;
        freeFuncPtr freeSwap   = bsl::swap;

        (void)memberSwap;  // quash potential compiler warnings
        (void)freeSwap;
    }

    if (verbose) printf(
                 "\nCreate a test allocator and install it as the default.\n");

    bslma::TestAllocator         da("default", veryVeryVeryVerbose);
    bslma::DefaultAllocatorGuard dag(&da);

    if (verbose) printf(
       "\nUse a table of distinct object values and expected memory usage.\n");

    const int NUM_DATA                     = DEFAULT_NUM_DATA;
    const DefaultDataRow (&DATA)[NUM_DATA] = DEFAULT_DATA;

    for (int ti = 0; ti < NUM_DATA; ++ti) {
        const int         LINE1   = DATA[ti].d_line;
        const char *const SPEC1   = DATA[ti].d_spec;

        bslma::TestAllocator      oa("object",  veryVeryVeryVerbose);
        bslma::TestAllocator scratch("scratch", veryVeryVeryVerbose);

        Obj mW(&oa);  const Obj& W = gg(&mW,  SPEC1);
        const Obj XX(W, &scratch);

        if (veryVerbose) { T_ P_(LINE1) P_(W) P(XX) }

        // Ensure the first row of the table contains the
        // default-constructed value.

        static bool firstFlag = true;
        if (firstFlag) {
            ASSERTV(LINE1, Obj(), W, Obj() == W);
            firstFlag = false;
        }

        // member 'swap'
        {
            bslma::TestAllocatorMonitor oam(&oa);

            mW.swap(mW);

            ASSERTV(LINE1, XX, W, XX == W);
            ASSERTV(LINE1, &oa == W.get_allocator());
            ASSERTV(LINE1, oam.isTotalSame());
        }

        // free function 'swap'
        {
            bslma::TestAllocatorMonitor oam(&oa);

            swap(mW, mW);

            ASSERTV(LINE1, XX, W, XX == W);
            ASSERTV(LINE1, &oa == W.get_allocator());
            ASSERTV(LINE1, oam.isTotalSame());
        }

        for (int tj = 0; tj < NUM_DATA; ++tj) {
            const int         LINE2   = DATA[tj].d_line;
            const char *const SPEC2   = DATA[tj].d_spec;

            Obj mX(XX, &oa);  const Obj& X = mX;

            Obj mY(&oa);  const Obj& Y = gg(&mY, SPEC2);
            const Obj YY(Y, &scratch);

            mX.max_load_factor(2.0f);
            mY.max_load_factor(3.0f);

            ASSERT(2.0f == X.max_load_factor());
            ASSERT(3.0f == Y.max_load_factor());

            if (veryVerbose) { T_ P_(LINE2) P_(X) P_(Y) P(YY) }

            // member 'swap'
            {
                bslma::TestAllocatorMonitor oam(&oa);

                mX.swap(mY);

                ASSERT(3.0f == X.max_load_factor());
                ASSERT(2.0f == Y.max_load_factor());

                ASSERTV(LINE1, LINE2, YY, X, YY == X);
                ASSERTV(LINE1, LINE2, XX, Y, XX == Y);
                ASSERTV(LINE1, LINE2, &oa == X.get_allocator());
                ASSERTV(LINE1, LINE2, &oa == Y.get_allocator());
                ASSERTV(LINE1, LINE2, oam.isTotalSame());
            }

            // free function 'swap'
            {
                bslma::TestAllocatorMonitor oam(&oa);

                swap(mX, mY);

                ASSERT(2.0f == X.max_load_factor());
                ASSERT(3.0f == Y.max_load_factor());

                ASSERTV(LINE1, LINE2, XX, X, XX == X);
                ASSERTV(LINE1, LINE2, YY, Y, YY == Y);
                ASSERTV(LINE1, LINE2, &oa == X.get_allocator());
                ASSERTV(LINE1, LINE2, &oa == Y.get_allocator());
                ASSERTV(LINE1, LINE2, oam.isTotalSame());
            }

#if 0       // Unlike 'set', 'uordered set' does not support swapping with
            // unequal bslma allocators.


            bslma::TestAllocator oaz("z_object", veryVeryVeryVerbose);

            Obj mZ(&oaz);  const Obj& Z = gg(&mZ, SPEC2);
            const Obj ZZ(Z, &scratch);

            if (veryVerbose) { T_ P_(LINE2) P_(X) P_(Y) P(YY) }

            // member 'swap'
            {
                bslma::TestAllocatorMonitor oam(&oa);
                bslma::TestAllocatorMonitor oazm(&oaz);

                BSLMA_TESTALLOCATOR_EXCEPTION_TEST_BEGIN(oa) {
                    ExceptionGuard<Obj> guardX(&X, L_, &scratch);
                    ExceptionGuard<Obj> guardZ(&Z, L_, &scratch);

                    mX.swap(mZ);

                    guardX.release();
                    guardZ.release();
                } BSLMA_TESTALLOCATOR_EXCEPTION_TEST_END


                ASSERTV(LINE1, LINE2, ZZ, X, ZZ == X);
                ASSERTV(LINE1, LINE2, XX, Z, XX == Z);
                ASSERTV(LINE1, LINE2, &oa == X.get_allocator());
                ASSERTV(LINE1, LINE2, &oaz == Z.get_allocator());

                if (0 == X.size()) {
                    ASSERTV(LINE1, LINE2, oam.isTotalSame());
                }
                else {
                    ASSERTV(LINE1, LINE2, oam.isTotalUp());
                }

                if (0 == Z.size()) {
                    ASSERTV(LINE1, LINE2, oazm.isTotalSame());
                }
                else {
                    ASSERTV(LINE1, LINE2, oazm.isTotalUp());
                }
            }

            // free function 'swap'
            {
                bslma::TestAllocatorMonitor oam(&oa);
                bslma::TestAllocatorMonitor oazm(&oaz);

                BSLMA_TESTALLOCATOR_EXCEPTION_TEST_BEGIN(oa) {
                    ExceptionGuard<Obj> guardX(&X, L_, &scratch);
                    ExceptionGuard<Obj> guardZ(&Z, L_, &scratch);

                    swap(mX, mZ);

                    guardX.release();
                    guardZ.release();
                } BSLMA_TESTALLOCATOR_EXCEPTION_TEST_END

                ASSERTV(LINE1, LINE2, XX, X, XX == X);
                ASSERTV(LINE1, LINE2, ZZ, Z, ZZ == Z);
                ASSERTV(LINE1, LINE2, &oa == X.get_allocator());
                ASSERTV(LINE1, LINE2, &oaz == Z.get_allocator());

                if (0 == X.size()) {
                    ASSERTV(LINE1, LINE2, oam.isTotalSame());
                }
                else {
                    ASSERTV(LINE1, LINE2, oam.isTotalUp());
                }

                if (0 == Z.size()) {
                    ASSERTV(LINE1, LINE2, oazm.isTotalSame());
                }
                else {
                    ASSERTV(LINE1, LINE2, oazm.isTotalUp());
                }
            }
#endif

        }
    }

    if (verbose) printf(
            "\nInvoke free 'swap' function in a context where ADL is used.\n");
    {
        // 'A' values: Should cause memory allocation if possible.

        bslma::TestAllocator      oa("object",  veryVeryVeryVerbose);
        bslma::TestAllocator scratch("scratch", veryVeryVeryVerbose);

        Obj mX(&oa);  const Obj& X = mX;
        const Obj XX(X, &scratch);

        Obj mY(&oa);  const Obj& Y = gg(&mY, "ABC");
        const Obj YY(Y, &scratch);

        mX.max_load_factor(2.0);
        mY.max_load_factor(3.0);

        if (veryVerbose) { T_ P_(X) P(Y) }

        bslma::TestAllocatorMonitor oam(&oa);

        invokeAdlSwap(mX, mY);

        ASSERTV(YY, X, YY == X);
        ASSERTV(XX, Y, XX == Y);
        ASSERT(oam.isTotalSame());

        ASSERT(3.0 == X.max_load_factor());
        ASSERT(2.0 == Y.max_load_factor());

        if (veryVerbose) { T_ P_(X) P(Y) }
    }
}

template <class KEY, class HASH, class EQUAL, class ALLOC>
void TestDriver<KEY, HASH, EQUAL, ALLOC>::testCase7()
{
    // ------------------------------------------------------------------------
    // TESTING COPY CONSTRUCTOR:
    //: 1 The new object's value is the same as that of the original object
    //:   (relying on the equality operator) and created with the correct
    //:   capacity.
    //:
    //: 2 All internal representations of a given value can be used to create a
    //:   new object of equivalent value.
    //:
    //: 3 The value of the original object is left unaffected.
    //:
    //: 4 Subsequent changes in or destruction of the source object have no
    //:   effect on the copy-constructed object.
    //:
    //: 5 Subsequent changes ('insert's) on the created object have no
    //:   effect on the original and change the capacity of the new object
    //:   correctly.
    //:
    //: 6 The object has its internal memory management system hooked up
    //:   properly so that *all* internally allocated memory draws from a
    //:   user-supplied allocator whenever one is specified.
    //:
    //: 7 The function is exception neutral w.r.t. memory allocation.
    //
    // Plan:
    //: 1 Specify a set S of object values with substantial and varied
    //:   differences, ordered by increasing length, to be used in the
    //:   following tests.
    //:
    //: 2 For each value in S, initialize objects w and x, copy construct y
    //:   from x and use 'operator==' to verify that both x and y subsequently
    //:   have the same value as w.  Let x go out of scope and again verify
    //:   that w == y.  (C-1..4)
    //:
    //: 3 For each value in S initialize objects w and x, and copy construct y
    //:   from x.  Change the state of y, by using the *primary* *manipulator*
    //:   'push_back'.  Using the 'operator!=' verify that y differs from x and
    //:   w, and verify that the capacity of y changes correctly.  (C-5)
    //:
    //: 4 Perform tests performed as P-2:  (C-6)
    //:   1 While passing a testAllocator as a parameter to the new object and
    //:     ascertaining that the new object gets its memory from the provided
    //:     testAllocator.
    //:   2 Verify neither of global and default allocator is used to supply
    //:     memory.  (C-6)
    //:
    //: 5 Perform tests as P-2 in the presence of exceptions during memory
    //:   allocations using a 'bslma::TestAllocator' and varying its
    //:   *allocation* *limit*.  (C-7)
    //
    // Testing:
    //   set(const set& original);
    //   set(const set& original, const A& allocator);
    // ------------------------------------------------------------------------

    bslma::TestAllocator oa(veryVeryVerbose);

    const TestValues VALUES;

    const bool TYPE_ALLOC = bslma::UsesBslmaAllocator<KEY>::value;

    if (verbose)
        printf("\nTesting parameters: TYPE_ALLOC = %d.\n", TYPE_ALLOC);
    {
        static const char *SPECS[] = {
            "",
            "A",
            "BC",
            "CDE",
            "DEAB",
            "EABCD",
            "ABCDEFG",
            "HFGEDCBA",
            "CFHEBIDGA",
            "BENCKHGMALJDFOI",
            "IDMLNEFHOPKGBCJA",
            "OIQGDNPMLKBACHFEJ"
        };

        const int NUM_SPECS = sizeof SPECS / sizeof *SPECS;

        for (int ti = 0; ti < NUM_SPECS; ++ti) {
            const char *const SPEC        = SPECS[ti];
            const size_t      LENGTH      = (int) strlen(SPEC);

            if (verbose) {
                printf("\nFor an object of length " ZU ":\n", LENGTH);
                P(SPEC);
            }

            // Create control object w.
            Obj mW; const Obj& W = gg(&mW, SPEC);

            ASSERTV(ti, LENGTH == W.size()); // same lengths
            if (veryVerbose) { printf("\tControl Obj: "); P(W); }

            Obj mX(&oa);  const Obj& X = gg(&mX, SPEC);

            if (veryVerbose) { printf("\t\tDynamic Obj: "); P(X); }

            {   // Testing concern 1..4.

                if (veryVerbose) { printf("\t\t\tRegular Case :"); }

                const Obj Y0(X);

                ASSERTV(SPEC, X == Y0);
                ASSERTV(SPEC, W == Y0);
                ASSERTV(SPEC, Y0.get_allocator() ==
                                           bslma::Default::defaultAllocator());

                ASSERTV(SPEC, W == Y0);
            }
            {   // Testing concern 5.

                if (veryVerbose) printf("\t\t\tInsert into created obj, "
                                        "without test allocator:\n");

                Obj Y1(X);

                if (veryVerbose) {
                    printf("\t\t\t\tBefore Insert: "); P(Y1);
                }

                bsl::pair<Iter, bool> RESULT = Y1.insert(VALUES['Z' - 'A']);

                ASSERTV(true == RESULT.second);

                if (veryVerbose) {
                    printf("\t\t\t\tAfter Insert : ");
                    P(Y1);
                }

                ASSERTV(SPEC, Y1.size() == LENGTH + 1);
                ASSERTV(SPEC, W != Y1);
                ASSERTV(SPEC, X != Y1);
            }
            {   // Testing concern 5 with test allocator.
                if (veryVerbose) {
                    printf("\t\t\tInsert into created obj, "
                           "with test allocator:\n");
                }

                const native_std::size_t A = oa.numBlocksTotal();

                Obj Y11(X, &oa);

                ASSERT(0 == LENGTH || oa.numBlocksTotal() > A);

                // Due of pooling of memory alloctioon, we can't predict
                // whether this insert will allocate or not.

                bsl::pair<Iter, bool> RESULT = Y11.insert(VALUES['Z' - 'A']);
                ASSERTV(true == RESULT.second);

                if (veryVerbose) {
                    printf("\t\t\t\tAfter Append : ");
                    P(Y11);
                }

                ASSERTV(SPEC, Y11.size() == LENGTH + 1);
                ASSERTV(SPEC, W != Y11);
                ASSERTV(SPEC, X != Y11);
                ASSERTV(SPEC, Y11.get_allocator() == X.get_allocator());
            }
            {   // Exception checking.

                BSLMA_TESTALLOCATOR_EXCEPTION_TEST_BEGIN(oa) {
                    const Obj Y2(X, &oa);
                    if (veryVerbose) {
                        printf("\t\t\tException Case  :\n");
                        printf("\t\t\t\tObj : "); P(Y2);
                    }
                    ASSERTV(SPEC, W == Y2);
                    ASSERTV(SPEC, W == X);
                    ASSERTV(SPEC, Y2.get_allocator() == X.get_allocator());
                } BSLMA_TESTALLOCATOR_EXCEPTION_TEST_END
            }
        }
    }
}

template <class KEY, class HASH, class EQUAL, class ALLOC>
void TestDriver<KEY, HASH, EQUAL, ALLOC>::testCase6()
{
    // ---------------------------------------------------------------------
    // TESTING EQUALITY OPERATORS:
    // Concerns:
    //: 1 Two objects, 'X' and 'Y', compare equal if and only if they contain
    //:   the same values.
    //:
    //: 2 No non-salient attributes (i.e., 'allocator') participate.
    //:
    //: 3 'true  == (X == X)' (i.e., identity)
    //:
    //: 4 'false == (X != X)' (i.e., identity)
    //:
    //: 5 'X == Y' if and only if 'Y == X' (i.e., commutativity)
    //:
    //: 6 'X != Y' if and only if 'Y != X' (i.e., commutativity)
    //:
    //: 7 'X != Y' if and only if '!(X == Y)'
    //:
    //: 8 Comparison is symmetric with respect to user-defined conversion
    //:   (i.e., both comparison operators are free functions).
    //:
    //: 9 Non-modifiable objects can be compared (i.e., objects or references
    //:   providing only non-modifiable access).
    //:
    //:10 'operator==' is defined in terms of 'operator==(KEY)' instead of the
    //:   supplied comparator function.
    //:
    //:11 No memory allocation occurs as a result of comparison (e.g., the
    //:   arguments are not passed by value).
    //:
    //:12 The equality operator's signature and return type are standard.
    //:
    //:13 The inequality operator's signature and return type are standard.
    //
    // Plan:
    //: 1 Use the respective addresses of 'operator==' and 'operator!=' to
    //:   initialize function pointers having the appropriate signatures and
    //:   return types for the two homogeneous, free equality- comparison
    //:   operators defined in this component.  (C-8..9, 12..13)
    //:
    //: 2 Create a 'bslma::TestAllocator' object, and install it as the default
    //:   allocator (note that a ubiquitous test allocator is already installed
    //:   as the global allocator).
    //:
    //: 3 Using the table-driven technique, specify a set of distinct
    //:   specifications for the 'gg' function.
    //:
    //: 4 For each row 'R1' in the table of P-3: (C-1..7)
    //:
    //:   1 Create a single object, using a comparator that can be disabled and
    //:     a"scratch" allocator, and use it to verify the reflexive
    //:     (anti-reflexive) property of equality (inequality) in the presence
    //:     of aliasing.  (C-3..4)
    //:
    //:   2 For each row 'R2' in the table of P-3: (C-1..2, 5..7)
    //:
    //:     1 Record, in 'EXP', whether or not distinct objects created from
    //:       'R1' and 'R2', respectively, are expected to have the same value.
    //:
    //:     2 For each of two configurations, 'a' and 'b': (C-1..2, 5..7)
    //:
    //:       1 Create two (object) allocators, 'oax' and 'oay'.
    //:
    //:       2 Create an object 'X', using 'oax', having the value 'R1'.
    //:
    //:       3 Create an object 'Y', using 'oax' in configuration 'a' and
    //:         'oay' in configuration 'b', having the value 'R2'.
    //:
    //:       4 Disable the comparator so that it will cause an error if it's
    //:         used.
    //:
    //:       5 Verify the commutativity property and expected return value for
    //:         both '==' and '!=', while monitoring both 'oax' and 'oay' to
    //:         ensure that no object memory is ever allocated by either
    //:         operator.  (C-1..2, 5..7, 10)
    //:
    //: 5 Use the test allocator from P-2 to verify that no memory is ever
    //:   allocated from the default allocator.  (C-11)
    //
    // Testing:
    //   bool operator==(const set<K, C, A>& lhs, const set<K, C, A>& rhs);
    //   bool operator!=(const set<K, C, A>& lhs, const set<K, C, A>& rhs);
    // ------------------------------------------------------------------------

    if (verbose) printf("\nEQUALITY-COMPARISON OPERATORS"
                        "\n=============================\n");

    if (verbose)
              printf("\nAssign the address of each operator to a variable.\n");
    {
        typedef bool (*operatorPtr)(const Obj&, const Obj&);

        // Verify that the signatures and return types are standard.

        operatorPtr operatorEq = bsl::operator==;
        operatorPtr operatorNe = bsl::operator!=;

        (void)operatorEq;  // quash potential compiler warnings
        (void)operatorNe;
    }

    const int NUM_DATA                     = DEFAULT_NUM_DATA;
    const DefaultDataRow (&DATA)[NUM_DATA] = DEFAULT_DATA;

    if (verbose) printf("\nCompare every value with every value.\n");
    {
        // Create first object
        for (int ti = 0; ti < NUM_DATA; ++ti) {
            const int         LINE1   = DATA[ti].d_line;
            const int         INDEX1  = DATA[ti].d_index;
            const char *const SPEC1   = DATA[ti].d_spec;
            const size_t      LENGTH1 = strlen(DATA[ti].d_results);

           if (veryVerbose) { T_ P_(LINE1) P_(INDEX1) P_(LENGTH1) P(SPEC1) }

            // Ensure an object compares correctly with itself (alias test).
            {
                bslma::TestAllocator scratch("scratch", veryVeryVeryVerbose);

                Obj mX(&scratch); const Obj& X = gg(&mX, SPEC1);

                ASSERTV(LINE1, X,   X == X);
                ASSERTV(LINE1, X, !(X != X));
            }

            for (int tj = 0; tj < NUM_DATA; ++tj) {
                const int         LINE2   = DATA[tj].d_line;
                const int         INDEX2  = DATA[tj].d_index;
                const char *const SPEC2   = DATA[tj].d_spec;
                const size_t      LENGTH2 = strlen(DATA[tj].d_results);

                if (veryVerbose) {
                              T_ T_ P_(LINE2) P_(INDEX2) P_(LENGTH2) P(SPEC2) }

                const bool EXP = INDEX1 == INDEX2;  // expected result

                for (char cfg = 'a'; cfg <= 'b'; ++cfg) {

                    const char CONFIG = cfg;  // Determines 'Y's allocator.

                    // Create two distinct test allocators, 'oax' and 'oay'.

                    bslma::TestAllocator oax("objectx", veryVeryVeryVerbose);
                    bslma::TestAllocator oay("objecty", veryVeryVeryVerbose);

                    // Map allocators above to objects 'X' and 'Y' below.

                    bslma::TestAllocator& xa = oax;
                    bslma::TestAllocator& ya = 'a' == CONFIG ? oax : oay;

                    Obj mX(&xa); const Obj& X = gg(&mX, SPEC1);
                    Obj mY(&ya); const Obj& Y = gg(&mY, SPEC2);

                    ASSERTV(LINE1, LINE2, CONFIG, LENGTH1 == X.size());
                    ASSERTV(LINE1, LINE2, CONFIG, LENGTH2 == Y.size());

                    if (veryVerbose) { T_ T_ P_(X) P(Y); }

                    // Verify value, commutativity, and no memory allocation.

//                  bslma::TestAllocatorMonitor oaxm(&xa);
//                  bslma::TestAllocatorMonitor oaym(&ya);

//                  TestEqualityComparator<KEY>::disableFunctor();

                    ASSERTV(LINE1, LINE2, CONFIG,  EXP == (X == Y));
                    ASSERTV(LINE1, LINE2, CONFIG,  EXP == (Y == X));

                    ASSERTV(LINE1, LINE2, CONFIG, !EXP == (X != Y));
                    ASSERTV(LINE1, LINE2, CONFIG, !EXP == (Y != X));

                    mY.reserve(Y.size() * 5);

                    ASSERTV(LINE1, LINE2, CONFIG,  EXP == (X == Y));
                    ASSERTV(LINE1, LINE2, CONFIG,  EXP == (Y == X));

                    ASSERTV(LINE1, LINE2, CONFIG, !EXP == (X != Y));
                    ASSERTV(LINE1, LINE2, CONFIG, !EXP == (Y != X));

//                  TestEqualityComparator<KEY>::enableFunctor();

//                  ASSERTV(LINE1, LINE2, CONFIG, oaxm.isTotalSame());
//                  ASSERTV(LINE1, LINE2, CONFIG, oaym.isTotalSame());

                }
            }
        }
    }
}

template <class KEY, class HASH, class EQUAL, class ALLOC>
void TestDriver<KEY, HASH, EQUAL, ALLOC>::testCase4()
{
    // ------------------------------------------------------------------------
    // BASIC ACCESSORS
    //   Ensure each basic accessor:
    //     - cbegin
    //     - cend
    //     - size
    //     - get_allocator
    //   properly interprets object state.
    //
    // Concerns:
    //: 1 Each accessor returns the value of the correct property of the
    //:   object.
    //:
    //: 2 Each accessor method is declared 'const'.
    //:
    //: 3 No accessor allocates any memory.
    //:
    //: 4 The range '[cbegin(), cend())' contains inserted elements, but not
    //:   necessarily in any give order.
    //
    // Plan:
    //: 1 For each set of 'SPEC' of different length:
    //:
    //:   1 Default construct the object with various configuration:
    //:
    //:     1 Use the 'gg' function to populate the object based on the SPEC.
    //:
    //:     2 Verify the correct allocator is installed with the
    //:       'get_allocator' method.
    //:
    //:     3 Verify the object contains the expected number of elements.
    //:
    //:     4 Use 'cbegin' and 'cend' to iterate through all elements and
    //:       verify the values are as expected.  (C-1..2, 4)
    //:
    //:     5 Monitor the memory allocated from both the default and object
    //:       allocators before and after calling the accessor; verify that
    //:       there is no change in total memory allocation.  (C-3)
    //
    // Testing:
    //   const_iterator cbegin();
    //   const_iterator cend();
    //   size_type size() const;
    //   allocator_type get_allocator() const;
    // ------------------------------------------------------------------------

    static const struct {
        int         d_line;                     // source line number
        const char *d_spec;                     // specification string
        const char *d_results;                  // expected results
    } DATA[] = {
        //line  spec      result
        //----  --------  ------
        { L_,   "",       ""      },
        { L_,   "A",      "A"     },
        { L_,   "AB",     "AB"    },
        { L_,   "ABC",    "ABC"   },
        { L_,   "ABCD",   "ABCD"  },
        { L_,   "ABCDE",  "ABCDE" }
    };
    const int NUM_DATA = sizeof DATA / sizeof *DATA;

    const HASH  defaultHasher     = HASH();
    const EQUAL defaultComparator = EQUAL();

    if (verbose) { printf(
                "\nCreate objects with various allocator configurations.\n"); }
    {
        for (int ti = 0; ti < NUM_DATA; ++ti) {
            const int         LINE   = DATA[ti].d_line;
            const char *const SPEC   = DATA[ti].d_spec;
            const int         LENGTH = strlen(DATA[ti].d_results);
            const TestValues  EXP(DATA[ti].d_results);

            if (verbose) { P_(LINE) P_(LENGTH) P(SPEC); }

            for (char cfg = 'a'; cfg <= 'd'; ++cfg) {
                const char CONFIG = cfg;

                bslma::TestAllocator da("default",   veryVeryVeryVerbose);
                bslma::TestAllocator fa("footprint", veryVeryVeryVerbose);
                bslma::TestAllocator sa1("supplied1",  veryVeryVeryVerbose);
                bslma::TestAllocator sa2("supplied2",  veryVeryVeryVerbose);

                bslma::DefaultAllocatorGuard dag(&da);

                Obj                  *objPtr;
                bslma::TestAllocator *objAllocatorPtr;

                switch (CONFIG) {
                  case 'a': {
                      objPtr = new (fa) Obj(0,
                                            defaultHasher,
                                            defaultComparator);
                      objAllocatorPtr = &da;
                  } break;
                  case 'b': {
                      objPtr = new (fa) Obj(0,
                                            defaultHasher,
                                            defaultComparator,
                                            (bslma::Allocator *)0);
                      objAllocatorPtr = &da;
                  } break;
                  case 'c': {
                      objPtr = new (fa) Obj(0,
                                            defaultHasher,
                                            defaultComparator,
                                            &sa1);
                      objAllocatorPtr = &sa1;
                  } break;
                  case 'd': {
                      objPtr = new (fa) Obj(0,
                                            defaultHasher,
                                            defaultComparator,
                                            &sa2);
                      objAllocatorPtr = &sa2;
                  } break;
                  default: {
                      ASSERTV(CONFIG, !"Bad allocator config.");
                      return;                                         // RETURN
                  } break;
                }

                Obj& mX = *objPtr;  const Obj& X = gg(&mX, SPEC);
                bslma::TestAllocator&  oa = *objAllocatorPtr;
                bslma::TestAllocator& noa = ('c' == CONFIG || 'd' == CONFIG)
                                          ? da
                                          : sa1;

                // --------------------------------------------------------

                // Verify basic accessor

                bslma::TestAllocatorMonitor oam(&oa);

                ASSERTV(LINE, SPEC, CONFIG, &oa == X.get_allocator());
                ASSERTV(LINE, SPEC, CONFIG, LENGTH == (int)X.size());

                ASSERT(0 == verifyContainer(X, EXP, LENGTH));

                ASSERT(oam.isTotalSame());

                ASSERT(X.begin()  == X.cbegin());
                ASSERT(X.end()    == X.cend());
                ASSERT((LENGTH == 0) == (X.begin()  == X.end()));
                ASSERT((LENGTH == 0) == (X.cbegin() == X.cend()));

                ASSERT(LENGTH != 0 || 1 == X.bucket_count());

                // --------------------------------------------------------

                // Reclaim dynamically allocated object under test.

                fa.deleteObject(objPtr);

                // Verify no allocation from the non-object allocator.

                ASSERTV(LINE, CONFIG, noa.numBlocksTotal(),
                        0 == noa.numBlocksTotal());

                // Verify all memory is released on object destruction.

                ASSERTV(LINE, CONFIG, da.numBlocksInUse(),
                        0 == da.numBlocksInUse());
                ASSERTV(LINE, CONFIG, fa.numBlocksInUse(),
                        0 == fa.numBlocksInUse());
                ASSERTV(LINE, CONFIG, sa1.numBlocksInUse(),
                        0 == sa1.numBlocksInUse());
                ASSERTV(LINE, CONFIG, sa2.numBlocksInUse(),
                        0 == sa2.numBlocksInUse());
            }
        }
    }
}

template <class KEY, class HASH, class EQUAL, class ALLOC>
void TestDriver<KEY, HASH, EQUAL, ALLOC>::testCase3()
{
    // ------------------------------------------------------------------------
    // TESTING PRIMITIVE GENERATOR FUNCTIONS gg AND ggg:
    //   Having demonstrated that our primary manipulators work as expected
    //   under normal conditions
    //
    // Concerns:
    //: 1 Valid generator syntax produces expected results
    //:
    //: 2 Invalid syntax is detected and reported.
    //
    // Plan:
    //: 1 For each of an enumerated sequence of 'spec' values, ordered by
    //:   increasing 'spec' length:
    //:
    //:   1 Use the primitive generator function 'gg' to set the state of a
    //:     newly created object.
    //:
    //:   2 Verify that 'gg' returns a valid reference to the modified argument
    //:     object.
    //:
    //:   3 Use the basic accessors to verify that the value of the object is
    //:     as expected.  (C-1)
    //:
    //: 2 For each of an enumerated sequence of 'spec' values, ordered by
    //:   increasing 'spec' length, use the primitive generator function 'ggg'
    //:   to set the state of a newly created object.
    //:
    //:   1 Verify that 'ggg' returns the expected value corresponding to the
    //:     location of the first invalid value of the 'spec'.  (C-2)
    //
    // Testing:
    //   set<K,A>& gg(set<K,A> *object, const char *spec);
    //   int ggg(set<K,A> *object, const char *spec, int verbose = 1);
    // ------------------------------------------------------------------------

    bslma::TestAllocator oa(veryVeryVerbose);

    if (verbose) printf("\nTesting generator on valid specs.\n");
    {
        static const struct {
            int         d_line;                 // source line number
            const char *d_spec;                 // specification string
            const char *d_results;  // expected element values
        } DATA[] = {
            //line  spec      results
            //----  --------  -------
            { L_,   "",       ""      },
            { L_,   "A",      "A"     },
            { L_,   "B",      "B"     },
            { L_,   "AB",     "AB"    },
            { L_,   "CD",     "CD"    },
            { L_,   "ABC",    "ABC"   },
            { L_,   "ABCD",   "ABCD"  },
            { L_,   "ABCDE",  "ABCDE" },

        };
        const int NUM_DATA = sizeof DATA / sizeof *DATA;

        int oldLen = -1;
        for (int ti = 0; ti < NUM_DATA ; ++ti) {
            const int         LINE   = DATA[ti].d_line;
            const char *const SPEC   = DATA[ti].d_spec;
            const size_t      LENGTH = strlen(DATA[ti].d_results);
            const TestValues  EXP(DATA[ti].d_results);
            const int         curLen = (int)strlen(SPEC);

            Obj mX(&oa);
            const Obj& X = gg(&mX, SPEC);   // original spec

            Obj mY(&oa);
            const Obj& Y = gg(&mY, SPEC);    // extended spec

            if (curLen != oldLen) {
                if (verbose) printf("\tof length %d:\n", curLen);
                ASSERTV(LINE, oldLen <= curLen);  // non-decreasing
                oldLen = curLen;
            }

            if (veryVerbose) {
                printf("\t\tSpec = \"%s\"\n", SPEC);
                T_ T_ T_ P(X);
                T_ T_ T_ P(Y);
            }

            ASSERTV(LINE, LENGTH == X.size());
            ASSERTV(LINE, LENGTH == Y.size());
            ASSERT(0 == verifyContainer(X, EXP, LENGTH));
            ASSERT(0 == verifyContainer(Y, EXP, LENGTH));
        }
    }

    if (verbose) printf("\nTesting generator on invalid specs.\n");
    {
        static const struct {
            int         d_line;     // source line number
            const char *d_spec;     // specification string
            int         d_index;    // offending character index
        } DATA[] = {
            //line  spec      index
            //----  --------  -----
            { L_,   "",       -1,     }, // control

            { L_,   "A",      -1,     }, // control
            { L_,   " ",       0,     },
            { L_,   ".",       0,     },
            { L_,   "E",       -1,    }, // control
            { L_,   "a",       0,     },
            { L_,   "z",       0,     },

            { L_,   "AE",     -1,     }, // control
            { L_,   "aE",      0,     },
            { L_,   "Ae",      1,     },
            { L_,   ".~",      0,     },
            { L_,   "~!",      0,     },
            { L_,   "  ",      0,     },

            { L_,   "ABC",    -1,     }, // control
            { L_,   " BC",     0,     },
            { L_,   "A C",     1,     },
            { L_,   "AB ",     2,     },
            { L_,   "?#:",     0,     },
            { L_,   "   ",     0,     },

            { L_,   "ABCDE",  -1,     }, // control
            { L_,   "aBCDE",   0,     },
            { L_,   "ABcDE",   2,     },
            { L_,   "ABCDe",   4,     },
            { L_,   "AbCdE",   1,     }
        };
        const int NUM_DATA = sizeof DATA / sizeof *DATA;

        int oldLen = -1;
        for (int ti = 0; ti < NUM_DATA ; ++ti) {
            const int         LINE   = DATA[ti].d_line;
            const char *const SPEC   = DATA[ti].d_spec;
            const int         INDEX  = DATA[ti].d_index;
            const size_t      LENGTH = (int)strlen(SPEC);

            Obj mX(&oa);

            if ((int)LENGTH != oldLen) {
                if (verbose) printf("\tof length " ZU ":\n", LENGTH);
                 ASSERTV(LINE, oldLen <= (int)LENGTH);  // non-decreasing
                oldLen = LENGTH;
            }

            if (veryVerbose) printf("\t\tSpec = \"%s\"\n", SPEC);

            int RESULT = ggg(&mX, SPEC, veryVerbose);

            ASSERTV(LINE, INDEX == RESULT);
        }
    }
}

template <class KEY, class HASH, class EQUAL, class ALLOC>
void TestDriver<KEY, HASH, EQUAL, ALLOC>::testCase2()
{
    // ------------------------------------------------------------------------
    // TESTING PRIMARY MANIPULATORS (BOOTSTRAP):
    //   The basic concern is that the default constructor, the destructor,
    //   and, under normal conditions (i.e., no aliasing), the primary
    //   manipulators
    //      - insert
    //      - clear
    //
    // Concerns:
    //: 1 An object created with the default constructor (with or without a
    //:   supplied allocator) has the contractually specified default value.
    //:
    //: 2 If an allocator is NOT supplied to the default constructor, the
    //:   default allocator in effect at the time of construction becomes the
    //:   object allocator for the resulting object.
    //:
    //: 3 If an allocator IS supplied to the default constructor, that
    //:   allocator becomes the object allocator for the resulting object.
    //:
    //: 4 Supplying a null allocator address has the same effect as not
    //:   supplying an allocator.
    //:
    //: 5 Supplying an allocator to the default constructor has no effect on
    //:   subsequent object values.
    //:
    //: 6 Any memory allocation is from the object allocator.
    //:
    //: 7 There is no temporary allocation from any allocator.
    //:
    //: 8 Every object releases any allocated memory at destruction.
    //:
    //: 9 QoI: The default constructor allocates no memory.
    //:
    //:10 'insert' adds an additional element to the object if the element
    //:   being inserted does not already exist.
    //:
    //:11 'insert' returns a pair with an iterator of the element that was just
    //:   inserted or the element that already exist in the object, and a
    //:   boolean indicating whether element being inserted already exist in
    //:   the object.
    //:
    //:12 'clear' properly destroys each contained element value.
    //:
    //:13 'clear' does not allocate memory.
    //:
    //:14 Any argument can be 'const'.
    //:
    //:15 Any memory allocation is exception neutral.
    //
    // Plan:
    //: 1 For each value of increasing length, 'L':
    //:
    //:   2 Using a loop-based approach, default-construct three distinct
    //:     objects, in turn, but configured differently: (a) without passing
    //:     an allocator, (b) passing a null allocator address explicitly, and
    //:     (c) passing the address of a test allocator distinct from the
    //:     default.  For each of these three iterations: (C-1..14)
    //:
    //:     1 Create three 'bslma::TestAllocator' objects, and install one as
    //:       as the current default allocator (note that a ubiquitous test
    //:       allocator is already installed as the global allocator).
    //:
    //:     2 Use the default constructor to dynamically create an object
    //:       'X', with its object allocator configured appropriately (see
    //:       P-2); use a distinct test allocator for the object's footprint.
    //:
    //:     3 Use the (as yet unproven) 'get_allocator' to ensure that its
    //:       object allocator is properly installed.  (C-2..4)
    //:
    //:     4 Use the appropriate test allocators to verify that no memory is
    //:       allocated by the default constructor.  (C-9)
    //:
    //:     5 Use the individual (as yet unproven) salient attribute accessors
    //:       to verify the default-constructed value.  (C-1)
    //:
    //:     6 Insert 'L - 1' elements in order of increasing value into the
    //:       container.
    //:
    //:     7 Insert the 'L'th value in the presense of exception and use the
    //:       (as yet unproven) basic accessors to verify the container has the
    //:       expected values.  Verify the number of allocation is as expected.
    //:       (C-5..6, 13..14)
    //:
    //:     8 Verify that no temporary memory is allocated from the object
    //:       allocator.  (C-7)
    //:
    //:     9 Invoke 'clear' and verify that the container is empty.  Verify
    //:       that no memory is allocated.  (C-11..12)
    //:
    //:    10 Verify that all object memory is released when the object is
    //:       destroyed.  (C-8)
    //
    // Testing:
    //   default construction (only)
    //   unordered_set(const allocator_type&);  // bslma::Allocator* only
    //   ~unordered_set();
    //   bsl::pair<iterator, bool> insert(const value_type& value);
    //   void clear();
    // ------------------------------------------------------------------------

    const bool VALUE_TYPE_USES_ALLOC = bslma::UsesBslmaAllocator<KEY>::value;

    if (verbose) { P(VALUE_TYPE_USES_ALLOC); }

    const TestValues VALUES;  // contains 52 distinct increasing values

    const size_t MAX_LENGTH = 9;

    const HASH  defaultHasher     = HASH();
    const EQUAL defaultComparator = EQUAL();

    for (size_t ti = 0; ti < MAX_LENGTH; ++ti) {
        const size_t LENGTH = ti;

#if 0   // First pass, we want to check no memory is allocated on construction
        // May run a second pass where we create a default number of buckets,
        // and allocator usage is harder to compute.
        const size_t DEFAULT_BUCKETS = ti % 2
                                     ? ti
                                     : 0;
#endif
        if (verbose) {
            printf("\nTesting with various allocator configurations.\n");
        }
        for (char cfg = 'a'; cfg <= 'c'; ++cfg) {
            const char CONFIG = cfg;  // how we specify the allocator

            bslma::TestAllocator da("default",   veryVeryVeryVerbose);
            bslma::TestAllocator fa("footprint", veryVeryVeryVerbose);
            bslma::TestAllocator sa("supplied",  veryVeryVeryVerbose);

            bslma::DefaultAllocatorGuard dag(&da);

            // ----------------------------------------------------------------

            if (veryVerbose) {
                printf("\n\tTesting default constructor.\n");
            }

            Obj                  *objPtr;
            bslma::TestAllocator *objAllocatorPtr;

            switch (CONFIG) {
              case 'a': {
                  objPtr = new (fa) Obj(0,
                                        defaultHasher,
                                        defaultComparator);
                  objAllocatorPtr = &da;
              } break;
              case 'b': {
                  objPtr = new (fa) Obj(0,
                                        defaultHasher,
                                        defaultComparator,
                                        (bslma::Allocator *)0);
                  objAllocatorPtr = &da;
              } break;
              case 'c': {
                  objPtr = new (fa) Obj(0,
                                        defaultHasher,
                                        defaultComparator,
                                        &sa);
                  objAllocatorPtr = &sa;
              } break;
              default: {
                  ASSERTV(CONFIG, !"Bad allocator config.");
                  return;                                             // RETURN
              } break;
            }

            Obj&                   mX = *objPtr;  const Obj& X = mX;
            bslma::TestAllocator&  oa = *objAllocatorPtr;
            bslma::TestAllocator& noa = 'c' != CONFIG ? sa : da;

            // Verify any attribute allocators are installed properly.

            ASSERTV(LENGTH, CONFIG, &oa == X.get_allocator());

            // Verify no allocation from the object/non-object allocators.
            // NOTE THAT THIS QoI TEST IS STILL AN OPEN DESIGN ISSUE

            ASSERTV(LENGTH, CONFIG, oa.numBlocksTotal(),
                    0 ==  oa.numBlocksTotal());
            ASSERTV(LENGTH, CONFIG, noa.numBlocksTotal(),
                    0 == noa.numBlocksTotal());
            ASSERTV(LENGTH, CONFIG, 0 == X.size());
            ASSERTV(LENGTH, CONFIG, X.cbegin() == X.cend());

            // If default constructed, only the the static bucket is present.
            // QOI test that exactly 1 bucket is present.

            ASSERTV(LENGTH, CONFIG, X.bucket_count(), 1 == X.bucket_count());

            // ----------------------------------------------------------------

            if (veryVerbose) { printf("\n\tTesting 'insert' (bootstrap).\n"); }

            if (0 < LENGTH) {
                if (verbose) printf(
                       "\t\tOn an object of initial length " ZU ".\n", LENGTH);

                for (size_t tj = 0; tj < LENGTH - 1; ++tj) {
                    if (veryVeryVeryVerbose) {
                       printf("\t\t\t\t Inserting: ");
                       P(VALUES[tj]);
                    }
                    bsl::pair<Iter, bool> RESULT = mX.insert(VALUES[tj]);
                    ASSERTV(LENGTH, tj, CONFIG, true       == RESULT.second);
                    ASSERTV(LENGTH, tj, CONFIG, VALUES[tj] == *(RESULT.first));
                }

                ASSERTV(LENGTH, CONFIG, LENGTH - 1 == X.size());
                if (veryVerbose) {
                    printf("\t\t\tBEFORE: ");
                    P(X);
                }

                if(veryVerbose) {
                    printf("\t\t Testing allocator exceptions\n");
                }
                bslma::TestAllocator scratch("scratch", veryVeryVeryVerbose);

                BSLMA_TESTALLOCATOR_EXCEPTION_TEST_BEGIN(oa) {
                    ExceptionGuard<Obj> guard(&X, L_, &scratch);

                    if (veryVeryVeryVerbose) {
                       printf("\t\t\t\t Inserting: ");
                       P(VALUES[LENGTH - 1]);
                    }
                    bslma::TestAllocatorMonitor tam(&oa);
                    bsl::pair<Iter, bool> RESULT =
                                                 mX.insert(VALUES[LENGTH - 1]);

#if defined(AJM_NEEDS_TO_UNDERSTAND_THESE_FAILURES_BETTER)
                    if (VALUE_TYPE_USES_ALLOC || expectToAllocate(LENGTH)) {
                        ASSERTV(CONFIG, tam.isTotalUp());
                        ASSERTV(CONFIG, tam.isInUseUp());
                    }
                    else {
                        ASSERTV(CONFIG, tam.isTotalSame());
                        ASSERTV(CONFIG, tam.isInUseSame());
                    }
#endif

#if 0
                    // Verify no temporary memory is allocated from the object
                    // allocator.
                    // BROKEN TEST CONDITION
                    // We need to think carefully about how we allow for the
                    // allocation of the bucket-array

                    ASSERTV(LENGTH, CONFIG, oa.numBlocksTotal(),
                                                           oa.numBlocksInUse(),
                            oa.numBlocksTotal() == oa.numBlocksInUse());
#endif
                    ASSERTV(LENGTH, CONFIG, true == RESULT.second);
                    ASSERTV(LENGTH, CONFIG,
                            VALUES[LENGTH - 1] == *(RESULT.first));

                    guard.release();
                } BSLMA_TESTALLOCATOR_EXCEPTION_TEST_END

                ASSERTV(LENGTH, CONFIG, LENGTH, X.size(), LENGTH == X.size());

                {
                    bool *foundValues = new bool[X.size()];
                    for (size_t j = 0;j != X.size(); ++j) {
                        foundValues[j] = false;
                    }

                    size_t i = 0;
                    for (CIter it = X.cbegin(); it != X.cend(); ++it, ++i) {
                        size_t j = 0;
                        do {
                            if (VALUES[j] == *it) {
                                ASSERTV(LENGTH, CONFIG, VALUES[j],
                                        !foundValues[j]);
                                foundValues[j] = true;
                            }
                        }
                        while (++j != X.size());
                    }
                    size_t missing = 0;
                    for (size_t j = 0; j != X.size(); ++j) {
                        if (!foundValues[j]) { ++missing; }
                    }
                    ASSERTV(LENGTH, CONFIG, missing, 0 == missing);

                    delete[] foundValues;

                    ASSERTV(LENGTH, CONFIG, X.size() == i);
                }

                // Verify behavior when element already exist in the object

                if(veryVerbose) {
                    printf("\t\t Verifying already inserted values\n");
                }
                for (size_t tj = 0; tj < LENGTH; ++tj) {
                    if (veryVeryVeryVerbose) {
                       printf("\t\t\t\t Inserting: ");
                       P(VALUES[tj]);
                    }
                    bsl::pair<Iter, bool> RESULT = mX.insert(VALUES[tj]);
                    ASSERTV(LENGTH, tj, CONFIG, RESULT.second, false ==
                                                                RESULT.second);
                    ASSERTV(LENGTH, tj, CONFIG, *(RESULT.first), VALUES[tj] ==
                                                              *(RESULT.first));
                }
            }

            // ----------------------------------------------------------------

            if (veryVerbose) printf("\n\tTesting 'clear'.\n");
            {
                const bsls::Types::Int64 BB = oa.numBlocksTotal();
//                const bsls::Types::Int64 B  = oa.numBlocksInUse();

                if (veryVeryVeryVerbose) printf("mX.clear();\n");
                mX.clear();

                ASSERTV(LENGTH, CONFIG, 0 == X.size());
                ASSERTV(LENGTH, CONFIG, X.cbegin() == X.cend());

                const bsls::Types::Int64 AA = oa.numBlocksTotal();
//                const bsls::Types::Int64 A  = oa.numBlocksInUse();

                ASSERTV(LENGTH, CONFIG, BB == AA);
//                ASSERTV(LENGTH, CONFIG, B, A,
//                        B - (int)LENGTH * TYPE_ALLOC == A);

                for (size_t tj = 0; tj < LENGTH; ++tj) {
                    bsl::pair<Iter, bool> RESULT = mX.insert(VALUES[tj]);
                    ASSERTV(LENGTH, tj, CONFIG, true       == RESULT.second);
                    ASSERTV(LENGTH, tj, CONFIG, VALUES[tj] == *(RESULT.first));
                }

                ASSERTV(LENGTH, CONFIG, LENGTH == X.size());
            }

            // ----------------------------------------------------------------

            // Reclaim dynamically allocated object under test.

            fa.deleteObject(objPtr);

            // Verify all memory is released on object destruction.

            ASSERTV(LENGTH, CONFIG, da.numBlocksInUse(),
                    0 == da.numBlocksInUse());
            ASSERTV(LENGTH, CONFIG, fa.numBlocksInUse(),
                    0 == fa.numBlocksInUse());
            ASSERTV(LENGTH, CONFIG, sa.numBlocksInUse(),
                    0 == sa.numBlocksInUse());
        }
    }
}

// ============================================================================
//                              USAGE EXAMPLES
// ----------------------------------------------------------------------------

///Usage
///-----
// In this section we show intended use of this component.
//
///Example 1: Categorizing Data
/// - - - - - - - - - - - - - -
// Unordered set are useful in situations when there is no meaningful way to
// order key values, when the order of the values is irrelevant to the problem
// domain, and (even if there is a meaningful ordering) the value of ordering
// the results is outweighed by the higher performance provided by unordered
// sets (compared to ordered sets).
//
// Suppose one is analyzing data on a set of customers, and each customer is
// categorized by several attributes: customer type, geographic area, and
// (internal) project code; and that each attribute takes on one of a limited
// set of values.  This data can be handled by creating an enumeration for each
// of the attributes:
//..
    typedef enum {
        REPEAT
      , DISCOUNT
      , IMPULSE
      , NEED_BASED
      , BUSINESS
      , NON_PROFIT
      , INSTITUTE
        // ...
    } CustomerCode;

    typedef enum {
        USA_EAST
      , USA_WEST
      , CANADA
      , MEXICO
      , ENGLAND
      , SCOTLAND
      , FRANCE
      , GERMANY
      , RUSSIA
        // ...
    } LocationCode;

    typedef enum {
        TOAST
      , GREEN
      , FAST
      , TIDY
      , PEARL
      , SMITH
        // ...
    } ProjectCode;
//..
// For printing these values in a human-readable form, we define these helper
// functions:
//..
    static const char *toAscii(CustomerCode value)
    {
        switch (value) {
          case REPEAT:     return "REPEAT";
          case DISCOUNT:   return "DISCOUNT";
          case IMPULSE:    return "IMPULSE";
          case NEED_BASED: return "NEED_BASED";
          case BUSINESS:   return "BUSINESS";
          case NON_PROFIT: return "NON_PROFIT";
          case INSTITUTE:  return "INSTITUTE";
          // ...
          default: return "(* UNKNOWN *)";
        }
    }

    static const char *toAscii(LocationCode value)
    {
        switch (value) {
          case USA_EAST: return "USA_EAST";
          case USA_WEST: return "USA_WEST";
          case CANADA:   return "CANADA";
          case MEXICO:   return "MEXICO";
          case ENGLAND:  return "ENGLAND";
          case SCOTLAND: return "SCOTLAND";
          case FRANCE:   return "FRANCE";
          case GERMANY:  return "GERMANY";
          case RUSSIA:   return "RUSSIA";
          // ...
          default: return "(* UNKNOWN *)";
        }
    }

    static const char *toAscii(ProjectCode  value)
    {
        switch (value) {
          case TOAST: return "TOAST";
          case GREEN: return "GREEN";
          case FAST:  return "FAST";
          case TIDY:  return "TIDY";
          case PEARL: return "PEARL";
          case SMITH: return "SMITH";
          // ...
          default: return "(* UNKNOWN *)";
        }
    }
//..
// The data set (randomly generated for this example) is provided in a
// statically initialized array:
//..
    static const struct CustomerProfile {
        CustomerCode d_customer;
        LocationCode d_location;
        ProjectCode  d_project;
    } customerProfiles[] = {
        { IMPULSE   , CANADA  , SMITH },
        { NON_PROFIT, USA_EAST, GREEN },
        { INSTITUTE , USA_EAST, TOAST },
        { NON_PROFIT, CANADA  , PEARL },
        { NEED_BASED, CANADA  , FAST  },
        { BUSINESS  , ENGLAND , PEARL },
        { REPEAT    , SCOTLAND, TIDY  },
        { INSTITUTE , MEXICO  , PEARL },
        { DISCOUNT  , USA_EAST, GREEN },
        { BUSINESS  , USA_EAST, GREEN },
        { IMPULSE   , MEXICO  , TOAST },
        { DISCOUNT  , GERMANY , FAST  },
        { INSTITUTE , FRANCE  , FAST  },
        { NON_PROFIT, ENGLAND , PEARL },
        { BUSINESS  , ENGLAND , TIDY  },
        { BUSINESS  , CANADA  , GREEN },
        { INSTITUTE , FRANCE  , FAST  },
        { IMPULSE   , RUSSIA  , TOAST },
        { REPEAT    , USA_WEST, TOAST },
        { IMPULSE   , CANADA  , TIDY  },
        { NON_PROFIT, GERMANY , GREEN },
        { INSTITUTE , USA_EAST, TOAST },
        { INSTITUTE , FRANCE  , FAST  },
        { IMPULSE   , SCOTLAND, SMITH },
        { INSTITUTE , USA_EAST, PEARL },
        { INSTITUTE , USA_EAST, TOAST },
        { NON_PROFIT, ENGLAND , PEARL },
        { IMPULSE   , GERMANY , FAST  },
        { REPEAT    , GERMANY , FAST  },
        { REPEAT    , MEXICO  , PEARL },
        { IMPULSE   , GERMANY , TIDY  },
        { IMPULSE   , MEXICO  , TOAST },
        { NON_PROFIT, SCOTLAND, SMITH },
        { NEED_BASED, MEXICO  , TOAST },
        { NON_PROFIT, FRANCE  , SMITH },
        { INSTITUTE , MEXICO  , TIDY  },
        { NON_PROFIT, FRANCE  , TIDY  },
        { IMPULSE   , FRANCE  , FAST  },
        { DISCOUNT  , RUSSIA  , TIDY  },
        { IMPULSE   , USA_EAST, TIDY  },
        { IMPULSE   , USA_WEST, FAST  },
        { NON_PROFIT, FRANCE  , TIDY  },
        { BUSINESS  , ENGLAND , GREEN },
        { REPEAT    , FRANCE  , TOAST },
        { REPEAT    , RUSSIA  , SMITH },
        { REPEAT    , RUSSIA  , GREEN },
        { IMPULSE   , CANADA  , FAST  },
        { NON_PROFIT, USA_EAST, FAST  },
        { NEED_BASED, USA_WEST, TOAST },
        { NON_PROFIT, GERMANY , TIDY  },
        { NON_PROFIT, ENGLAND , GREEN },
        { REPEAT    , GERMANY , PEARL },
        { NEED_BASED, USA_EAST, PEARL },
        { NON_PROFIT, RUSSIA  , PEARL },
        { NEED_BASED, ENGLAND , SMITH },
        { INSTITUTE , CANADA  , SMITH },
        { NEED_BASED, ENGLAND , TOAST },
        { NON_PROFIT, MEXICO  , TIDY  },
        { BUSINESS  , GERMANY , FAST  },
        { NEED_BASED, SCOTLAND, PEARL },
        { NON_PROFIT, USA_WEST, TIDY  },
        { NON_PROFIT, USA_WEST, TOAST },
        { IMPULSE   , FRANCE  , PEARL },
        { IMPULSE   , ENGLAND , FAST  },
        { IMPULSE   , USA_WEST, GREEN },
        { DISCOUNT  , MEXICO  , SMITH },
        { INSTITUTE , GERMANY , TOAST },
        { NEED_BASED, CANADA  , PEARL },
        { NON_PROFIT, USA_WEST, FAST  },
        { DISCOUNT  , RUSSIA  , SMITH },
        { INSTITUTE , USA_WEST, GREEN },
        { INSTITUTE , RUSSIA  , TOAST },
        { INSTITUTE , FRANCE  , SMITH },
        { INSTITUTE , SCOTLAND, SMITH },
        { NON_PROFIT, ENGLAND , PEARL },
        { NON_PROFIT, CANADA  , SMITH },
        { NON_PROFIT, USA_EAST, TOAST },
        { REPEAT    , FRANCE  , TOAST },
        { NEED_BASED, FRANCE  , FAST  },
        { DISCOUNT  , MEXICO  , TOAST },
        { DISCOUNT  , FRANCE  , GREEN },
        { IMPULSE   , USA_EAST, FAST  },
        { REPEAT    , USA_EAST, GREEN },
        { NON_PROFIT, GERMANY , GREEN },
        { INSTITUTE , CANADA  , SMITH },
        { NEED_BASED, SCOTLAND, TOAST },
        { NEED_BASED, GERMANY , FAST  },
        { NON_PROFIT, RUSSIA  , TOAST },
        { BUSINESS  , ENGLAND , PEARL },
        { NEED_BASED, USA_EAST, TOAST },
        { INSTITUTE , USA_EAST, SMITH },
        { DISCOUNT  , USA_EAST, PEARL },
        { REPEAT    , SCOTLAND, FAST  },
        { IMPULSE   , GERMANY , TIDY  },
        { DISCOUNT  , CANADA  , TIDY  },
        { IMPULSE   , USA_EAST, TIDY  },
        { IMPULSE   , GERMANY , TIDY  },
        { NON_PROFIT, ENGLAND , FAST  },
        { NON_PROFIT, USA_WEST, TIDY  },
        { REPEAT    , MEXICO  , TOAST },
    };
    const int numCustomerProfiles = sizeof  customerProfiles
                                  / sizeof *customerProfiles;
//..
// Suppose, as the first step in analysis, we wish to determine the number of
// unique combinations of customer attributes that exist in our data set.  We
// can do that by inserting each data item into an (unordered) set: the first
// insert of a combination will succeed, the others will fail, but at the end
// of the process, the set will contain one entry for every unique combination
// in our data.
//
// First, as there are no standard methods for hashing or comparing our user
// defined types, we define 'CustomerProfileHash' and 'CustomerProfileEqual'
// classes, each a stateless functor.  Note that there is no meaningful
// ordering of the attribute values, they are merely arbitrary code numbers;
// nothing is lost by using an unordered set instead of an ordered set:
//..
    class CustomerProfileHash
    {
      public:
        // CREATORS
        //! CustomerProfileHash() = default;
            // Create a 'CustomerProfileHash' object.

        //! CustomerProfileHash(const CustomerProfileHash& original) = default;
            // Create a 'CustomerProfileHash' object.  Note that as
            // 'CustomerProfileHash' is an empty (stateless) type, this
            // operation will have no observable effect.

        //! ~CustomerProfileHash() = default;
            // Destroy this object.

        // ACCESSORS
        std::size_t operator()(CustomerProfile x) const;
            // Return a hash value computed using the specified 'x'.
    };
//..
// The hash function combines the several enumerated values from the class
// (each a small 'int' value) into a single, unique 'int' value, and then
// applying the default hash function for 'int'.  See {Practical Requirements
// on 'HASH'}.
//..
    // ACCESSORS
    std::size_t CustomerProfileHash::operator()(CustomerProfile x) const
    {
        return bsl::hash<int>()(x.d_location * 100 * 100
                              + x.d_customer * 100
                              + x.d_project);
    }

    class CustomerProfileEqual
    {
      public:
        // CREATORS
        //! CustomerProfileEqual() = default;
            // Create a 'CustomerProfileEqual' object.

        //! CustomerProfileEqual(const CustomerProfileEqual& original)
        //!                                                          = default;
            // Create a 'CustomerProfileEqual' object.  Note that as
            // 'CustomerProfileEqual' is an empty (stateless) type, this
            // operation will have no observable effect.

        //! ~CustomerProfileEqual() = default;
            // Destroy this object.

        // ACCESSORS
        bool operator()(const CustomerProfile& lhs,
                        const CustomerProfile& rhs) const;
            // Return 'true' if the specified 'lhs' have the same value as the
            // specified 'rhs', and 'false' otherwise.
    };

    // ACCESSORS
    bool CustomerProfileEqual::operator()(const CustomerProfile& lhs,
                                          const CustomerProfile& rhs) const
    {
        return lhs.d_location == rhs.d_location
            && lhs.d_customer == rhs.d_customer
            && lhs.d_project  == rhs.d_project;
    }
//..
// Notice that many of the required methods of the hash and comparitor types
// are compiler generated.  (The declaration of those methods are commented out
// and suffixed by an '= default' comment.)
//
// Next, we define the type of the unordered set and a convenience aliases:
//..
    typedef bsl::unordered_set<CustomerProfile,
                               CustomerProfileHash,
                               CustomerProfileEqual> ProfileCategories;
    typedef ProfileCategories::const_iterator        ProfileCategoriesConstItr;
//..

//=============================================================================
//                              MAIN PROGRAM
//-----------------------------------------------------------------------------

int main(int argc, char *argv[])
{
    int test = argc > 1 ? atoi(argv[1]) : 0;

    verbose             = argc > 2;
    veryVerbose         = argc > 3;
    veryVeryVerbose     = argc > 4;
    veryVeryVeryVerbose = argc > 5;

    printf("TEST " __FILE__ " CASE %d\n", test);

    bslma::TestAllocator testAlloc("A");
    bslma::Default::setDefaultAllocator(&testAlloc);

    switch (test) { case 0:
#if 0
      case 25: {
        // --------------------------------------------------------------------
        // USAGE EXAMPLE
        //
        // Concerns:
        //: 1 The usage example provided in the component header file compiles,
        //:   links, and runs as shown.
        //
        // Plan:
        //: 1 Incorporate usage example from header into test driver, remove
        //:   leading comment characters, and replace 'assert' with 'ASSERT'.
        //:   (C-1)
        //
        // Testing:
        //   USAGE EXAMPLE
        // --------------------------------------------------------------------

        if (verbose) printf("\nUSAGE EXAMPLE"
                            "\n=============\n");

        {
            using namespace UsageExample;

            bslma::TestAllocator defaultAllocator("defaultAllocator");
            bslma::DefaultAllocatorGuard defaultGuard(&defaultAllocator);

            bslma::TestAllocator objectAllocator("objectAllocator");

            HolidayCalendar cal(&objectAllocator);

            ASSERT(false == cal.isHolidayDate(MyDate(2012, 7, 4)));

            cal.addHolidayDate(MyDate(2012, 7, 4));

            ASSERT(true == cal.isHolidayDate(MyDate(2012, 7, 4)));

            cal.addHolidayDate(MyDate(2012, 1, 1));

            ASSERT(true == cal.isHolidayDate(MyDate(2012, 1, 1)));

            cal.removeHolidayDate(MyDate(2012, 1, 1));

            ASSERT(false == cal.isHolidayDate(MyDate(2012, 1, 1)));

            cal.addHolidayDate(MyDate(2012, 12, 25));

            ASSERT(0 == defaultAllocator.numBytesInUse());
            ASSERT(0 < objectAllocator.numBytesInUse());
        }

      } break;
#endif
      case 24: {
        // --------------------------------------------------------------------
        // TESTING STANDARD INTERFACE COVERAGE
        // --------------------------------------------------------------------

        if (verbose) printf("TESTING STANDARD INTERFACE COVERAGE\n"
                            "===================================\n");

        RUN_EACH_TYPE(TestDriver,
                      testCase24,
                      BSLTF_TEMPLATETESTFACILITY_TEST_TYPES_REGULAR);
      } break;
      case 23: {
        // --------------------------------------------------------------------
        // TESTING TYPE TRAITS
        // --------------------------------------------------------------------

        if (verbose) printf("TESTING TYPE TRAITS\n"
                            "===================\n");

        RUN_EACH_TYPE(TestDriver,
                      testCase23,
                      BSLTF_TEMPLATETESTFACILITY_TEST_TYPES_REGULAR);
      } break;
      case 22: {
        // --------------------------------------------------------------------
        // TESTING STL ALLOCATOR
        // --------------------------------------------------------------------

        if (verbose) printf("TESTING STL ALLOCATOR\n"
                            "=====================\n");

        RUN_EACH_TYPE(TestDriver,
                      testCase22,
                      BSLTF_TEMPLATETESTFACILITY_TEST_TYPES_REGULAR);
      } break;
      case 21: {
        // --------------------------------------------------------------------
        // TESTING COMPARATOR
        // --------------------------------------------------------------------

        if (verbose) printf("Testing 'HASH' and 'EQUAL'\n"
                            "==========================\n");

        RUN_EACH_TYPE(TestDriver,
                      testCase21,
                      BSLTF_TEMPLATETESTFACILITY_TEST_TYPES_REGULAR);
      } break;
      case 20: {
        // --------------------------------------------------------------------
        // TESTING 'max_size' and 'empty'
        // --------------------------------------------------------------------

        if (verbose) printf("Testing 'max_size' and 'empty'\n"
                            "==============================\n");

        RUN_EACH_TYPE(TestDriver,
                      testCase20,
                      BSLTF_TEMPLATETESTFACILITY_TEST_TYPES_REGULAR);
      } break;
      case 19: {
#if 0
        // --------------------------------------------------------------------
        // TESTING FREE COMPARISON OPERATORS
        //
        // < <= > >= -- N/A for this container
        // --------------------------------------------------------------------

        RUN_EACH_TYPE(TestDriver, testCase19, int, char);
#endif
      } break;
      case 18: {
        // --------------------------------------------------------------------
        // TESTING 'erase'
        // --------------------------------------------------------------------

        if (verbose) printf("Testing 'erase'\n"
                            "===============\n");

        RUN_EACH_TYPE(TestDriver,
                      testCase18,
                      BSLTF_TEMPLATETESTFACILITY_TEST_TYPES_REGULAR);
      } break;
      case 17: {
        // --------------------------------------------------------------------
        // TESTING RANGE 'insert'
        // --------------------------------------------------------------------

        if (verbose) printf("Testing 'insert'\n"
                            "================\n");

        RUN_EACH_TYPE(TestDriver,
                      testCase17,
                      BSLTF_TEMPLATETESTFACILITY_TEST_TYPES_REGULAR);
      } break;
      case 16: {
        // --------------------------------------------------------------------
        // TESTING SPREAD
        // --------------------------------------------------------------------

        if (verbose) printf("Testing SPREAD\n"
                            "==============\n");

        RUN_EACH_TYPE(TestDriver,
                      testCase16,
                      BSLTF_TEMPLATETESTFACILITY_TEST_TYPES_REGULAR);
      } break;
      case 15: {
        // --------------------------------------------------------------------
        // TESTING 'insert'
        // --------------------------------------------------------------------

        if (verbose) printf("Testing 'insert'\n"
                            "================\n");

        RUN_EACH_TYPE(TestDriver,
                      testCase15,
                      BSLTF_TEMPLATETESTFACILITY_TEST_TYPES_REGULAR);
      } break;
      case 14: {
        // --------------------------------------------------------------------
        // TESTING ITERATORS
        // --------------------------------------------------------------------

        if (verbose) printf("Testing ITERATORS\n"
                            "=================\n");

        RUN_EACH_TYPE(TestDriver,
                      testCase14,
                      BSLTF_TEMPLATETESTFACILITY_TEST_TYPES_REGULAR);
      } break;
      case 13: {
        // --------------------------------------------------------------------
        // TESTING 'find'
        // --------------------------------------------------------------------

        if (verbose) printf("Testing 'find'\n"
                            "==============\n");

        RUN_EACH_TYPE(TestDriver,
                      testCase13,
                      BSLTF_TEMPLATETESTFACILITY_TEST_TYPES_REGULAR);
      } break;
      case 12: {
        // --------------------------------------------------------------------
        // VALUE CONSTRUCTORS
        // --------------------------------------------------------------------

        if (verbose) printf("Testing Value Constructor\n"
                            "=========================\n");

        RUN_EACH_TYPE(TestDriver,
                      testCase12,
                      BSLTF_TEMPLATETESTFACILITY_TEST_TYPES_REGULAR);
      } break;
      case 11: {
        // --------------------------------------------------------------------
        // GENERATOR FUNCTION 'g'
        // --------------------------------------------------------------------

        if (verbose) printf("Testing 'g'\n"
                            "===========\n");

        RUN_EACH_TYPE(TestDriver,
                      testCase11,
                      BSLTF_TEMPLATETESTFACILITY_TEST_TYPES_REGULAR);
      } break;
      case 10: {
        // --------------------------------------------------------------------
        // STREAMING FUNCTIONALITY
        // --------------------------------------------------------------------

        if (verbose) printf("Testing Streaming Functionality\n"
                            "===============================\n");

        if (verbose) printf("There is no streaming for this component.\n");

      } break;
      case 9: {
        // --------------------------------------------------------------------
        // ASSIGNMENT OPERATOR
        // --------------------------------------------------------------------

        if (verbose) printf("Testing Assignment Operator\n"
                            "===========================\n");

        RUN_EACH_TYPE(TestDriver,
                      testCase9,
                      BSLTF_TEMPLATETESTFACILITY_TEST_TYPES_REGULAR);

        // RUN_EACH_TYPE(TestDriver, testCase9_1, int);

      } break;
      case 8: {
        // --------------------------------------------------------------------
        // MANIPULATOR AND FREE FUNCTION 'swap'
        // --------------------------------------------------------------------

        if (verbose) printf("MANIPULATOR AND FREE FUNCTION 'swap'\n"
                            "====================================\n");

        RUN_EACH_TYPE(TestDriver,
                      testCase8,
                      BSLTF_TEMPLATETESTFACILITY_TEST_TYPES_REGULAR);

        // RUN_EACH_TYPE(TestDriver, testCase8_1, int);

      } break;
      case 7: {
        // --------------------------------------------------------------------
        // COPY CONSTRUCTOR
        // --------------------------------------------------------------------

        if (verbose) printf("Testing Copy Constructors\n"
                            "=========================\n");

        RUN_EACH_TYPE(TestDriver,
                      testCase7,
                      BSLTF_TEMPLATETESTFACILITY_TEST_TYPES_REGULAR);
      } break;
      case 6: {
        // --------------------------------------------------------------------
        // EQUALITY OPERATORS
        // --------------------------------------------------------------------

        if (verbose) printf("Testing Equality Operators\n"
                            "==========================\n");

        RUN_EACH_TYPE(TestDriver,
                      testCase6,
                      BSLTF_TEMPLATETESTFACILITY_TEST_TYPES_REGULAR);
      } break;
<<<<<<< HEAD
=======
#endif
      case 6: {
        // --------------------------------------------------------------------
        // USAGE EXAMPLE
        //
        // Concerns:
        //: 1 The usage example provided in the component header file compiles,
        //:   links, and runs as shown.
        //
        // Plan:
        //: 1 Incorporate usage example from header into test driver, remove
        //:   leading comment characters, and replace 'assert' with 'ASSERT'.
        //:   (C-1)
        //
        // Testing:
        //   USAGE EXAMPLE
        // --------------------------------------------------------------------

        if (verbose) printf("\nUSAGE EXAMPLE"
                            "\n=============\n");
//..
// Then, we create an unordered set and insert each item of 'data'.
//..
    ProfileCategories profileCategories;

    for (int idx = 0; idx < numCustomerProfiles; ++idx) {
       profileCategories.insert(customerProfiles[idx]);
    }

    ASSERT(numCustomerProfiles >= profileCategories.size());
//..
// Notice that we ignore the status returned by the 'insert' method.  We fully
// expect some operations to fail.
//
// Now, the size of 'profileCategories' matches the number of unique customer
// profiles in this data set.
//..
if (verbose) {
    printf("%d %d\n", numCustomerProfiles, profileCategories.size());
}
//..
// Standard output shows:
//..
//  100 84
//..
// Finally, we can examine the unique set by iterating through the unordered
// set and printing each element.  Note the use of the several 'toAscii'
// functions defined earlier to make the output comprehensible:
//..
    for (ProfileCategoriesConstItr itr  = profileCategories.begin(),
                                   end  = profileCategories.end();
                                   end != itr; ++itr) {
if (verbose) {
        printf("%-10s %-8s %-5s\n",
               toAscii(itr->d_customer),
               toAscii(itr->d_location),
               toAscii(itr->d_project));
}
    }
//..
// We find on standard output:
//..
//  NON_PROFIT ENGLAND  FAST
//  DISCOUNT   CANADA   TIDY
//  NEED_BASED USA_EAST TOAST
//  NON_PROFIT RUSSIA   TOAST
//  NEED_BASED SCOTLAND TOAST
//  REPEAT     USA_EAST GREEN
//  DISCOUNT   FRANCE   GREEN
//  INSTITUTE  FRANCE   SMITH
//  NON_PROFIT CANADA   SMITH
//  INSTITUTE  RUSSIA   TOAST
//  INSTITUTE  USA_WEST GREEN
//  DISCOUNT   RUSSIA   SMITH
//  NON_PROFIT USA_WEST FAST
//  NEED_BASED MEXICO   TOAST
//  IMPULSE    GERMANY  TIDY
//  INSTITUTE  USA_EAST SMITH
//  REPEAT     MEXICO   PEARL
//  INSTITUTE  FRANCE   FAST
//  IMPULSE    FRANCE   FAST
//  REPEAT     RUSSIA   SMITH
//  IMPULSE    SCOTLAND SMITH
//  NON_PROFIT GERMANY  GREEN
//  NON_PROFIT FRANCE   SMITH
//  IMPULSE    GERMANY  FAST
//  INSTITUTE  USA_EAST PEARL
//  IMPULSE    RUSSIA   TOAST
//  NEED_BASED CANADA   FAST
//  IMPULSE    CANADA   SMITH
//  INSTITUTE  SCOTLAND SMITH
//  IMPULSE    USA_EAST TIDY
//  REPEAT     GERMANY  FAST
//  DISCOUNT   RUSSIA   TIDY
//  REPEAT     GERMANY  PEARL
//  BUSINESS   CANADA   GREEN
//  REPEAT     SCOTLAND FAST
//  NEED_BASED USA_EAST PEARL
//  INSTITUTE  GERMANY  TOAST
//  BUSINESS   ENGLAND  TIDY
//  DISCOUNT   USA_EAST PEARL
//  NON_PROFIT ENGLAND  PEARL
//  INSTITUTE  MEXICO   PEARL
//  IMPULSE    MEXICO   TOAST
//  NEED_BASED GERMANY  FAST
//  INSTITUTE  MEXICO   TIDY
//  INSTITUTE  USA_EAST TOAST
//  BUSINESS   ENGLAND  PEARL
//  NON_PROFIT SCOTLAND SMITH
//  NON_PROFIT USA_WEST TIDY
//  BUSINESS   GERMANY  FAST
//  REPEAT     USA_WEST TOAST
//  REPEAT     SCOTLAND TIDY
//  NON_PROFIT CANADA   PEARL
//  NON_PROFIT USA_WEST TOAST
//  DISCOUNT   MEXICO   TOAST
//  NEED_BASED FRANCE   FAST
//  DISCOUNT   GERMANY  FAST
//  NON_PROFIT FRANCE   TIDY
//  IMPULSE    USA_WEST FAST
//  REPEAT     FRANCE   TOAST
//  REPEAT     RUSSIA   GREEN
//  BUSINESS   USA_EAST GREEN
//  NON_PROFIT RUSSIA   PEARL
//  IMPULSE    CANADA   TIDY
//  IMPULSE    CANADA   FAST
//  IMPULSE    USA_EAST FAST
//  NON_PROFIT GERMANY  TIDY
//  NON_PROFIT ENGLAND  GREEN
//  NON_PROFIT USA_EAST TOAST
//  NON_PROFIT USA_EAST FAST
//  IMPULSE    ENGLAND  FAST
//  NEED_BASED ENGLAND  SMITH
//  NEED_BASED CANADA   PEARL
//  INSTITUTE  CANADA   SMITH
//  NON_PROFIT MEXICO   TIDY
//  NEED_BASED ENGLAND  TOAST
//  BUSINESS   ENGLAND  GREEN
//  NEED_BASED SCOTLAND PEARL
//  NON_PROFIT USA_EAST GREEN
//  IMPULSE    FRANCE   PEARL
//  REPEAT     MEXICO   TOAST
//  NEED_BASED USA_WEST TOAST
//  IMPULSE    USA_WEST GREEN
//  DISCOUNT   USA_EAST GREEN
//  DISCOUNT   MEXICO   SMITH
//..
//
///Example 2: Examining and Setting Unordered Set Configuration
///------------------------------------------------------------
// The unordered set interfaces provide some insight into and control of
// its inner workings.  The syntax and semantics of these interfaces for
// 'bslstl_unoroderedset' are identical to those of 'bslstl_unorderedmap'.
// See the material in {'bslstl_unorderedmap'|Example 2}.

      } break;
>>>>>>> 5e73979f
      case 5: {
        // --------------------------------------------------------------------
        // TESTING OUTPUT (<<) OPERATOR
        // --------------------------------------------------------------------

        if (verbose) printf("Testing Output (<<) Operator\n"
                            "============================\n");

        if (verbose)
                   printf("There is no output operator for this component.\n");
      } break;
      case 4: {
        // --------------------------------------------------------------------
        // BASIC ACCESSORS
        // --------------------------------------------------------------------

        if (verbose) printf("Testing Basic Accessors\n"
                            "=======================\n");

        RUN_EACH_TYPE(TestDriver,
                      testCase4,
                      BSLTF_TEMPLATETESTFACILITY_TEST_TYPES_REGULAR);
      } break;
      case 3: {
        // --------------------------------------------------------------------
        // GENERATOR FUNCTIONS 'gg' and 'ggg'
        // --------------------------------------------------------------------

        if (verbose) printf("Testing 'gg'\n"
                            "============\n");

        RUN_EACH_TYPE(TestDriver,
                      testCase3,
                      BSLTF_TEMPLATETESTFACILITY_TEST_TYPES_REGULAR);
      } break;
      case 2: {
        // --------------------------------------------------------------------
        // PRIMARY MANIPULATORS
        // --------------------------------------------------------------------

        if (verbose) printf("Testing Primary Manipulators\n"
                            "============================\n");

        RUN_EACH_TYPE(TestDriver,
                      testCase2,
                      BSLTF_TEMPLATETESTFACILITY_TEST_TYPES_REGULAR);
      } break;
      case 1: {
        // --------------------------------------------------------------------
        // BREATHING TEST
        //
        // Concerns:
        //   That basic functionality appears to work as advertised before
        //   before beginning testing in earnest:
        //   - default and copy constructors
        //   - assignment operator
        //   - primary manipulators, basic accessors
        //   - 'operator==', 'operator!='
        //
        // Plan:
        //
        // Testing:
        //   BREATHING TEST
        // --------------------------------------------------------------------

        if (verbose) printf("BREATHING TEST\n"
                            "==============\n");

        typedef bsl::unordered_set<int> TestType;

        if (veryVerbose) printf("Default construct an unordered set, 'x'\n");

        TestType mX;
        const TestType& X = mX;

        if (veryVerbose) printf("Validate default behavior of 'x'\n");

        ASSERT(1.0f == X.max_load_factor());

        testConstEmptyContainer(X);
        testEmptyContainer(mX);

        swap(mX, mX);

        testConstEmptyContainer(X);
        testEmptyContainer(mX);

        validateIteration(mX);

        if (veryVerbose) printf("Prepare a test array of data samples\n");

        const int MAX_SAMPLE = 10000;
        int *dataSamples = new int[MAX_SAMPLE];
        for(int i = 0; i != MAX_SAMPLE; ++i) {
            dataSamples[i] = i;
        }


        if (veryVerbose)  printf(
               "Range-construct an unordered_set, 'y', from the test array\n");
        TestType mY(dataSamples, dataSamples + MAX_SAMPLE);
        const TestType& Y = mY;

        if (veryVerbose) {
            printf("Validate behavior of freshly constructed 'y'\n");
        }
        ASSERT(1.0f == Y.max_load_factor());

        testContainerHasData(Y, 1, dataSamples, MAX_SAMPLE);
        validateIteration(mY);


        if (veryVerbose) {
            printf("Assert equality relationships, noting 'x != y'\n");
        }

        ASSERT(X == X);
        ASSERT(!(X != X));
        ASSERT(Y != X);
        ASSERT(!(Y == X));
        ASSERT(X != Y);
        ASSERT(!(X == Y));
        ASSERT(Y == Y);
        ASSERT(!(Y != Y));


        if (veryVerbose) printf("Swap 'x' and 'y'\n");
        swap(mX, mY);

        if (veryVerbose) printf("Validate swapped values\n");

        testConstEmptyContainer(Y);
        testEmptyContainer(mY);
        validateIteration(mY);

        testContainerHasData(X, 1, dataSamples, MAX_SAMPLE);
        validateIteration(mX);

        if (veryVerbose) {
            printf("Assert swapped equality relationships, noting 'x != y'\n");
        }

        ASSERT(X == X);
        ASSERT(!(X != X));
        ASSERT(Y != X);
        ASSERT(!(Y == X));
        ASSERT(X != Y);
        ASSERT(!(X == Y));
        ASSERT(Y == Y);
        ASSERT(!(Y != Y));

        if (veryVerbose) printf("Try to fill 'x' with duplicate values\n");

        for (int i = 0; i != MAX_SAMPLE; ++i) {
            typedef bsl::pair<TestType::iterator, bool> InsertResult;
            InsertResult iterBool = mX.insert(dataSamples[i]);
            ASSERT(!iterBool.second); // Already inserted with initial value
            ASSERT(X.end() != iterBool.first);
            ASSERT(*iterBool.first == dataSamples[i]);
        }

        if (veryVerbose) printf("Validate 'x' with the expected value\n");

        validateIteration(mX);
        testContainerHasData(X, 1, dataSamples, MAX_SAMPLE);

        if (veryVerbose) printf("Confirm 'y' unchanged by inserts to 'x'\n");
        testConstEmptyContainer(Y);
        testEmptyContainer(mY);
        validateIteration(mY);

        if (veryVerbose) printf("Repopulate 'y' with test data\n");
        // mY.reserve(MAX_SAMPLE);  // See if this fixes a bug, by deferring
        // rehash

        for (int i = 0; i != MAX_SAMPLE; ++i) {
            typedef bsl::pair<TestType::iterator, bool> InsertResult;
            InsertResult iterBool = mY.insert(dataSamples[i]);
            ASSERT(iterBool.second); // Successfully inserted
            ASSERT(Y.end() != iterBool.first);
            ASSERT(*iterBool.first == dataSamples[i]);
        }

        if (veryVerbose) printf("Validate 'y' with the expected value\n");

        validateIteration(mY);
        testContainerHasData(Y, 1, dataSamples, MAX_SAMPLE);

        validateIteration(mX);

        if (veryVerbose) printf("'x' and 'y' should now compare equal\n");

        ASSERT(X == X);
        ASSERT(!(X != X));
        ASSERT(Y == X);
        ASSERT(!(Y != X));
        ASSERT(X == Y);
        ASSERT(!(X != Y));
        ASSERT(Y == Y);
        ASSERT(!(Y != Y));

        if (veryVerbose) {
            printf("Create an unordered_map, 'z', that is a copy of 'x'\n");
        }

        TestType mZ = X;
        const TestType& Z = mZ;

        if (veryVerbose) {
            printf("Validate behavior of freshly constructed 'z'\n");
        }

        ASSERT(1.0f == Z.max_load_factor());
        ASSERT(X == Z);
        ASSERT(!(X != Z));
        ASSERT(Z == X);
        ASSERT(!(Z != X));

        validateIteration(mZ);

        if (veryVerbose) {
            printf("Confirm that 'x' is unchanged by making the copy.\n");
        }

        testBuckets(mX);
        validateIteration(mX);
        testContainerHasData(X, 1, dataSamples, MAX_SAMPLE);

        if (veryVerbose) {
            printf("Clear 'x' and confirm that it is empty.\n");
        }

        mX.clear();
        testEmptyContainer(mX);
        testBuckets(mX);

        if (veryVerbose) {
            printf("Assign the value of 'y' to 'x'.\n");
        }

        mX = Y;

        if (veryVerbose) printf("Confirm 'x' has the expected value.\n");

        ASSERT(X == Y);
        validateIteration(mX);
        testBuckets(mX);

        testErase(mZ);

        if (veryVerbose) {
            printf("Final message to confim the end of the breathing test.\n");
        }
      } break;
      default: {
        fprintf(stderr, "WARNING: CASE `%d' NOT FOUND.\n", test);
        testStatus = -1;
      }
    }

    if (testStatus > 0) {
        fprintf(stderr, "Error, non-zero test status = %d.\n", testStatus);
    }
    return testStatus;
}

// ---------------------------------------------------------------------------
// NOTICE:
//      Copyright (C) Bloomberg L.P., 2012
//      All Rights Reserved.
//      Property of Bloomberg L.P. (BLP)
//      This software is made available solely pursuant to the
//      terms of a BLP license agreement which governs its use.
// ----------------------------- END-OF-FILE ---------------------------------<|MERGE_RESOLUTION|>--- conflicted
+++ resolved
@@ -188,13 +188,8 @@
 //
 // ----------------------------------------------------------------------------
 // [ 1] BREATHING TEST
-<<<<<<< HEAD
-//*[ 2] default construction (only)
-//*[29] USAGE EXAMPLE
-=======
 // [ 2] default construction (only)
-// [ 6] USAGE EXAMPLE
->>>>>>> 5e73979f
+// [29] USAGE EXAMPLE
 //
 // TEST APPARATUS: GENERATOR FUNCTIONS
 //*[ 3] int ggg(unordered_set<K,H,E,A> *object, const char *spec, int verbose);
@@ -5556,295 +5551,7 @@
     bslma::Default::setDefaultAllocator(&testAlloc);
 
     switch (test) { case 0:
-#if 0
       case 25: {
-        // --------------------------------------------------------------------
-        // USAGE EXAMPLE
-        //
-        // Concerns:
-        //: 1 The usage example provided in the component header file compiles,
-        //:   links, and runs as shown.
-        //
-        // Plan:
-        //: 1 Incorporate usage example from header into test driver, remove
-        //:   leading comment characters, and replace 'assert' with 'ASSERT'.
-        //:   (C-1)
-        //
-        // Testing:
-        //   USAGE EXAMPLE
-        // --------------------------------------------------------------------
-
-        if (verbose) printf("\nUSAGE EXAMPLE"
-                            "\n=============\n");
-
-        {
-            using namespace UsageExample;
-
-            bslma::TestAllocator defaultAllocator("defaultAllocator");
-            bslma::DefaultAllocatorGuard defaultGuard(&defaultAllocator);
-
-            bslma::TestAllocator objectAllocator("objectAllocator");
-
-            HolidayCalendar cal(&objectAllocator);
-
-            ASSERT(false == cal.isHolidayDate(MyDate(2012, 7, 4)));
-
-            cal.addHolidayDate(MyDate(2012, 7, 4));
-
-            ASSERT(true == cal.isHolidayDate(MyDate(2012, 7, 4)));
-
-            cal.addHolidayDate(MyDate(2012, 1, 1));
-
-            ASSERT(true == cal.isHolidayDate(MyDate(2012, 1, 1)));
-
-            cal.removeHolidayDate(MyDate(2012, 1, 1));
-
-            ASSERT(false == cal.isHolidayDate(MyDate(2012, 1, 1)));
-
-            cal.addHolidayDate(MyDate(2012, 12, 25));
-
-            ASSERT(0 == defaultAllocator.numBytesInUse());
-            ASSERT(0 < objectAllocator.numBytesInUse());
-        }
-
-      } break;
-#endif
-      case 24: {
-        // --------------------------------------------------------------------
-        // TESTING STANDARD INTERFACE COVERAGE
-        // --------------------------------------------------------------------
-
-        if (verbose) printf("TESTING STANDARD INTERFACE COVERAGE\n"
-                            "===================================\n");
-
-        RUN_EACH_TYPE(TestDriver,
-                      testCase24,
-                      BSLTF_TEMPLATETESTFACILITY_TEST_TYPES_REGULAR);
-      } break;
-      case 23: {
-        // --------------------------------------------------------------------
-        // TESTING TYPE TRAITS
-        // --------------------------------------------------------------------
-
-        if (verbose) printf("TESTING TYPE TRAITS\n"
-                            "===================\n");
-
-        RUN_EACH_TYPE(TestDriver,
-                      testCase23,
-                      BSLTF_TEMPLATETESTFACILITY_TEST_TYPES_REGULAR);
-      } break;
-      case 22: {
-        // --------------------------------------------------------------------
-        // TESTING STL ALLOCATOR
-        // --------------------------------------------------------------------
-
-        if (verbose) printf("TESTING STL ALLOCATOR\n"
-                            "=====================\n");
-
-        RUN_EACH_TYPE(TestDriver,
-                      testCase22,
-                      BSLTF_TEMPLATETESTFACILITY_TEST_TYPES_REGULAR);
-      } break;
-      case 21: {
-        // --------------------------------------------------------------------
-        // TESTING COMPARATOR
-        // --------------------------------------------------------------------
-
-        if (verbose) printf("Testing 'HASH' and 'EQUAL'\n"
-                            "==========================\n");
-
-        RUN_EACH_TYPE(TestDriver,
-                      testCase21,
-                      BSLTF_TEMPLATETESTFACILITY_TEST_TYPES_REGULAR);
-      } break;
-      case 20: {
-        // --------------------------------------------------------------------
-        // TESTING 'max_size' and 'empty'
-        // --------------------------------------------------------------------
-
-        if (verbose) printf("Testing 'max_size' and 'empty'\n"
-                            "==============================\n");
-
-        RUN_EACH_TYPE(TestDriver,
-                      testCase20,
-                      BSLTF_TEMPLATETESTFACILITY_TEST_TYPES_REGULAR);
-      } break;
-      case 19: {
-#if 0
-        // --------------------------------------------------------------------
-        // TESTING FREE COMPARISON OPERATORS
-        //
-        // < <= > >= -- N/A for this container
-        // --------------------------------------------------------------------
-
-        RUN_EACH_TYPE(TestDriver, testCase19, int, char);
-#endif
-      } break;
-      case 18: {
-        // --------------------------------------------------------------------
-        // TESTING 'erase'
-        // --------------------------------------------------------------------
-
-        if (verbose) printf("Testing 'erase'\n"
-                            "===============\n");
-
-        RUN_EACH_TYPE(TestDriver,
-                      testCase18,
-                      BSLTF_TEMPLATETESTFACILITY_TEST_TYPES_REGULAR);
-      } break;
-      case 17: {
-        // --------------------------------------------------------------------
-        // TESTING RANGE 'insert'
-        // --------------------------------------------------------------------
-
-        if (verbose) printf("Testing 'insert'\n"
-                            "================\n");
-
-        RUN_EACH_TYPE(TestDriver,
-                      testCase17,
-                      BSLTF_TEMPLATETESTFACILITY_TEST_TYPES_REGULAR);
-      } break;
-      case 16: {
-        // --------------------------------------------------------------------
-        // TESTING SPREAD
-        // --------------------------------------------------------------------
-
-        if (verbose) printf("Testing SPREAD\n"
-                            "==============\n");
-
-        RUN_EACH_TYPE(TestDriver,
-                      testCase16,
-                      BSLTF_TEMPLATETESTFACILITY_TEST_TYPES_REGULAR);
-      } break;
-      case 15: {
-        // --------------------------------------------------------------------
-        // TESTING 'insert'
-        // --------------------------------------------------------------------
-
-        if (verbose) printf("Testing 'insert'\n"
-                            "================\n");
-
-        RUN_EACH_TYPE(TestDriver,
-                      testCase15,
-                      BSLTF_TEMPLATETESTFACILITY_TEST_TYPES_REGULAR);
-      } break;
-      case 14: {
-        // --------------------------------------------------------------------
-        // TESTING ITERATORS
-        // --------------------------------------------------------------------
-
-        if (verbose) printf("Testing ITERATORS\n"
-                            "=================\n");
-
-        RUN_EACH_TYPE(TestDriver,
-                      testCase14,
-                      BSLTF_TEMPLATETESTFACILITY_TEST_TYPES_REGULAR);
-      } break;
-      case 13: {
-        // --------------------------------------------------------------------
-        // TESTING 'find'
-        // --------------------------------------------------------------------
-
-        if (verbose) printf("Testing 'find'\n"
-                            "==============\n");
-
-        RUN_EACH_TYPE(TestDriver,
-                      testCase13,
-                      BSLTF_TEMPLATETESTFACILITY_TEST_TYPES_REGULAR);
-      } break;
-      case 12: {
-        // --------------------------------------------------------------------
-        // VALUE CONSTRUCTORS
-        // --------------------------------------------------------------------
-
-        if (verbose) printf("Testing Value Constructor\n"
-                            "=========================\n");
-
-        RUN_EACH_TYPE(TestDriver,
-                      testCase12,
-                      BSLTF_TEMPLATETESTFACILITY_TEST_TYPES_REGULAR);
-      } break;
-      case 11: {
-        // --------------------------------------------------------------------
-        // GENERATOR FUNCTION 'g'
-        // --------------------------------------------------------------------
-
-        if (verbose) printf("Testing 'g'\n"
-                            "===========\n");
-
-        RUN_EACH_TYPE(TestDriver,
-                      testCase11,
-                      BSLTF_TEMPLATETESTFACILITY_TEST_TYPES_REGULAR);
-      } break;
-      case 10: {
-        // --------------------------------------------------------------------
-        // STREAMING FUNCTIONALITY
-        // --------------------------------------------------------------------
-
-        if (verbose) printf("Testing Streaming Functionality\n"
-                            "===============================\n");
-
-        if (verbose) printf("There is no streaming for this component.\n");
-
-      } break;
-      case 9: {
-        // --------------------------------------------------------------------
-        // ASSIGNMENT OPERATOR
-        // --------------------------------------------------------------------
-
-        if (verbose) printf("Testing Assignment Operator\n"
-                            "===========================\n");
-
-        RUN_EACH_TYPE(TestDriver,
-                      testCase9,
-                      BSLTF_TEMPLATETESTFACILITY_TEST_TYPES_REGULAR);
-
-        // RUN_EACH_TYPE(TestDriver, testCase9_1, int);
-
-      } break;
-      case 8: {
-        // --------------------------------------------------------------------
-        // MANIPULATOR AND FREE FUNCTION 'swap'
-        // --------------------------------------------------------------------
-
-        if (verbose) printf("MANIPULATOR AND FREE FUNCTION 'swap'\n"
-                            "====================================\n");
-
-        RUN_EACH_TYPE(TestDriver,
-                      testCase8,
-                      BSLTF_TEMPLATETESTFACILITY_TEST_TYPES_REGULAR);
-
-        // RUN_EACH_TYPE(TestDriver, testCase8_1, int);
-
-      } break;
-      case 7: {
-        // --------------------------------------------------------------------
-        // COPY CONSTRUCTOR
-        // --------------------------------------------------------------------
-
-        if (verbose) printf("Testing Copy Constructors\n"
-                            "=========================\n");
-
-        RUN_EACH_TYPE(TestDriver,
-                      testCase7,
-                      BSLTF_TEMPLATETESTFACILITY_TEST_TYPES_REGULAR);
-      } break;
-      case 6: {
-        // --------------------------------------------------------------------
-        // EQUALITY OPERATORS
-        // --------------------------------------------------------------------
-
-        if (verbose) printf("Testing Equality Operators\n"
-                            "==========================\n");
-
-        RUN_EACH_TYPE(TestDriver,
-                      testCase6,
-                      BSLTF_TEMPLATETESTFACILITY_TEST_TYPES_REGULAR);
-      } break;
-<<<<<<< HEAD
-=======
-#endif
-      case 6: {
         // --------------------------------------------------------------------
         // USAGE EXAMPLE
         //
@@ -5999,7 +5706,238 @@
 // See the material in {'bslstl_unorderedmap'|Example 2}.
 
       } break;
->>>>>>> 5e73979f
+      case 24: {
+        // --------------------------------------------------------------------
+        // TESTING STANDARD INTERFACE COVERAGE
+        // --------------------------------------------------------------------
+
+        if (verbose) printf("TESTING STANDARD INTERFACE COVERAGE\n"
+                            "===================================\n");
+
+        RUN_EACH_TYPE(TestDriver,
+                      testCase24,
+                      BSLTF_TEMPLATETESTFACILITY_TEST_TYPES_REGULAR);
+      } break;
+      case 23: {
+        // --------------------------------------------------------------------
+        // TESTING TYPE TRAITS
+        // --------------------------------------------------------------------
+
+        if (verbose) printf("TESTING TYPE TRAITS\n"
+                            "===================\n");
+
+        RUN_EACH_TYPE(TestDriver,
+                      testCase23,
+                      BSLTF_TEMPLATETESTFACILITY_TEST_TYPES_REGULAR);
+      } break;
+      case 22: {
+        // --------------------------------------------------------------------
+        // TESTING STL ALLOCATOR
+        // --------------------------------------------------------------------
+
+        if (verbose) printf("TESTING STL ALLOCATOR\n"
+                            "=====================\n");
+
+        RUN_EACH_TYPE(TestDriver,
+                      testCase22,
+                      BSLTF_TEMPLATETESTFACILITY_TEST_TYPES_REGULAR);
+      } break;
+      case 21: {
+        // --------------------------------------------------------------------
+        // TESTING COMPARATOR
+        // --------------------------------------------------------------------
+
+        if (verbose) printf("Testing 'HASH' and 'EQUAL'\n"
+                            "==========================\n");
+
+        RUN_EACH_TYPE(TestDriver,
+                      testCase21,
+                      BSLTF_TEMPLATETESTFACILITY_TEST_TYPES_REGULAR);
+      } break;
+      case 20: {
+        // --------------------------------------------------------------------
+        // TESTING 'max_size' and 'empty'
+        // --------------------------------------------------------------------
+
+        if (verbose) printf("Testing 'max_size' and 'empty'\n"
+                            "==============================\n");
+
+        RUN_EACH_TYPE(TestDriver,
+                      testCase20,
+                      BSLTF_TEMPLATETESTFACILITY_TEST_TYPES_REGULAR);
+      } break;
+      case 19: {
+#if 0
+        // --------------------------------------------------------------------
+        // TESTING FREE COMPARISON OPERATORS
+        //
+        // < <= > >= -- N/A for this container
+        // --------------------------------------------------------------------
+
+        RUN_EACH_TYPE(TestDriver, testCase19, int, char);
+#endif
+      } break;
+      case 18: {
+        // --------------------------------------------------------------------
+        // TESTING 'erase'
+        // --------------------------------------------------------------------
+
+        if (verbose) printf("Testing 'erase'\n"
+                            "===============\n");
+
+        RUN_EACH_TYPE(TestDriver,
+                      testCase18,
+                      BSLTF_TEMPLATETESTFACILITY_TEST_TYPES_REGULAR);
+      } break;
+      case 17: {
+        // --------------------------------------------------------------------
+        // TESTING RANGE 'insert'
+        // --------------------------------------------------------------------
+
+        if (verbose) printf("Testing 'insert'\n"
+                            "================\n");
+
+        RUN_EACH_TYPE(TestDriver,
+                      testCase17,
+                      BSLTF_TEMPLATETESTFACILITY_TEST_TYPES_REGULAR);
+      } break;
+      case 16: {
+        // --------------------------------------------------------------------
+        // TESTING SPREAD
+        // --------------------------------------------------------------------
+
+        if (verbose) printf("Testing SPREAD\n"
+                            "==============\n");
+
+        RUN_EACH_TYPE(TestDriver,
+                      testCase16,
+                      BSLTF_TEMPLATETESTFACILITY_TEST_TYPES_REGULAR);
+      } break;
+      case 15: {
+        // --------------------------------------------------------------------
+        // TESTING 'insert'
+        // --------------------------------------------------------------------
+
+        if (verbose) printf("Testing 'insert'\n"
+                            "================\n");
+
+        RUN_EACH_TYPE(TestDriver,
+                      testCase15,
+                      BSLTF_TEMPLATETESTFACILITY_TEST_TYPES_REGULAR);
+      } break;
+      case 14: {
+        // --------------------------------------------------------------------
+        // TESTING ITERATORS
+        // --------------------------------------------------------------------
+
+        if (verbose) printf("Testing ITERATORS\n"
+                            "=================\n");
+
+        RUN_EACH_TYPE(TestDriver,
+                      testCase14,
+                      BSLTF_TEMPLATETESTFACILITY_TEST_TYPES_REGULAR);
+      } break;
+      case 13: {
+        // --------------------------------------------------------------------
+        // TESTING 'find'
+        // --------------------------------------------------------------------
+
+        if (verbose) printf("Testing 'find'\n"
+                            "==============\n");
+
+        RUN_EACH_TYPE(TestDriver,
+                      testCase13,
+                      BSLTF_TEMPLATETESTFACILITY_TEST_TYPES_REGULAR);
+      } break;
+      case 12: {
+        // --------------------------------------------------------------------
+        // VALUE CONSTRUCTORS
+        // --------------------------------------------------------------------
+
+        if (verbose) printf("Testing Value Constructor\n"
+                            "=========================\n");
+
+        RUN_EACH_TYPE(TestDriver,
+                      testCase12,
+                      BSLTF_TEMPLATETESTFACILITY_TEST_TYPES_REGULAR);
+      } break;
+      case 11: {
+        // --------------------------------------------------------------------
+        // GENERATOR FUNCTION 'g'
+        // --------------------------------------------------------------------
+
+        if (verbose) printf("Testing 'g'\n"
+                            "===========\n");
+
+        RUN_EACH_TYPE(TestDriver,
+                      testCase11,
+                      BSLTF_TEMPLATETESTFACILITY_TEST_TYPES_REGULAR);
+      } break;
+      case 10: {
+        // --------------------------------------------------------------------
+        // STREAMING FUNCTIONALITY
+        // --------------------------------------------------------------------
+
+        if (verbose) printf("Testing Streaming Functionality\n"
+                            "===============================\n");
+
+        if (verbose) printf("There is no streaming for this component.\n");
+
+      } break;
+      case 9: {
+        // --------------------------------------------------------------------
+        // ASSIGNMENT OPERATOR
+        // --------------------------------------------------------------------
+
+        if (verbose) printf("Testing Assignment Operator\n"
+                            "===========================\n");
+
+        RUN_EACH_TYPE(TestDriver,
+                      testCase9,
+                      BSLTF_TEMPLATETESTFACILITY_TEST_TYPES_REGULAR);
+
+        // RUN_EACH_TYPE(TestDriver, testCase9_1, int);
+
+      } break;
+      case 8: {
+        // --------------------------------------------------------------------
+        // MANIPULATOR AND FREE FUNCTION 'swap'
+        // --------------------------------------------------------------------
+
+        if (verbose) printf("MANIPULATOR AND FREE FUNCTION 'swap'\n"
+                            "====================================\n");
+
+        RUN_EACH_TYPE(TestDriver,
+                      testCase8,
+                      BSLTF_TEMPLATETESTFACILITY_TEST_TYPES_REGULAR);
+
+        // RUN_EACH_TYPE(TestDriver, testCase8_1, int);
+
+      } break;
+      case 7: {
+        // --------------------------------------------------------------------
+        // COPY CONSTRUCTOR
+        // --------------------------------------------------------------------
+
+        if (verbose) printf("Testing Copy Constructors\n"
+                            "=========================\n");
+
+        RUN_EACH_TYPE(TestDriver,
+                      testCase7,
+                      BSLTF_TEMPLATETESTFACILITY_TEST_TYPES_REGULAR);
+      } break;
+      case 6: {
+        // --------------------------------------------------------------------
+        // EQUALITY OPERATORS
+        // --------------------------------------------------------------------
+
+        if (verbose) printf("Testing Equality Operators\n"
+                            "==========================\n");
+
+        RUN_EACH_TYPE(TestDriver,
+                      testCase6,
+                      BSLTF_TEMPLATETESTFACILITY_TEST_TYPES_REGULAR);
+      } break;
       case 5: {
         // --------------------------------------------------------------------
         // TESTING OUTPUT (<<) OPERATOR
