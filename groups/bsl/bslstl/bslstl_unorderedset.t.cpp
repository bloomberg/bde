--- conflicted
+++ resolved
@@ -2556,7 +2556,6 @@
         TestValues tv(SPEC, &oa);
 
         Obj mX(tv.begin(), tv.end());    const Obj& X = mX;
-<<<<<<< HEAD
 
         for (char c = 'A'; c < 'Z'; ++c) {
             KEY k = KEY(VALUES[c - 'A']);
@@ -2571,7 +2570,7 @@
                 ASSERT(isConstValue(*it));
 
                 ASSERT(*it  ==  k);
-                ASSERT(&*it != &k);
+                ASSERT(BSLS_UTIL_ADDRESSOF(*it) != BSLS_UTIL_ADDRESSOF(k));
 
                 ASSERT(1 == mX.count(k));
                 ASSERT(1 ==  X.count(k));
@@ -2707,158 +2706,6 @@
                 fa.deleteObject(pmX);
             }
 
-=======
-
-        for (char c = 'A'; c < 'Z'; ++c) {
-            KEY k = KEY(VALUES[c - 'A']);
-
-            bslma::TestAllocatorMonitor oam(&oa);
-            bslma::TestAllocatorMonitor dam(&da);
-
-            Iter it = mX.find(k);
-            ASSERT(it == X.find(k));
-
-            if (native_std::strchr(SPEC, c)) {
-                ASSERT(isConstValue(*it));
-
-                ASSERT(*it  ==  k);
-                ASSERT(BSLS_UTIL_ADDRESSOF(*it) != BSLS_UTIL_ADDRESSOF(k));
-
-                ASSERT(1 == mX.count(k));
-                ASSERT(1 ==  X.count(k));
-            }
-            else {
-                X.end() == it;
-
-                ASSERT(0 == mX.count(k));
-                ASSERT(0 ==  X.count(k));
-            }
-
-            Pair pr = mX.equal_range(k);
-            ASSERT(X.equal_range(k) == pr);
-
-            ASSERTV(it == pr.first);
-
-            if (native_std::strchr(SPEC, c)) {
-                Iter after = pr.first; ++after;
-                ASSERT(after == pr.second);
-            }
-            else {
-                ASSERTV(pr.first == pr.second);
-                ASSERTV(X.end() == pr.first);
-            }
-
-            ASSERTV(oam.isTotalSame());
-            ASSERTV(dam.isTotalSame());
-        }
-    }
-}
-
-template <class KEY, class HASH, class EQUAL, class ALLOC>
-void TestDriver<KEY, HASH, EQUAL, ALLOC>::testCase12()
-{
-    // ------------------------------------------------------------------------
-    // TESTING RANGE C'TORS
-    //
-    // Concern:
-    //   That all c'tors taking a range of objects of type 'KEY' function
-    //   correctly.
-    // ------------------------------------------------------------------------
-
-    TestValues VALUES;
-
-    if (verbose) Q(First test 'count()');
-    {
-        for (int i = 0; i < DEFAULT_NUM_DATA; ++i) {
-            const int LINE   = DEFAULT_DATA[i].d_line;
-            const char *SPEC = DEFAULT_DATA[i].d_spec;
-
-            Obj mX;    const Obj& X = mX;
-            gg(&mX, SPEC);
-
-            for (char c = 'A'; c <= 'Z'; ++c) {
-                KEY k = VALUES[c - 'A'];
-
-                bool EXP = native_std::strchr(SPEC, c);
-
-                ASSERTV(LINE, SPEC, c, EXP, EXP == X.count(k));
-            }
-        }
-    }
-
-    if (verbose) Q(Now test range creation);
-    {
-        typedef bsltf::TestValuesArrayIterator<KEY> Iterator;
-
-        bslma::TestAllocator oa(veryVeryVerbose);
-        bslma::TestAllocator fa(veryVeryVerbose);
-        bslma::TestAllocator sa(veryVeryVerbose);
-
-        for (int i = 0; i < DEFAULT_NUM_DATA; ++i) {
-            const int LINE   = DEFAULT_DATA[i].d_line;
-            const char *SPEC = DEFAULT_DATA[i].d_spec;
-
-            if (veryVerbose) P(SPEC);
-
-            bool done = false;
-            for (char cfg = 'a'; cfg <= 'e' ; ++cfg) {
-                const char CONFIG = cfg;
-
-                bsltf::TestValuesArray<KEY> tv(SPEC, &sa);
-
-                Obj *pmX;
-
-                switch (CONFIG) {
-                  case 'a': {
-                    pmX = new (fa) Obj(tv.begin(), tv.end());
-                  } break;
-                  case 'b': {
-                    pmX = new (fa) Obj(tv.begin(), tv.end(), 100);
-                  } break;
-                  case 'c': {
-                    pmX = new (fa) Obj(tv.begin(), tv.end(), 100, HASH());
-                  } break;
-                  case 'd': {
-                    pmX = new (fa) Obj(tv.begin(),
-                                       tv.end(),
-                                       100,
-                                       HASH(),
-                                       EQUAL());
-                  } break;
-                  case 'e': {
-                    pmX = new (fa) Obj(tv.begin(),
-                                       tv.end(),
-                                       100,
-                                       HASH(),
-                                       EQUAL(),
-                                       &oa);
-                    done = true;
-                  } break;
-                  default: {
-                    ASSERTV(0);
-                  } break;
-                }
-
-                Obj& mX = *pmX;    const Obj& X = mX;
-
-                if (CONFIG >= 'b' && tv.size() > 0) {
-                    ASSERTV(CONFIG, SPEC, X.bucket_count(),
-                                                      100 <= X.bucket_count());
-                }
-
-                for (char c = 'A'; c <= 'Z'; ++c) {
-                    int idx = c - 'A';
-                    KEY k = KEY(VALUES[idx]);
-
-                    native_std::size_t EXP = !!native_std::strchr(SPEC, c);
-
-                    ASSERTV(LINE, SPEC, c, EXP, EXP == X.count(k));
-                }
-
-                fa.deleteObject(pmX);
-            }
-
->>>>>>> 573ee792
             ASSERTV(done);
         }
     }
@@ -3571,16 +3418,11 @@
             Obj mY(&oa);  const Obj& Y = gg(&mY, SPEC2);
             const Obj YY(Y, &scratch);
 
-<<<<<<< HEAD
-            mX.max_load_factor(2.0);
-            mY.max_load_factor(3.0);
-=======
             mX.max_load_factor(2.0f);
             mY.max_load_factor(3.0f);
 
             ASSERT(2.0f == X.max_load_factor());
             ASSERT(3.0f == Y.max_load_factor());
->>>>>>> 573ee792
 
             if (veryVerbose) { T_ P_(LINE2) P_(X) P_(Y) P(YY) }
 
@@ -3590,13 +3432,8 @@
 
                 mX.swap(mY);
 
-<<<<<<< HEAD
-                ASSERT(3.0 == X.max_load_factor());
-                ASSERT(2.0 == Y.max_load_factor());
-=======
                 ASSERT(3.0f == X.max_load_factor());
                 ASSERT(2.0f == Y.max_load_factor());
->>>>>>> 573ee792
 
                 ASSERTV(LINE1, LINE2, YY, X, YY == X);
                 ASSERTV(LINE1, LINE2, XX, Y, XX == Y);
@@ -3611,13 +3448,8 @@
 
                 swap(mX, mY);
 
-<<<<<<< HEAD
-                ASSERT(2.0 == X.max_load_factor());
-                ASSERT(3.0 == Y.max_load_factor());
-=======
                 ASSERT(2.0f == X.max_load_factor());
                 ASSERT(3.0f == Y.max_load_factor());
->>>>>>> 573ee792
 
                 ASSERTV(LINE1, LINE2, XX, X, XX == X);
                 ASSERTV(LINE1, LINE2, YY, Y, YY == Y);
