--- conflicted
+++ resolved
@@ -4,15 +4,10 @@
 #include <bsls_ident.h>
 BSLS_IDENT("$Id$ $CSID$")
 
-<<<<<<< HEAD
-#include <bslstl_equalto.h>  // for testing only
-#include <bslstl_hash.h>     // for testing only
-=======
 #include <bslstl_equalto.h>            // for testing only
 #include <bslstl_hash.h>               // for testing only
 #include <bslstl_hashtableiterator.h>  // for testing only
 #include <bslstl_pair.h>               // for testing only
->>>>>>> 916a9a56
 
 #include <bsls_nativestd.h>
 
