--- conflicted
+++ resolved
@@ -348,15 +348,9 @@
 }
 
 #ifndef BDE_OPENSOURCE_PUBLICATION  // BACKWARD_COMPATIBILITY
-<<<<<<< HEAD
-// ===========================================================================
-//                           BACKWARD COMPATIBILITY
-// ===========================================================================
-=======
 // ============================================================================
 //                           BACKWARD COMPATIBILITY
 // ============================================================================
->>>>>>> 377fd5f6
 
 #ifdef bslstl_ForwardIterator
 #undef bslstl_ForwardIterator
