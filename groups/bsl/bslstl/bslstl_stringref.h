// bslstl_stringref.h                                                 -*-C++-*-
#ifndef INCLUDED_BSLSTL_STRINGREF
#define INCLUDED_BSLSTL_STRINGREF

#ifndef INCLUDED_BSLS_IDENT
#include <bsls_ident.h>
#endif
BSLS_IDENT("$Id: $")

//@PURPOSE: Provide a reference to a 'const' string.
//
//@CLASSES:
//   bslstl::StringRefImp: reference wrapper for a generic string
//      bslstl::StringRef: reference wrapper for a 'char' string
//  bslstl::StringRefWide: reference wrapper for a 'wchar_t' string
//
//@AUTHOR: Vladimir Kliatchko (vkliatch), Anthony Comerico (acomeric)
//
//@DESCRIPTION: This component defines two classes, 'bsls::StringRef' and
// 'bsls::StringRefWide', each providing a reference to a non-modifiable string
// value having an external representation.  The type of characters in the
// string value can be either 'char' (for 'bslstl::StringRef') or 'wchar_t'
// (for 'bslstl::StringRefWide').
//
// The invariant of 'bslstl::StringRef' is that it always has a valid
// non-modifiable 'std::string' value, where non-empty string values have an
// external representation.  Empty string values do not need to have an
// external representation.  Most operations on 'bslstl::StringRef' objects
// have reference semantics and apply to the string value: e.g., 'operator=='
// compares string values, not whether 'bslstl::StringRef' objects reference
// the same string object.
//
// The only operations that do not apply to the string value (i.e., that have
// pointer semantics) are copy construction and assignment.  These operations
// produce a 'bslstl::StringRef' object with the same external representation
// as the original 'bslstl::StringRef' object, which is a stronger
// post-condition than having 'operator==' return 'true' for two
// 'bslstl::StringRef' objects that have the same value.
//
// The standard notion of substitutability defined by the 'operator==' does not
// necessarily apply to 'bslstl::StringRef' since 'bslstl::StringRef' is not a
// value-semantic type (because of the external representation).  Therefore
// there can be a plausible sequence of operations applied to two "equal"
// 'bslstl::StringRef' objects that result in objects that don't compare equal.
//
// The string value that is represented by a 'bslstl::StringRef' object need
// not be null-terminated.  Moreover, the string may contain embedded null
// characters.  As such, the string referenced by 'bslstl::StringRef', in
// general, is not a C-style string.  Moreover, the notion of a null-string
// value is not supported.
//
// The address and extent of the string referenced by 'bslstl::StringRef' are
// indicated by the 'data' and 'length' accessors, respectively.  The
// referenced string is also indicated by the 'begin' and 'end' accessors that
// return STL-compatible iterators to the beginning of the string and one
// character past the end of the string, respectively.  An overloaded
// 'operator[]' is also provided for direct by-index access to individual
// characters in the string.
//
// Several overloaded free operators are provided for 'bslstl::StringRef'
// objects (as well as variants for all combinations involving
// 'bslstl::StringRef' and 'std::string', and 'bslstl::StringRef' and 'char *')
// for (1) lexicographic comparison of values, and (2) concatenation of values
// (producing an 'std::string'); also provided is an overloaded free
// 'operator<<' for writing the value of a 'bslstl::StringRef' object to a
// specified output stream.
//
// The 'bsl::hash' template class is specialized for 'bslstl::StringRef' to
// enable the use of 'bslstl::StringRef' with STL hash containers (e.g.,
// 'bsl::unordered_set' and 'bsl::unordered_map').
//
///Efficiency and Usage Considerations
///-----------------------------------
// Using 'bslstl::StringRef' to pass strings as function arguments can be
// considerably more efficient than passing 'bsl::string' objects by 'const'
// reference.  First, consider a hypothetical class method in which the
// parameter is a reference to a non-modifiable 'bsl::string':
//..
//  void MyClass::setLabel(const bsl::string& label)
//  {
//      d_label = label;  // 'MyClass::d_label' is of type 'bsl::string'
//  }
//..
// Then, consider a typical call to this method:
//..
//  MyClass myClassObj;
//  myClassObj.setLabel("hello");
//..
// As a side-effect of this call, a temporary 'bsl::string' containing a *copy*
// of "hello" is created (using the default allocator), that value is copied to
// 'd_label', and the temporary is eventually destroyed.  The call thus
// requires the string data to be copied twice (as well as a possible
// allocation and deallocation).
//
// Next, consider the same method taking a reference to a non-modifiable
// 'bslstl::StringRef':
//..
//  void MyClass::setLabel(const bslstl::StringRef& label)
//  {
//      d_label.assign(label.begin(), label.end());
//  }
//..
// Now:
//..
//  myClassObj.setLabel("hello");
//..
// This call has the side-effect of creating a temporary 'bslstl::StringRef'
// object, which is likely to be more efficient than creating a temporary
// 'bsl::string' (even which is implemented using the short-string
// optimization).  In this case, instead of copying the *contents* of "hello",
// the *address* of the literal string is copied.  In addition, 'bsl::strlen'
// is applied to the string in order to locate its end.  There are *no*
// allocations done on behalf of the temporary object.
//
///Caveats
///-------
// 1) The string referenced by 'bslstl::StringRef' need not be null-terminated,
// and, in fact, may *contain* embedded null characters.  Thus, it is generally
// not valid to pass the address returned by the 'data' accessor to Standard C
// functions that expect a null-terminated string (e.g., 'std::strlen',
// 'std::strcmp', etc.).
//
// 2) The string referenced by 'bslstl::StringRef' must remain valid as long as
// the 'bslstl::StringRef' references that string.  Lifetime issues should be
// carefully considered when, for example, returning a 'bslstl::StringRef'
// object from a function or storing a 'bslstl::StringRef' object in a
// container.
//
// 3) Passing a null string to any function (e.g., 'operator==') without also
// passing a 0 length results in undefined behavior.
//
///Usage
///-----
// This section illustrates intended use of this component.
//
///Example 1: Basic Operations
///- - - - - - - - - - - - - -
// The following snippets of code illustrate basic and varied use of the
// 'bslstl::StringRef' class.
//
// First, we define a function, 'getNumBlanks', that returns the number of
// blank (' ') characters contained in the string referenced by a specified
// 'bslstl::StringRef':
//..
//  #include <algorithm>
//
//  int getNumBlanks(const bslstl::StringRef& stringRef)
//      // Return the number of blank (' ') characters in the string referenced
//      // by the specified 'stringRef'.
//  {
//      return std::count(stringRef.begin(), stringRef.end(), ' ');
//  }
//..
// Notice that the function delegates the work to the 'std::count' STL
// algorithm.  This delegation is made possible by the STL-compatible iterators
// provided by the 'begin' and 'end' accessors.
//
// Then, call 'getNumBlanks' on a default constructed 'bslstl::StringRef':
//..
//  bslstl::StringRef emptyRef;
//  int numBlanks = getNumBlanks(emptyRef);
//  assert(0 == numBlanks);
//
//  assert(""         == emptyRef);
//  assert("anything" >= emptyRef);
//..
// Notice that the behavior a default constructed 'bslstl::StringRef' object
// behaves the same as if it referenced an empty string.
//
// Next, we (implicitly) construct a 'bsl::string' object from
// 'bslstl::StringRef':
//..
//  bsl::string empty(emptyRef);
//  assert(0 == empty.size());
//..
// Then, we call 'getNumBlanks' on a string literal and assert that the number
// of blanks returned is as expected:
//..
//  numBlanks = getNumBlanks("Good things come to those who wait.");
//  assert(6 == numBlanks);
//..
// Next, we define a longer string literal, 'poem', that we will use in the
// rest of this usage example:
//..
//  const char poem[] =                  // by William Butler Yeats (1865-1939)
//      |....5....|....5....|....5....|....5....|   //  length  blanks
//                                                  //
//      "O love is the crooked thing,\n"            //    29      5
//      "There is nobody wise enough\n"             //    28      4
//      "To find out all that is in it,\n"          //    31      7
//      "For he would be thinking of love\n"        //    33      6
//      "Till the stars had run away\n"             //    28      5
//      "And the shadows eaten the moon.\n"         //    32      5
//      "Ah, penny, brown penny, brown penny,\n"    //    37      5
//      "One cannot begin it too soon.";            //    29      5
//                                                  //          ----
//                                                  //    total: 42
//
//  numBlanks = getNumBlanks(poem);
//  assert(42 == numBlanks);
//..
// Then, we construct a 'bslstl::StringRef' object, 'line', that refers to only
// the first line of the 'poem':
//..
//  bslstl::StringRef line(poem, 29);
//  numBlanks = getNumBlanks(line);
//
//  assert( 5 == numBlanks);
//  assert(29 == line.length());
//  assert( 0 == std::strncmp(poem, line.data(), line.length()));
//..
// Next, we use the 'assign' method to make 'line' refer to the second line of
// the 'poem':
//..
//  line.assign(poem + 29, poem + 57);
//  numBlanks = getNumBlanks(line);
//  assert(4 == numBlanks);
//  assert((57 - 29) == line.length());
//  assert("There is nobody wise enough\n" == line);
//..
// Then, we call 'getNumBlanks' with a 'bsl::string' initialized to the
// contents of the 'poem':
//..
//  const bsl::string poemString(poem);
//  numBlanks = getNumBlanks(poemString);
//  assert(42 == numBlanks);
//  assert(bslstl::StringRef(poemString) == poemString);
//  assert(bslstl::StringRef(poemString) == poemString.c_str());
//..
// Next, we make a 'bslstl::StringRef' object that refers to a string that will
// be able to hold embedded null characters:
//..
//  char poemWithNulls[512];
//  const int poemLength = std::strlen(poem);
//  assert(poemLength < 512);
//
//  std::memcpy(poemWithNulls, poem, poemLength + 1);
//  assert(0 == std::strcmp(poem, poemWithNulls));
//..
// Now, we replace each occurrence of a '\n' in 'poemWithNulls' with a yielding
// '\0':
//..
//  std::replace(poemWithNulls, poemWithNulls + poemLength, '\n', '\0');
//  assert(0 != std::strcmp(poem, poemWithNulls));
//..
// Finally, we observe that 'poemWithNulls' has the same number of blank
// characters as the original 'poem':
//..
//  numBlanks = getNumBlanks(bslstl::StringRef(poemWithNulls, poemLength));
//  assert(42 == numBlanks);
//..

#ifndef INCLUDED_BSLSCM_VERSION
#include <bslscm_version.h>
#endif

#ifndef INCLUDED_BSLS_ASSERT
#include <bsls_assert.h>
#endif

#ifndef INCLUDED_BSLSTL_STRING
#include <bslstl_string.h>
#endif

#ifndef INCLUDED_BSLSTL_STRINGREFDATA
#include <bslstl_stringrefdata.h>
#endif

#ifndef INCLUDED_IOSFWD
#include <iosfwd>
#define INCLUDED_IOSFWD
#endif

#ifndef INCLUDED_ALGORITHM
#include <algorithm>
#define INCLUDED_ALGORITHM
#endif

#ifndef INCLUDED_CSTDDEF
#include <cstddef>              // for 'std::size_t'
#define INCLUDED_CSTDDEF
#endif

namespace BloombergLP {

namespace bslstl {

                    // =============================
                    // class StringRefImp<CHAR_TYPE>
                    // =============================

template <typename CHAR_TYPE>
class StringRefImp : public StringRefData<CHAR_TYPE> {
    // This class provides a reference-semantic-like (see below) mechanism that
    // allows 'const' 'std::string' values, which are represented externally as
    // either an 'std::string' or null-terminated c-style string (or parts
    // thereof), to be treated both uniformly and efficiently when passed as an
    // argument to a function in which the string's length will be needed.  The
    // interface of this class provides a subset of accessor methods found on
    // 'std::string' (but none of the manipulators) -- all of which apply to
    // the referenced string.  But, because only non-modifiable access is
    // afforded to the referenced string value, each of the manipulators on
    // this type -- assignment in particular -- apply to this string-reference
    // object itself (as if it had pointer semantics).  Hence, this class has a
    // hybrid of reference- and pointer-semantics.
    //
    // This class:
    //: o supports a complete set of *value-semantic* operations
    //:   o except for 'bdex' serialization
    //: o is *exception-neutral* (agnostic)
    //: o is *alias-safe*
    //: o is 'const' *thread-safe*
    // For terminology see 'bsldoc_glossary'.

  private:
    typedef StringRefData<CHAR_TYPE> Base;

    // PRIVATE ACCESSORS
    void write(std::basic_ostream<CHAR_TYPE>& stream) const;
        // Write the value of this string reference to the specified output
        // 'stream' in the unformatted way.

    template <typename OTHER_CHAR_TYPE>
    friend
    std::basic_ostream<OTHER_CHAR_TYPE>& operator<<(
                       std::basic_ostream<OTHER_CHAR_TYPE>&         stream,
                       const bslstl::StringRefImp<OTHER_CHAR_TYPE>& stringRef);

  public:
    // PUBLIC TYPES
    typedef const CHAR_TYPE     value_type;
    typedef const CHAR_TYPE&    reference;
    typedef const CHAR_TYPE&    const_reference;
    typedef const CHAR_TYPE    *iterator;
    typedef const CHAR_TYPE    *const_iterator;
    typedef std::ptrdiff_t      difference_type;
    typedef std::size_t         size_type;
        // Standard Library general container requirements.

  public:
    // CREATORS
    StringRefImp();
        // Create an object representing an empty 'std::string' value that is
        // independent of any external representation and with the following
        // attribute values:
        //..
        //  begin() == end()
        //  isEmpty() == true
        //..

    StringRefImp(const CHAR_TYPE *data, int length);
        // Create a string-reference object having a valid 'std::string' value,
        // whose external representation begins at the specified 'data' address
        // and extends for the specified 'numCharacters.  The external
        // representation must remain valid as long as it is bound to this
        // string reference.  Passing 0 has the same effect as default
        // construction.  The behavior is undefined unless '0 <= length' and,
        // if '0 == data', then '0 == length'.  Note that, like an
        // 'std::string', the 'data' need not be null-terminated and may
        // contain embedded null characters.

    StringRefImp(const_iterator begin, const_iterator end);
        // Create a string-reference object having a valid 'std::string' value,
        // whose external representation begins at the specified 'begin'
        // iterator and extends up to, but not including, the specified 'end'
        // iterator.  The external representation must remain valid as long as
        // it is bound to this string reference.  The behavior is undefined
        // unless 'begin <= end'.  Note that, like an 'std::string', the string
        // need not be null-terminated and may contain embedded null
        // characters.

    StringRefImp(const CHAR_TYPE *data);
        // Create a string-reference object having a valid 'std::string' value,
        // whose external representation begins at the specified 'data' address
        // and extends for 'std::char_traits<CHAR_TYPE>::length(data)'
        // characters.  The external representation must remain valid as long
        // as it is bound to this string reference.  The behavior is undefined
        // unless 'data' is null-terminated.

    StringRefImp(const native_std::basic_string<CHAR_TYPE>& str);
    StringRefImp(const bsl::basic_string<CHAR_TYPE>& str);
        // Create a string-reference object having a valid 'std::string' value,
        // whose external representation is defined by the specified 'str'
        // object.  The external representation must remain valid as long as it
        // is bound to this string reference.

    StringRefImp(const StringRefImp& original);
        // Create a string-reference object having a valid 'std::string' value,
        // whose external representation is defined by the specified 'original'
        // object.  The external representation must remain valid as long as it
        // is bound to this string reference.

    StringRefImp(const StringRefImp& original,
                 int                 startIndex,
                 int                 numCharacters);
        // Create a string-reference object having a valid 'std::string' value,
        // whose external representation begins at the specified 'startIndex'
        // in the specified 'original' string reference, and extends either
        // the specified 'numCharacters' or until the end of the 'original'
        // string reference, whichever comes first.  The external
        // representation must remain valid as long as it is bound to this
        // string reference.  The behavior is undefined unless
        // '0 <= startIndex <= original.length()' and '0 <= numCharacters'.
        // Note that if 'startIndex' is 'original.length()' an empty string
        // reference is returned.

    // ~StringRefImp() = default;
        // Destroy this object.

    // MANIPULATORS
    StringRefImp& operator=(const StringRefImp& rhs);
        // Modify this string reference to refer to the same string as the
        // specified 'rhs' string reference and return a reference providing
        // modifiable access to this object.  The assigned object is guaranteed
        // to have values of attributes 'begin' and 'end' equal to the 'rhs'
        // object's attributes.

    void assign(const CHAR_TYPE *data, int length);
        // Bind this string reference to the string at the specified 'data'
        // address and extending for the specified 'length' characters.  The
        // string indicated by 'data' and 'length' must remain valid as long as
        // it is bound to this object.  The behavior is undefined unless
        // '0 <= length' or '0 == data && 0 == length'.  Note that the string
        // need not be null-terminated and may contain embedded null
        // characters.

    void assign(const_iterator begin, const_iterator end);
        // Bind this string reference to the string at the specified 'begin'
        // iterator, extending up to, but not including, the character at the
        // specified 'end' iterator.  The string indicated by 'begin' and 'end'
        // must remain valid as long as it is bound to this object.  The
        // behavior is undefined unless 'begin <= end'.  Note that the string
        // need not be null-terminated and may contain embedded null
        // characters.

    void assign(const CHAR_TYPE *data);
        // Bind this string reference to the string at the specified 'data'
        // address and extending for
        // 'std::char_traits<CHAR_TYPE>::length(data)' characters.  The string
        // at the 'data' address must remain valid as long as it is bound to
        // this string reference.  The behavior is undefined unless 'data' is
        // null-terminated.

    void assign(const bsl::basic_string<CHAR_TYPE>& str);
        // Bind this string reference to the specified 'str' string.  The
        // string indicated by 'str' must remain valid as long as it is bound
        // to this object.

    void assign(const StringRefImp<CHAR_TYPE>& stringRef);
        // Modify this string reference to refer to the same string as the
        // specified 'stringRef'.  Note, that the string bound to 'stringRef'
        // must remain valid as long as it is bound to this object.

    void reset();
        // Reset this string reference to the default-constructed state having
        // an empty 'std::string' value and the following attribute values:
        //..
        //  begin() == end()
        //  isEmpty() == true
        //..

    // ACCESSORS
    const_reference operator[](int index) const;
        // Return a reference providing a non-modifiable access to the
        // character at the specified 'index' in the string bound to this
        // reference.  This reference remains valid as long as the string
        // currently bound to this object remains valid.  The behavior is
        // undefined unless '0 <= index < length()'.

    operator native_std::basic_string<CHAR_TYPE>() const;
        // Return an 'std::basic_string' (synonymous with
        // 'native_std::basic_string') having the value of the string bound to
        // this string reference.

    const_iterator begin() const;
        // Return an STL-compatible iterator to the first character of the
        // string bound to this string reference or 'end()' if the string
        // reference is empty.  The iterator remains valid as long as this
        // object is valid and is bound to the same string.

    const_iterator end() const;
        // Return an STL-compatible iterator one past the last character of the
        // string bound to this string reference or 'begin()' if the string
        // reference is empty.  The iterator remains valid as long as this
        // object is valid and is bound to the same string.

    const CHAR_TYPE *data() const;
        // Return the address of the first character of the string bound to
        // this string reference such that '[data(), data()+length())' is a
<<<<<<< HEAD
        // valid half-open range of characters.  Return 0 for an empty string
        // reference object.  Note that the range of characters may not be
        // null-terminated and may contain embedded null characters.
=======
        // valid half-open range of characters. Note that the range of
        // characters might not be null-terminated and may contain embedded
        // null characters.
>>>>>>> a5735656

    bool isEmpty() const;
        // Return 'true' if this object represents an empty string value, and
        // 'false' otherwise.  This object represents an empty string value if
        // 'begin() == end()'.

    size_type length() const;
        // Return the length of the string referred to by this object.  Note
        // that this call is equivalent to 'end() - begin()'.

    int compare(const StringRefImp& other) const;
        // Compare this and 'other' string objects using a lexicographical
        // comparison and return a negative value if this string is less than
        // 'other' string, a positive value if this string is greater than
        // 'other' string, and 0 if this string is equal to 'other' string.
};

// FREE OPERATORS
template <typename CHAR_TYPE>
bool operator==(const StringRefImp<CHAR_TYPE>& lhs,
                const StringRefImp<CHAR_TYPE>& rhs);
template <typename CHAR_TYPE>
bool operator==(const bsl::basic_string<CHAR_TYPE>& lhs,
                const StringRefImp<CHAR_TYPE>&      rhs);
template <typename CHAR_TYPE>
bool operator==(const StringRefImp<CHAR_TYPE>&             lhs,
                const native_std::basic_string<CHAR_TYPE>& rhs);
template <typename CHAR_TYPE>
bool operator==(const native_std::basic_string<CHAR_TYPE>& lhs,
                const StringRefImp<CHAR_TYPE>&             rhs);
template <typename CHAR_TYPE>
bool operator==(const StringRefImp<CHAR_TYPE>&      lhs,
                const bsl::basic_string<CHAR_TYPE>& rhs);
template <typename CHAR_TYPE>
bool operator==(const CHAR_TYPE                *lhs,
                const StringRefImp<CHAR_TYPE>&  rhs);
template <typename CHAR_TYPE>
bool operator==(const StringRefImp<CHAR_TYPE>&  lhs,
                const CHAR_TYPE                *rhs);
    // Return 'true' if the strings referred to by the specified 'lhs' and
    // 'rhs' have the same lexicographic value, and 'false' otherwise.  Two
    // strings have the same lexicographic value if they have the same length,
    // and the respective values at each character position are the same.

template <typename CHAR_TYPE>
bool operator!=(const StringRefImp<CHAR_TYPE>& lhs,
                const StringRefImp<CHAR_TYPE>& rhs);
template <typename CHAR_TYPE>
bool operator!=(const bsl::basic_string<CHAR_TYPE>& lhs,
                const StringRefImp<CHAR_TYPE>&      rhs);
template <typename CHAR_TYPE>
bool operator!=(const StringRefImp<CHAR_TYPE>&      lhs,
                const bsl::basic_string<CHAR_TYPE>& rhs);
template <typename CHAR_TYPE>
bool operator!=(const StringRefImp<CHAR_TYPE>&             lhs,
                const native_std::basic_string<CHAR_TYPE>& rhs);
template <typename CHAR_TYPE>
bool operator!=(const native_std::basic_string<CHAR_TYPE>& lhs,
                const StringRefImp<CHAR_TYPE>&             rhs);
template <typename CHAR_TYPE>
bool operator!=(const CHAR_TYPE                *lhs,
                const StringRefImp<CHAR_TYPE>&  rhs);
template <typename CHAR_TYPE>
bool operator!=(const StringRefImp<CHAR_TYPE>&  lhs,
                const CHAR_TYPE                *rhs);
    // Return 'true' if the strings referred to by the specified 'lhs' and
    // 'rhs' do not have the same lexicographic value, and 'false' otherwise.
    // Two strings do not have the same lexicographic value if they do not have
    // the same length, or respective values at any character position are not
    // the same.

template <typename CHAR_TYPE>
bool operator<(const StringRefImp<CHAR_TYPE>& lhs,
               const StringRefImp<CHAR_TYPE>& rhs);
template <typename CHAR_TYPE>
bool operator<(const bsl::basic_string<CHAR_TYPE>& lhs,
               const StringRefImp<CHAR_TYPE>&      rhs);
template <typename CHAR_TYPE>
bool operator<(const StringRefImp<CHAR_TYPE>&      lhs,
               const bsl::basic_string<CHAR_TYPE>& rhs);
template <typename CHAR_TYPE>
bool operator<(const StringRefImp<CHAR_TYPE>&             lhs,
               const native_std::basic_string<CHAR_TYPE>& rhs);
template <typename CHAR_TYPE>
bool operator<(const native_std::basic_string<CHAR_TYPE>& lhs,
               const StringRefImp<CHAR_TYPE>&             rhs);
template <typename CHAR_TYPE>
bool operator<(const CHAR_TYPE                *lhs,
               const StringRefImp<CHAR_TYPE>&  rhs);
template <typename CHAR_TYPE>
bool operator<(const StringRefImp<CHAR_TYPE>&  lhs,
               const CHAR_TYPE                *rhs);
    // Return 'true' if the string referred to by the specified 'lhs' is
    // lexicographically less than the string referred to by the specified
    // 'rhs', and 'false' otherwise.

template <typename CHAR_TYPE>
bool operator>(const StringRefImp<CHAR_TYPE>& lhs,
               const StringRefImp<CHAR_TYPE>& rhs);
template <typename CHAR_TYPE>
bool operator>(const bsl::basic_string<CHAR_TYPE>& lhs,
               const StringRefImp<CHAR_TYPE>&      rhs);
template <typename CHAR_TYPE>
bool operator>(const StringRefImp<CHAR_TYPE>&      lhs,
               const bsl::basic_string<CHAR_TYPE>& rhs);
template <typename CHAR_TYPE>
bool operator>(const StringRefImp<CHAR_TYPE>&             lhs,
               const native_std::basic_string<CHAR_TYPE>& rhs);
template <typename CHAR_TYPE>
bool operator>(const native_std::basic_string<CHAR_TYPE>& lhs,
               const StringRefImp<CHAR_TYPE>&             rhs);
template <typename CHAR_TYPE>
bool operator>(const CHAR_TYPE                *lhs,
               const StringRefImp<CHAR_TYPE>&  rhs);
template <typename CHAR_TYPE>
bool operator>(const StringRefImp<CHAR_TYPE>&  lhs,
               const CHAR_TYPE                *rhs);
    // Return 'true' if the string referred to by the specified 'lhs' is
    // lexicographically greater than the string referred to by the specified
    // 'rhs', and 'false' otherwise.

template <typename CHAR_TYPE>
bool operator<=(const StringRefImp<CHAR_TYPE>& lhs,
                const StringRefImp<CHAR_TYPE>& rhs);
template <typename CHAR_TYPE>
bool operator<=(const bsl::basic_string<CHAR_TYPE>& lhs,
                const StringRefImp<CHAR_TYPE>&      rhs);
template <typename CHAR_TYPE>
bool operator<=(const StringRefImp<CHAR_TYPE>&      lhs,
                const bsl::basic_string<CHAR_TYPE>& rhs);
template <typename CHAR_TYPE>
bool operator<=(const StringRefImp<CHAR_TYPE>&             lhs,
                const native_std::basic_string<CHAR_TYPE>& rhs);
template <typename CHAR_TYPE>
bool operator<=(const native_std::basic_string<CHAR_TYPE>& lhs,
                const StringRefImp<CHAR_TYPE>&             rhs);
template <typename CHAR_TYPE>
bool operator<=(const CHAR_TYPE                *lhs,
                const StringRefImp<CHAR_TYPE>&  rhs);
template <typename CHAR_TYPE>
bool operator<=(const StringRefImp<CHAR_TYPE>&  lhs,
                const CHAR_TYPE                *rhs);
    // Return 'true' if the string referred to by the specified 'lhs' is
    // lexicographically less than or equal to the string referred to by the
    // specified 'rhs', and 'false' otherwise.

template <typename CHAR_TYPE>
bool operator>=(const StringRefImp<CHAR_TYPE>& lhs,
                const StringRefImp<CHAR_TYPE>& rhs);
template <typename CHAR_TYPE>
bool operator>=(const bsl::basic_string<CHAR_TYPE>& lhs,
                const StringRefImp<CHAR_TYPE>&      rhs);
template <typename CHAR_TYPE>
bool operator>=(const StringRefImp<CHAR_TYPE>&      lhs,
                const bsl::basic_string<CHAR_TYPE>& rhs);
template <typename CHAR_TYPE>
bool operator>=(const StringRefImp<CHAR_TYPE>&             lhs,
                const native_std::basic_string<CHAR_TYPE>& rhs);
template <typename CHAR_TYPE>
bool operator>=(const native_std::basic_string<CHAR_TYPE>& lhs,
                const StringRefImp<CHAR_TYPE>&             rhs);
template <typename CHAR_TYPE>
bool operator>=(const CHAR_TYPE                *lhs,
                const StringRefImp<CHAR_TYPE>&  rhs);
template <typename CHAR_TYPE>
bool operator>=(const StringRefImp<CHAR_TYPE>&  lhs,
                const CHAR_TYPE                *rhs);
    // Return 'true' if the string referred to by the specified 'lhs' is
    // lexicographically greater than or equal to the string referred to by the
    // specified 'rhs', and 'false' otherwise.

template <typename CHAR_TYPE>
bsl::basic_string<CHAR_TYPE>
    operator+(const StringRefImp<CHAR_TYPE>& lhs,
              const StringRefImp<CHAR_TYPE>& rhs);
template <typename CHAR_TYPE>
bsl::basic_string<CHAR_TYPE>
    operator+(const bsl::basic_string<CHAR_TYPE>& lhs,
              const StringRefImp<CHAR_TYPE>&      rhs);
template <typename CHAR_TYPE>
bsl::basic_string<CHAR_TYPE>
    operator+(const StringRefImp<CHAR_TYPE>&      lhs,
              const bsl::basic_string<CHAR_TYPE>& rhs);
template <typename CHAR_TYPE>
bsl::basic_string<CHAR_TYPE>
    operator+(const StringRefImp<CHAR_TYPE>&             lhs,
              const native_std::basic_string<CHAR_TYPE>& rhs);
template <typename CHAR_TYPE>
bsl::basic_string<CHAR_TYPE>
    operator+(const native_std::basic_string<CHAR_TYPE>& lhs,
              const StringRefImp<CHAR_TYPE>&             rhs);
template <typename CHAR_TYPE>
bsl::basic_string<CHAR_TYPE>
    operator+(const CHAR_TYPE                *lhs,
              const StringRefImp<CHAR_TYPE>&  rhs);
template <typename CHAR_TYPE>
bsl::basic_string<CHAR_TYPE>
    operator+(const StringRefImp<CHAR_TYPE>&  lhs,
              const CHAR_TYPE                *rhs);
    // Return a 'bsl::string' having the value of the concatenation of the
    // strings referred to by the specified 'lhs' and rhs' values.

template <typename CHAR_TYPE>
std::basic_ostream<CHAR_TYPE>&
    operator<<(std::basic_ostream<CHAR_TYPE>& stream,
               const StringRefImp<CHAR_TYPE>& stringRef);
    // Write the value of the string bound to the specified 'stringRef' to the
    // specified output 'stream' and return a reference to the modifiable
    // 'stream'.

// FREE FUNCTIONS
template <typename CHAR_TYPE, typename HASHALG>
void hashAppend(HASHALG& hashAlg, const StringRefImp<CHAR_TYPE>&  input);
    // Pass the specified 'input' to the specified 'hashAlg'

// ===========================================================================
//                                  TYPEDEFS
// ===========================================================================

typedef StringRefImp<char>       StringRef;
typedef StringRefImp<wchar_t>    StringRefWide;

// ===========================================================================
//                        INLINE FUNCTION DEFINITIONS
// ===========================================================================

                          // ------------------
                          // class StringRefImp
                          // ------------------

// PRIVATE ACCESSORS
template <typename CHAR_TYPE>
inline
void StringRefImp<CHAR_TYPE>::write(
                                   std::basic_ostream<CHAR_TYPE>& stream) const
{
    if (data()) {
        stream.write(data(), length());
    }
    else {
        BSLS_ASSERT_SAFE(length() == 0);
    }
}

// CREATORS
template <typename CHAR_TYPE>
inline
StringRefImp<CHAR_TYPE>::StringRefImp()
: Base(0, 0)
{
}

template <typename CHAR_TYPE>
inline
StringRefImp<CHAR_TYPE>::StringRefImp(const CHAR_TYPE *data,
                                      int              length)
: Base(data, data + length)
{
    BSLS_ASSERT_SAFE(0 <= length);
    BSLS_ASSERT_SAFE(data || 0 == length);
}

template <typename CHAR_TYPE>
inline
StringRefImp<CHAR_TYPE>::StringRefImp(const_iterator begin,
                                      const_iterator end)
: Base(begin, end)
{
}

template <typename CHAR_TYPE>
inline
StringRefImp<CHAR_TYPE>::StringRefImp(const CHAR_TYPE *data)
: Base(data, data + native_std::char_traits<CHAR_TYPE>::length(data))
{
}

template <typename CHAR_TYPE>
inline
StringRefImp<CHAR_TYPE>::StringRefImp(const bsl::basic_string<CHAR_TYPE>& str)
: Base(str.data(), str.data() + str.length())
{
}

template <typename CHAR_TYPE>
inline
StringRefImp<CHAR_TYPE>::StringRefImp(
                                const native_std::basic_string<CHAR_TYPE>& str)
: Base(str.data(), str.data() + str.length())
{
}

template <typename CHAR_TYPE>
inline
StringRefImp<CHAR_TYPE>::StringRefImp(const StringRefImp<CHAR_TYPE>& original)
: Base(original.begin(), original.end())
{
}

template <typename CHAR_TYPE>
inline
StringRefImp<CHAR_TYPE>::StringRefImp(
                                  const StringRefImp<CHAR_TYPE>& original,
                                  int                            startIndex,
                                  int                            numCharacters)
: Base(original.begin() + startIndex,
       original.begin() + startIndex +
         native_std::min<native_std::size_t>(numCharacters,
                                             original.length() - startIndex))
{
    BSLS_ASSERT_SAFE(0 <= startIndex);
    BSLS_ASSERT_SAFE(0 <= numCharacters);
    BSLS_ASSERT_SAFE(static_cast<native_std::size_t>(startIndex)
                                                        <= original.length());
}


// MANIPULATORS
template <typename CHAR_TYPE>
inline
StringRefImp<CHAR_TYPE>&
    StringRefImp<CHAR_TYPE>::operator=(const StringRefImp& rhs)
{
    Base::operator=(rhs);
    return *this;
}

template <typename CHAR_TYPE>
inline
void StringRefImp<CHAR_TYPE>::assign(const CHAR_TYPE *data,
                                     int              length)
{
    BSLS_ASSERT_SAFE(0 <= length);
    BSLS_ASSERT_SAFE(data || 0 == length);

    *this = StringRefImp(data, data + length);
}

template <typename CHAR_TYPE>
inline
void StringRefImp<CHAR_TYPE>::assign(const_iterator begin,
                                     const_iterator end)
{
    *this = StringRefImp(begin, end);
}

template <typename CHAR_TYPE>
inline
void StringRefImp<CHAR_TYPE>::assign(const CHAR_TYPE *data)
{
    BSLS_ASSERT_SAFE(data);

    *this = StringRefImp(
                data,
                data + native_std::char_traits<CHAR_TYPE>::length(data));
}

template <typename CHAR_TYPE>
inline
void StringRefImp<CHAR_TYPE>::assign(const bsl::basic_string<CHAR_TYPE>& str)
{
    *this = StringRefImp(str.data(), str.data() + str.length());
}

template <typename CHAR_TYPE>
inline
void StringRefImp<CHAR_TYPE>::assign(const StringRefImp<CHAR_TYPE>& stringRef)
{
    *this = stringRef;
}

template <typename CHAR_TYPE>
inline
void StringRefImp<CHAR_TYPE>::reset()
{
    *this = StringRefImp(0, 0);
}

// ACCESSORS
template <typename CHAR_TYPE>
inline
typename StringRefImp<CHAR_TYPE>::const_reference
    StringRefImp<CHAR_TYPE>::operator[](int index) const
{
    BSLS_ASSERT_SAFE(0 <= index);
    BSLS_ASSERT_SAFE(index < static_cast<int>(end() - begin()));

    return begin()[index];
}

}  // close package namespace

template <typename CHAR_TYPE>
inline
bslstl::StringRefImp<CHAR_TYPE>::
                           operator native_std::basic_string<CHAR_TYPE>() const
{
    return native_std::basic_string<CHAR_TYPE>(begin(), end());
}

namespace bslstl {

template <typename CHAR_TYPE>
inline
typename StringRefImp<CHAR_TYPE>::const_iterator
    StringRefImp<CHAR_TYPE>::begin() const
{
    return Base::begin();
}

template <typename CHAR_TYPE>
inline
typename StringRefImp<CHAR_TYPE>::const_iterator
    StringRefImp<CHAR_TYPE>::end() const
{
    return Base::end();
}

template <typename CHAR_TYPE>
inline
const CHAR_TYPE *StringRefImp<CHAR_TYPE>::data() const
{
    return begin();
}

template <typename CHAR_TYPE>
inline
bool StringRefImp<CHAR_TYPE>::isEmpty() const
{
    return begin() == end();
}

template <typename CHAR_TYPE>
inline
typename StringRefImp<CHAR_TYPE>::size_type
    StringRefImp<CHAR_TYPE>::length() const
{
    return static_cast<size_type>(end() - begin());
}

template <typename CHAR_TYPE>
inline
int StringRefImp<CHAR_TYPE>::compare(
        const StringRefImp<CHAR_TYPE>& other) const
{
    int result = native_std::char_traits<CHAR_TYPE>::compare(
                    this->data(),
                    other.data(),
                    native_std::min(this->length(), other.length()));

    return result != 0 ? result : this->length() - other.length();
}

}  // close package namespace

// FREE OPERATORS
template <typename CHAR_TYPE>
inline
bool bslstl::operator==(const StringRefImp<CHAR_TYPE>& lhs,
                        const StringRefImp<CHAR_TYPE>& rhs)
{
    return lhs.compare(rhs) == 0;
}

template <typename CHAR_TYPE>
inline
bool bslstl::operator==(const bsl::basic_string<CHAR_TYPE>& lhs,
                        const StringRefImp<CHAR_TYPE>&      rhs)
{
    return StringRefImp<CHAR_TYPE>(lhs) == rhs;
}

template <typename CHAR_TYPE>
inline
bool bslstl::operator==(const StringRefImp<CHAR_TYPE>&      lhs,
                        const bsl::basic_string<CHAR_TYPE>& rhs)
{
    return lhs == StringRefImp<CHAR_TYPE>(rhs);
}

template <typename CHAR_TYPE>
inline
bool bslstl::operator==(const native_std::basic_string<CHAR_TYPE>& lhs,
                        const StringRefImp<CHAR_TYPE>&             rhs)
{
    return StringRefImp<CHAR_TYPE>(lhs) == rhs;
}

template <typename CHAR_TYPE>
inline
bool bslstl::operator==(const StringRefImp<CHAR_TYPE>&             lhs,
                        const native_std::basic_string<CHAR_TYPE>& rhs)
{
    return lhs == StringRefImp<CHAR_TYPE>(rhs);
}

template <typename CHAR_TYPE>
inline
bool bslstl::operator==(const CHAR_TYPE                *lhs,
                        const StringRefImp<CHAR_TYPE>&  rhs)
{
    return StringRefImp<CHAR_TYPE>(lhs) == rhs;
}

template <typename CHAR_TYPE>
inline
bool bslstl::operator==(const StringRefImp<CHAR_TYPE>&  lhs,
                        const CHAR_TYPE                *rhs)
{
    return lhs == StringRefImp<CHAR_TYPE>(rhs);
}

template <typename CHAR_TYPE>
inline
bool bslstl::operator!=(const StringRefImp<CHAR_TYPE>& lhs,
                        const StringRefImp<CHAR_TYPE>& rhs)
{
    return !(lhs == rhs);
}

template <typename CHAR_TYPE>
inline
bool bslstl::operator!=(const bsl::basic_string<CHAR_TYPE>& lhs,
                        const StringRefImp<CHAR_TYPE>&      rhs)
{
    return StringRefImp<CHAR_TYPE>(lhs) != rhs;
}

template <typename CHAR_TYPE>
inline
bool bslstl::operator!=(const StringRefImp<CHAR_TYPE>&      lhs,
                        const bsl::basic_string<CHAR_TYPE>& rhs)
{
    return lhs != StringRefImp<CHAR_TYPE>(rhs);
}

template <typename CHAR_TYPE>
inline
bool bslstl::operator!=(const native_std::basic_string<CHAR_TYPE>& lhs,
                        const StringRefImp<CHAR_TYPE>&             rhs)
{
    return StringRefImp<CHAR_TYPE>(lhs) != rhs;
}

template <typename CHAR_TYPE>
inline
bool bslstl::operator!=(const StringRefImp<CHAR_TYPE>&             lhs,
                        const native_std::basic_string<CHAR_TYPE>& rhs)
{
    return lhs != StringRefImp<CHAR_TYPE>(rhs);
}

template <typename CHAR_TYPE>
inline
bool bslstl::operator!=(const CHAR_TYPE                *lhs,
                        const StringRefImp<CHAR_TYPE>&  rhs)
{
    return StringRefImp<CHAR_TYPE>(lhs) != rhs;
}

template <typename CHAR_TYPE>
inline
bool bslstl::operator!=(const StringRefImp<CHAR_TYPE>&  lhs,
                        const CHAR_TYPE                *rhs)
{
    return lhs != StringRefImp<CHAR_TYPE>(rhs);
}

template <typename CHAR_TYPE>
inline
bool bslstl::operator<(const StringRefImp<CHAR_TYPE>& lhs,
                       const StringRefImp<CHAR_TYPE>& rhs)
{
    return lhs.compare(rhs) < 0;
}

template <typename CHAR_TYPE>
inline
bool bslstl::operator<(const bsl::basic_string<CHAR_TYPE>& lhs,
                       const StringRefImp<CHAR_TYPE>&      rhs)
{
    return StringRefImp<CHAR_TYPE>(lhs) < rhs;
}

template <typename CHAR_TYPE>
inline
bool bslstl::operator<(const StringRefImp<CHAR_TYPE>&      lhs,
                       const bsl::basic_string<CHAR_TYPE>& rhs)
{
    return lhs < StringRefImp<CHAR_TYPE>(rhs);
}

template <typename CHAR_TYPE>
inline
bool bslstl::operator<(const native_std::basic_string<CHAR_TYPE>& lhs,
                       const StringRefImp<CHAR_TYPE>&             rhs)
{
    return StringRefImp<CHAR_TYPE>(lhs) < rhs;
}

template <typename CHAR_TYPE>
inline
bool bslstl::operator<(const StringRefImp<CHAR_TYPE>&             lhs,
                       const native_std::basic_string<CHAR_TYPE>& rhs)
{
    return lhs < StringRefImp<CHAR_TYPE>(rhs);
}

template <typename CHAR_TYPE>
inline
bool bslstl::operator<(const CHAR_TYPE                *lhs,
                       const StringRefImp<CHAR_TYPE>&  rhs)
{
    return StringRefImp<CHAR_TYPE>(lhs) < rhs;
}

template <typename CHAR_TYPE>
inline
bool bslstl::operator<(const StringRefImp<CHAR_TYPE>&  lhs,
                       const CHAR_TYPE                *rhs)
{
    return lhs < StringRefImp<CHAR_TYPE>(rhs);
}

template <typename CHAR_TYPE>
inline
bool bslstl::operator>(const StringRefImp<CHAR_TYPE>& lhs,
                       const StringRefImp<CHAR_TYPE>& rhs)
{
    return lhs.compare(rhs) > 0;
}

template <typename CHAR_TYPE>
inline
bool bslstl::operator>(const bsl::basic_string<CHAR_TYPE>& lhs,
                       const StringRefImp<CHAR_TYPE>&      rhs)
{
    return StringRefImp<CHAR_TYPE>(lhs) > rhs;
}

template <typename CHAR_TYPE>
inline
bool bslstl::operator>(const StringRefImp<CHAR_TYPE>&      lhs,
                       const bsl::basic_string<CHAR_TYPE>& rhs)
{
    return lhs > StringRefImp<CHAR_TYPE>(rhs);
}

template <typename CHAR_TYPE>
inline
bool bslstl::operator>(const native_std::basic_string<CHAR_TYPE>& lhs,
                       const StringRefImp<CHAR_TYPE>&             rhs)
{
    return StringRefImp<CHAR_TYPE>(lhs) > rhs;
}

template <typename CHAR_TYPE>
inline
bool bslstl::operator>(const StringRefImp<CHAR_TYPE>&             lhs,
                       const native_std::basic_string<CHAR_TYPE>& rhs)
{
    return lhs > StringRefImp<CHAR_TYPE>(rhs);
}

template <typename CHAR_TYPE>
inline
bool bslstl::operator>(const CHAR_TYPE                *lhs,
                       const StringRefImp<CHAR_TYPE>&  rhs)
{
    return StringRefImp<CHAR_TYPE>(lhs) > rhs;
}

template <typename CHAR_TYPE>
inline
bool bslstl::operator>(const StringRefImp<CHAR_TYPE>&  lhs,
                       const CHAR_TYPE                *rhs)
{
    return lhs > StringRefImp<CHAR_TYPE>(rhs);
}

template <typename CHAR_TYPE>
inline
bool bslstl::operator<=(const StringRefImp<CHAR_TYPE>& lhs,
                        const StringRefImp<CHAR_TYPE>& rhs)
{
    return !(lhs > rhs);
}

template <typename CHAR_TYPE>
inline
bool bslstl::operator<=(const bsl::basic_string<CHAR_TYPE>& lhs,
                        const StringRefImp<CHAR_TYPE>&      rhs)
{
    return StringRefImp<CHAR_TYPE>(lhs) <= rhs;
}

template <typename CHAR_TYPE>
inline
bool bslstl::operator<=(const StringRefImp<CHAR_TYPE>&      lhs,
                        const bsl::basic_string<CHAR_TYPE>& rhs)
{
    return lhs <= StringRefImp<CHAR_TYPE>(rhs);
}

template <typename CHAR_TYPE>
inline
bool bslstl::operator<=(const native_std::basic_string<CHAR_TYPE>& lhs,
                        const StringRefImp<CHAR_TYPE>&             rhs)
{
    return StringRefImp<CHAR_TYPE>(lhs) <= rhs;
}

template <typename CHAR_TYPE>
inline
bool bslstl::operator<=(const StringRefImp<CHAR_TYPE>&             lhs,
                        const native_std::basic_string<CHAR_TYPE>& rhs)
{
    return lhs <= StringRefImp<CHAR_TYPE>(rhs);
}

template <typename CHAR_TYPE>
inline
bool bslstl::operator<=(const CHAR_TYPE                *lhs,
                        const StringRefImp<CHAR_TYPE>&  rhs)
{
    return StringRefImp<CHAR_TYPE>(lhs) <= rhs;
}

template <typename CHAR_TYPE>
inline
bool bslstl::operator<=(const StringRefImp<CHAR_TYPE>&  lhs,
                        const CHAR_TYPE                *rhs)
{
    return lhs <= StringRefImp<CHAR_TYPE>(rhs);
}

template <typename CHAR_TYPE>
inline
bool bslstl::operator>=(const StringRefImp<CHAR_TYPE>& lhs,
                        const StringRefImp<CHAR_TYPE>& rhs)
{
    return !(lhs < rhs);
}

template <typename CHAR_TYPE>
inline
bool bslstl::operator>=(const bsl::basic_string<CHAR_TYPE>& lhs,
                        const StringRefImp<CHAR_TYPE>&      rhs)
{
    return StringRefImp<CHAR_TYPE>(lhs) >= rhs;
}

template <typename CHAR_TYPE>
inline
bool bslstl::operator>=(const StringRefImp<CHAR_TYPE>&      lhs,
                        const bsl::basic_string<CHAR_TYPE>& rhs)
{
    return lhs >= StringRefImp<CHAR_TYPE>(rhs);
}

template <typename CHAR_TYPE>
inline
bool bslstl::operator>=(const native_std::basic_string<CHAR_TYPE>& lhs,
                        const StringRefImp<CHAR_TYPE>&             rhs)
{
    return StringRefImp<CHAR_TYPE>(lhs) >= rhs;
}

template <typename CHAR_TYPE>
inline
bool bslstl::operator>=(const StringRefImp<CHAR_TYPE>&             lhs,
                        const native_std::basic_string<CHAR_TYPE>& rhs)
{
    return lhs >= StringRefImp<CHAR_TYPE>(rhs);
}

template <typename CHAR_TYPE>
inline
bool bslstl::operator>=(const CHAR_TYPE                *lhs,
                        const StringRefImp<CHAR_TYPE>&  rhs)
{
    return StringRefImp<CHAR_TYPE>(lhs) >= rhs;
}

template <typename CHAR_TYPE>
inline
bool bslstl::operator>=(const StringRefImp<CHAR_TYPE>&  lhs,
                        const CHAR_TYPE                *rhs)
{
    return lhs >= StringRefImp<CHAR_TYPE>(rhs);
}

template <typename CHAR_TYPE>
bsl::basic_string<CHAR_TYPE>
    bslstl::operator+(const StringRefImp<CHAR_TYPE>& lhs,
                      const StringRefImp<CHAR_TYPE>& rhs)
{
    bsl::basic_string<CHAR_TYPE> result;

    result.reserve(lhs.length() + rhs.length());
    result.assign(lhs.begin(), lhs.end());
    result.append(rhs.begin(), rhs.end());

    return result;
}

template <typename CHAR_TYPE>
inline
bsl::basic_string<CHAR_TYPE>
    bslstl::operator+(const bsl::basic_string<CHAR_TYPE>& lhs,
                      const StringRefImp<CHAR_TYPE>&      rhs)
{
    return StringRefImp<CHAR_TYPE>(lhs) + rhs;
}

template <typename CHAR_TYPE>
inline
bsl::basic_string<CHAR_TYPE>
    bslstl::operator+(const StringRefImp<CHAR_TYPE>&      lhs,
                      const bsl::basic_string<CHAR_TYPE>& rhs)
{
    return lhs + StringRefImp<CHAR_TYPE>(rhs);
}

template <typename CHAR_TYPE>
inline
bsl::basic_string<CHAR_TYPE>
    bslstl::operator+(const native_std::basic_string<CHAR_TYPE>& lhs,
                      const StringRefImp<CHAR_TYPE>&             rhs)
{
    return StringRefImp<CHAR_TYPE>(lhs) + rhs;
}

template <typename CHAR_TYPE>
inline
bsl::basic_string<CHAR_TYPE>
    bslstl::operator+(const StringRefImp<CHAR_TYPE>&             lhs,
                      const native_std::basic_string<CHAR_TYPE>& rhs)
{
    return lhs + StringRefImp<CHAR_TYPE>(rhs);
}

template <typename CHAR_TYPE>
inline
bsl::basic_string<CHAR_TYPE>
    bslstl::operator+(const CHAR_TYPE                *lhs,
                      const StringRefImp<CHAR_TYPE>&  rhs)
{
    return StringRefImp<CHAR_TYPE>(lhs) + rhs;
}

template <typename CHAR_TYPE>
inline
bsl::basic_string<CHAR_TYPE>
    bslstl::operator+(const StringRefImp<CHAR_TYPE>&  lhs,
                      const CHAR_TYPE                *rhs)
{
    return lhs + StringRefImp<CHAR_TYPE>(rhs);
}

template <typename CHAR_TYPE>
std::basic_ostream<CHAR_TYPE>&
bslstl::operator<<(std::basic_ostream<CHAR_TYPE>& stream,
                   const StringRefImp<CHAR_TYPE>& stringRef)
{
    typedef CHAR_TYPE                                           char_type;
    typedef typename std::basic_ostream<char_type>::ios_base    ios_base;
    typedef typename bslstl::StringRefImp<char_type>::size_type size_type;

    size_type width = stream.width();
    size_type len = stringRef.length();

    if (len < width) {
        bool leftAdjusted
            = (stream.flags() & ios_base::adjustfield) == ios_base::left;
        char_type fillChar = stream.fill();

        if (leftAdjusted) {
            stringRef.write(stream);
        }

        for (size_type n = 0; n != width - len; ++n) {
            stream.put(fillChar);
        }

        if (!leftAdjusted) {
            stringRef.write(stream);
        }
    }
    else {
        stringRef.write(stream);
        stream.width(0);
    }

    return stream;
}

template <typename CHAR_TYPE, typename HASHALG>
inline
void bslstl::hashAppend(HASHALG& hashAlg, 
                        const StringRefImp<CHAR_TYPE>&  input)
{
    using ::BloombergLP::bslh::hashAppend;
    hashAlg(input.data(), sizeof(CHAR_TYPE)*input.length());
    hashAppend(hashAlg, input.length());
}

}  // close enterprise namespace

#ifndef BDE_OMIT_TRANSITIONAL  // BACKWARD_COMPATIBILITY
// ===========================================================================
//                           BACKWARD COMPATIBILITY
// ===========================================================================

#ifdef bslstl_StringRefImp
#undef bslstl_StringRefImp
#endif
#define bslstl_StringRefImp bslstl::StringRefImp
    // This alias is defined for backward compatibility.

#ifdef bslstl_StringRefWide
#undef bslstl_StringRefWide
#endif
#define bslstl_StringRefWide bslstl::StringRefWide
    // This alias is defined for backward compatibility.

#ifdef bslstl_StringRef
#undef bslstl_StringRef
#endif
#define bslstl_StringRef bslstl::StringRef
    // This alias is defined for backward compatibility.
#endif  // BDE_OMIT_TRANSITIONAL -- BACKWARD_COMPATIBILITY


#endif

// ----------------------------------------------------------------------------
// Copyright 2013 Bloomberg Finance L.P.
//
// Licensed under the Apache License, Version 2.0 (the "License");
// you may not use this file except in compliance with the License.
// You may obtain a copy of the License at
//
//     http://www.apache.org/licenses/LICENSE-2.0
//
// Unless required by applicable law or agreed to in writing, software
// distributed under the License is distributed on an "AS IS" BASIS,
// WITHOUT WARRANTIES OR CONDITIONS OF ANY KIND, either express or implied.
// See the License for the specific language governing permissions and
// limitations under the License.
// ----------------------------- END-OF-FILE ----------------------------------<|MERGE_RESOLUTION|>--- conflicted
+++ resolved
@@ -487,15 +487,9 @@
     const CHAR_TYPE *data() const;
         // Return the address of the first character of the string bound to
         // this string reference such that '[data(), data()+length())' is a
-<<<<<<< HEAD
-        // valid half-open range of characters.  Return 0 for an empty string
-        // reference object.  Note that the range of characters may not be
-        // null-terminated and may contain embedded null characters.
-=======
         // valid half-open range of characters. Note that the range of
         // characters might not be null-terminated and may contain embedded
         // null characters.
->>>>>>> a5735656
 
     bool isEmpty() const;
         // Return 'true' if this object represents an empty string value, and
