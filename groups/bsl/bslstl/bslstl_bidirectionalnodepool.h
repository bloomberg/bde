--- conflicted
+++ resolved
@@ -136,33 +136,17 @@
 
     bslalg::BidirectionalLink *cloneNode(
                                     const bslalg::BidirectionalLink& original);
-<<<<<<< HEAD
-        // Allocate a node object having a copy-constructed 'VALUE' of 'value'
-        // of the specified 'original'.  The behavior is undefined unless
-        // 'original' is an instance of 'bslalg::BidirectionalNode<VALUE>'.
-
-    bslalg::BidirectionalLink *createNode(const VALUE& value);
-        // Allocate a node object having the specified 'value'.  This operation
-        // will copy-construct 'value' into the value of the returned node.
-
-    void deleteNode(bslalg::BidirectionalLink *linkNode);
-        // Destroy the 'VALUE' value of the specified 'linkNode' and return the
-        // memory footprint of 'linkNode' to this pool for potential reuse.
-        // The behavior is undefined unless 'linkNode' is an instance of
-        // 'bslalg::BidirectionalNode<VALUE>'.
-=======
         // Allocate a node object having a copy-constructed 'VALUE' of
         // 'value()' of the specified 'original', and return its address.  The
         // behavior is undefined unless 'original' refers to a
         // 'bslalg::BidirectionalNode<VALUE>'.  Note that the 'next' and 'prev'
         // attributes of the returned node will be uninitialized.
-
-    void deleteNode(bslalg::BidirectionalLink *node);
+    
+    void deleteNode(bslalg::BidirectionalLink *linkNode);
         // Destroy the 'VALUE' value of the specified 'node' and return the
         // memory footprint of 'node' to this pool for potential reuse.  The
         // behavior is undefined unless 'node' refers to a
         // 'bslalg::BidirectionalNode<VALUE>' that was allocated by this pool.
->>>>>>> 8c1929ed
 
     void reserveNodes(native_std::size_t numNodes);
         // Reserve memory from this pool to satisfy memory requests for at
@@ -172,14 +156,8 @@
     void swap(BidirectionalNodePool& other);
         // Efficiently exchange the management of nodes of this object and
         // the specified 'other' object.  The behavior is undefined unless the
-<<<<<<< HEAD
-        // underlying mechanisms of 'allocator' refers to the same allocator.
-=======
-        // underlying mechanisms of 'allocator()' refers to the same allocator
-        // if 'ALLOCATOR' is 'bsl::allocator', or unless the 'propagateOnSwap'
-        // traits if 'true' for 'ALLOCATOR', or unless
+        // underlying mechanisms of 'allocator()' unless 
         // 'allocator() == other.allocator()'.
->>>>>>> 8c1929ed
 
     // ACCESSORS
     const AllocatorType& allocator() const;
@@ -283,13 +261,8 @@
 {
     BSLS_ASSERT(linkNode);
 
-<<<<<<< HEAD
     bslalg::BidirectionalNode<VALUE> *node =
                      static_cast<bslalg::BidirectionalNode<VALUE> *>(linkNode);
-=======
-    bslalg::BidirectionalNode<VALUE> *treeNode =
-                         static_cast<bslalg::BidirectionalNode<VALUE> *>(node);
->>>>>>> 8c1929ed
     AllocatorTraits::destroy(allocator(),
                              BSLS_UTIL_ADDRESSOF(node->value()));
     d_pool.deallocate(node);
