--- conflicted
+++ resolved
@@ -8392,11 +8392,7 @@
             ASSERT(0 == X.rep());
             ASSERT(0 == X.use_count());
             ASSERT(false == X.unique());
-<<<<<<< HEAD
-            ASSERT(false == X);
-=======
             ASSERT(false == static_cast<bool>(X));
->>>>>>> 377fd5f6
 #ifndef BDE_OMIT_INTERNAL_DEPRECATED
             ASSERT(0 == X.ptr());
             ASSERT(0 == X.numReferences());
