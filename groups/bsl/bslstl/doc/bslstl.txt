 bslstl.txt

@PURPOSE: Provide replacement classes for STL constructs.

@MNEMONIC: Basic Standard Library STL (bslstl)

@DESCRIPTION: This package mainly provides replacement classes for STL
 constructs that required substantial modification to (inter)operate with BDE
 libraries.  In addition to STL replacement classes, this package also provides
 helper components for the STL implementation classes.  Finally, SGI extensions
 that are widely used within Bloomberg can also be found in this package.

 In general, the components in this package conform to the STL interface.
 However, the components (and hence the headers) are intended for private use
 only.  Clients should use the standard headers directly (e.g., include
 '<bsl_vector.h>' instead of '<bslstl_vector.h>').

/Hierarchical Synopsis
/---------------------
<<<<<<< HEAD
 The 'bslstl' package currently has 46 components having 7 levels of physical
=======
 The 'bslstl' package currently has 47 components having 7 levels of physical
>>>>>>> 608cbbc1
 dependency.  The table below shows the hierarchical ordering of the
 components.  The order of components within each level is not architecturally
 significant, just alphabetical.
..
  7. bslstl_queue
     bslstl_stack

  6. bslstl_deque
     bslstl_map
     bslstl_multimap
     bslstl_multiset
     bslstl_set
     bslstl_sstream

  5. bslstl_istringstream
     bslstl_mapcomparator
     bslstl_ostringstream
     bslstl_randomaccessiterator
     bslstl_setcomparator
     bslstl_stringstream
     bslstl_treenodepool
     bslstl_unorderedmap
     bslstl_unorderedmultimap
     bslstl_unorderedmultiset
     bslstl_unorderedset

  4. bslstl_bidirectionaliterator
<<<<<<< HEAD
=======
     bslstl_bitset
>>>>>>> 608cbbc1
     bslstl_hashtable
     bslstl_hashtablebucketiterator
     bslstl_hashtableiterator
     bslstl_priorityqueue
     bslstl_stringbuf
     bslstl_stringref
     bslstl_treenode

  3. bslstl_bidirectionalnodepool
     bslstl_forwarditerator
     bslstl_iteratorutil
     bslstl_list
     bslstl_string
     bslstl_treeiterator
     bslstl_vector

  2. bslstl_iterator
     bslstl_simplepool

  1. bslstl_allocator
     bslstl_allocatortraits
     bslstl_equalto
     bslstl_hash
     bslstl_iosfwd
     bslstl_pair
     bslstl_stdexceptutil
     bslstl_stringrefdata
     bslstl_unorderedmapkeyconfiguration
     bslstl_unorderedsetkeyconfiguration
..

/Component Synopsis
/------------------
: 'bslstl_allocator':
:      Provide an STL-compatible proxy for 'bslma::Allocator' objects.
:
: 'bslstl_allocatortraits':
:      Provide a uniform interface to standard allocator types.
:
: 'bslstl_bidirectionaliterator':
:      Provide a template to create STL-compliant bidirectional iterators.
:
: 'bslstl_bidirectionalnodepool':
:      Provide efficient creation of nodes used in node-based container.
:
<<<<<<< HEAD
=======
: 'bslstl_bitset':
:      Provide an STL-compliant bitset class.
:
>>>>>>> 608cbbc1
: 'bslstl_deque':
:      Provide an STL-compliant deque class.
:
: 'bslstl_equalto':
:      Provide a binary functor conforming to the C++11 'equal_to' spec.
:
: 'bslstl_forwarditerator':
:      Provide a template to create STL-compliant forward iterators.
:
: 'bslstl_hash':
:      Provide a namespace for hash functions.
:
: 'bslstl_hashtable':
:      Provide a hash-container with support for duplicate values.
:
: 'bslstl_hashtablebucketiterator':
:      Provide an STL compliant iterator over hash table buckets.
:
: 'bslstl_hashtableiterator':
:      Provide an STL compliant iterator for hash tables.
:
: 'bslstl_iosfwd':
:      Provide forward declarations for Standard stream classes.
:
: 'bslstl_istringstream':
:      Provide a C++03-compatible 'istringstream' class.
:
: 'bslstl_iterator':
:      Provide basic iterator traits, adaptors, and utilities.
:
: 'bslstl_iteratorutil':
:      Provide utilities operating on iterators and iterator ranges.
:
: 'bslstl_list':
:      Provide an STL-compliant list class.
:
: 'bslstl_map':
:      Provide an STL-compliant map class.
:
: 'bslstl_mapcomparator':
:      Provide a comparator for 'TreeNode' objects and a lookup key.
:
: 'bslstl_multimap':
:      Provide an STL-compliant multimap class.
:
: 'bslstl_multiset':
:      Provide an STL-compliant multiset class.
:
: 'bslstl_ostringstream':
:      Provide a C++03-compatible 'ostringstream' class.
:
: 'bslstl_pair':
:      Provide a simple 'struct' with two members that may use allocators.
:
: 'bslstl_priorityqueue':
:      Provide container adapter class template 'priority_queue'.
:
: 'bslstl_queue':
:      Provide container adapter class template 'queue'.
:
: 'bslstl_randomaccessiterator':
:      Provide a template to create STL-compliant random access iterators.
:
: 'bslstl_set':
:      Provide an STL-compliant set class.
:
: 'bslstl_setcomparator':
:      Provide a comparator for 'TreeNode' objects and a lookup key.
:
: 'bslstl_simplepool':
:      Provide efficient allocation of memory blocks for a specific type.
:
: 'bslstl_sstream':
:      Provide C++03-compatible 'stringstream' classes.
:
: 'bslstl_stack':
:      Provide an STL-compliant stack class.
:
: 'bslstl_stdexceptutil':
:      Provide a utility to throw standard exceptions.
:
: 'bslstl_string':
:      Provide a standard-compliant 'basic_string' class template.
:
: 'bslstl_stringbuf':
:      Provide a C++03-compatible 'stringbuf' class.
:
: 'bslstl_stringref':
:      Provide a reference to a 'const' string.
:
: 'bslstl_stringrefdata':
:      Provide an attribute-only base class for 'bslstl::StringRef'.
:
: 'bslstl_stringstream':
:      Provide a C++03-compatible 'stringstream' class.
:
: 'bslstl_treeiterator':
:      Provide an STL compliant iterator for a tree of 'TreeNode' objects.
:
: 'bslstl_treenode':
:      Provide a POD-like tree node type holding a parameterized value.
:
: 'bslstl_treenodepool':
:      Provide efficient creation of nodes used in tree-based container.
:
: 'bslstl_unorderedmap':
:      Provide an STL-compliant unordered_map class.
:
: 'bslstl_unorderedmapkeyconfiguration':
:      Provide a class template to extract keys as the 'first' attribute.
:
: 'bslstl_unorderedmultimap':
:      Provide an STL-compliant unordered_multimap class.
:
: 'bslstl_unorderedmultiset':
:      Provide an STL-compliant unordered_multiset class.
:
: 'bslstl_unorderedset':
:      Provide an STL-compliant unordered_set class.
:
: 'bslstl_unorderedsetkeyconfiguration':
:      Provide a configuration class to use a whole object as its own key.
:
: 'bslstl_vector':
:      Provide an STL-compliant vector class.
<|MERGE_RESOLUTION|>--- conflicted
+++ resolved
@@ -17,11 +17,7 @@
 
 /Hierarchical Synopsis
 /---------------------
-<<<<<<< HEAD
- The 'bslstl' package currently has 46 components having 7 levels of physical
-=======
  The 'bslstl' package currently has 47 components having 7 levels of physical
->>>>>>> 608cbbc1
  dependency.  The table below shows the hierarchical ordering of the
  components.  The order of components within each level is not architecturally
  significant, just alphabetical.
@@ -49,10 +45,7 @@
      bslstl_unorderedset
 
   4. bslstl_bidirectionaliterator
-<<<<<<< HEAD
-=======
      bslstl_bitset
->>>>>>> 608cbbc1
      bslstl_hashtable
      bslstl_hashtablebucketiterator
      bslstl_hashtableiterator
@@ -98,12 +91,9 @@
 : 'bslstl_bidirectionalnodepool':
 :      Provide efficient creation of nodes used in node-based container.
 :
-<<<<<<< HEAD
-=======
 : 'bslstl_bitset':
 :      Provide an STL-compliant bitset class.
 :
->>>>>>> 608cbbc1
 : 'bslstl_deque':
 :      Provide an STL-compliant deque class.
 :
