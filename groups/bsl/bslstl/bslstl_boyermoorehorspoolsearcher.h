--- conflicted
+++ resolved
@@ -711,18 +711,11 @@
                           BloombergLP::bslma::Allocator       *basicAllocator);
         // Create a 'BoyerMooreHorspoolSearcher_CharImp' object having the same
         // state as the specified 'original' object and that uses
-<<<<<<< HEAD
-        // 'basicAllocator' to supply memory.  If 'basicAllocator' is 0, the
-        // currently installed default allocator is used.  The 'original'
-        // object is left in an unspecified (valid) state.  Note that this
-        // implementation does not allocate memory.
-=======
         // 'basicAllocator' to supply memory.  The state of 'original' are
         // moved (in constant time) to the new searcher if
         // 'basicAllocator == original.allocator()', and are copied using
         // 'basicAllocator' otherwise.  The 'original' object is left in an
         // unspecified (valid) state.
->>>>>>> e1a81292
 
     // MANIPULATORS
     BoyerMooreHorspoolSearcher_CharImp& operator=(
@@ -835,22 +828,12 @@
                        BoyerMooreHorspoolSearcher_GeneralImp>  original,
                        BloombergLP::bslma::Allocator          *basicAllocator);
         // Create a 'BoyerMooreHorspoolSearcher_GeneralImp' object having same
-<<<<<<< HEAD
-        // state as the specified 'original' object.  Optionally specify a
-        // 'basicAllocator' used to supply memory.  If 'basicAllocator' is 0,
-        // the currently installed default allocator is used.  The state of
-        // 'original' is moved (in constant time) to the new searcher if
-        // 'basicAllocator == original.allocator()', and is move-inserted (in
-        // linear time) using 'basicAllocator' otherwise.  The 'original'
-        // object is left in an unspecified (valid) state.
-=======
         // state as the specified 'original' object and that uses
         // 'basicAllocator' to supply memory.  The state of 'original' are
         // moved (in constant time) to the new searcher if
         // 'basicAllocator == original.allocator()', and are copied using
         // 'basicAllocator' otherwise.  The 'original' object is left in an
         // unspecified (valid) state.
->>>>>>> e1a81292
 
     // MANIPULATORS
     BoyerMooreHorspoolSearcher_GeneralImp& operator=(
@@ -925,17 +908,10 @@
         // movable references.
 
     enum { k_CAN_OPTIMIZE_FOR_CHAR = (
-<<<<<<< HEAD
-                         1 == sizeof(value_type)
-                      && bslmf::IsBitwiseEqualityComparable<value_type>::value
-                      &&              bsl::is_same<HASH,  DefaultHash >::value
-                      &&              bsl::is_same<EQUAL, DefaultEqual>::value)
-=======
                                1 == sizeof(value_type)
                             && bslmf::IsBitwiseMoveable<difference_type>::value
                             && bsl::is_same<HASH,  DefaultHash >::value
                             && bsl::is_same<EQUAL, DefaultEqual>::value)
->>>>>>> e1a81292
     };
 
     typedef typename bsl::conditional<
@@ -1189,8 +1165,6 @@
                 // ----------------------------------------
                 // class BoyerMooreHorspoolSearcher_CharImp
                 // ----------------------------------------
-<<<<<<< HEAD
-=======
 
 // PRIVATE METHODS
 template <class RNDACC_ITR_NEEDLE,
@@ -1207,7 +1181,6 @@
     MoveUtil::access(object).d_bytesPerElement = 0;
     MoveUtil::access(object).d_table_p         = 0;
 }
->>>>>>> e1a81292
 
 // CREATORS
 template <class RNDACC_ITR_NEEDLE,
@@ -1323,13 +1296,9 @@
                      const BoyerMooreHorspoolSearcher_CharImp&  original,
                      BloombergLP::bslma::Allocator             *basicAllocator)
 : d_needleLength(original.d_needleLength)
-<<<<<<< HEAD
-, d_allocator_p(bslma::Default::allocator(basicAllocator))
-=======
 , d_bytesPerElement(original.d_bytesPerElement)
 , d_allocator_p(bslma::Default::allocator(basicAllocator))
 , d_table_p(0)
->>>>>>> e1a81292
 {
     if (0 < d_needleLength) {
         d_table_p = d_allocator_p->allocate((UCHAR_MAX + 1) *
@@ -1885,18 +1854,10 @@
 
         // Check in reverse order for match.
 
-<<<<<<< HEAD
-        EQUAL equalityFunctor = equal();
-
-        for (native_std::size_t idx = d_needleLength - 1;
-             equalityFunctor(haystackFirst[possibleMatch + idx],
-                             d_needleFirst[idx]);
-=======
         const EQUAL comparitor(equal());
 
         for (native_std::size_t idx = d_needleLength - 1;
              comparitor(haystackFirst[possibleMatch + idx], d_needleFirst[idx]);
->>>>>>> e1a81292
              --idx) {
 
             if (0 == idx) { // No difference found
