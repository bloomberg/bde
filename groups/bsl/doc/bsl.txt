--- conflicted
+++ resolved
@@ -30,21 +30,13 @@
 
 /Hierarchical Synopsis
 /---------------------
-<<<<<<< HEAD
- The 'bsl' package group currently has 15 packages having 12 levels of physical
-=======
  The 'bsl' package group currently has 16 packages having 12 levels of physical
->>>>>>> 377fd5f6
  dependency.  The list below shows the hierarchical ordering of the packages.
  The order of packages within each level is not architecturally significant,
  just alphabetical.
 ..
-<<<<<<< HEAD
-  12. bslx
-=======
   12. bslmt
       bslx
->>>>>>> 377fd5f6
 
   11. bslim
 
