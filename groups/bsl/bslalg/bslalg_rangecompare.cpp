// bslalg_rangecompare.cpp                                            -*-C++-*-
#include <bslalg_rangecompare.h>

<<<<<<< HEAD
#include <bslma_usesbslmaallocator.h>         // for testing only

=======
>>>>>>> 3d81b572
#include <bsls_ident.h>
BSLS_IDENT("$Id$ $CSID$")

#include <bslalg_typetraitusesbslmaallocator.h>         // for testing only

namespace BloombergLP {

}  // close enterprise namespace

// ---------------------------------------------------------------------------
// NOTICE:
//      Copyright (C) Bloomberg L.P., 2012
//      All Rights Reserved.
//      Property of Bloomberg L.P. (BLP)
//      This software is made available solely pursuant to the
//      terms of a BLP license agreement which governs its use.
// ----------------------------- END-OF-FILE ---------------------------------<|MERGE_RESOLUTION|>--- conflicted
+++ resolved
@@ -1,11 +1,8 @@
 // bslalg_rangecompare.cpp                                            -*-C++-*-
 #include <bslalg_rangecompare.h>
 
-<<<<<<< HEAD
 #include <bslma_usesbslmaallocator.h>         // for testing only
 
-=======
->>>>>>> 3d81b572
 #include <bsls_ident.h>
 BSLS_IDENT("$Id$ $CSID$")
 
