--- conflicted
+++ resolved
@@ -740,8 +740,6 @@
                  "\nApply primary manipulators and verify expected values.\n");
 
 
-<<<<<<< HEAD
-=======
         if (veryVerbose) { T_ Q(color) }
         {
             mX.setColor(A1);
@@ -749,7 +747,6 @@
             const T1& color = mX.color();
             ASSERTV(A1, X.color(), A1 == color);
         }
->>>>>>> d892898a
 
         if (veryVerbose) { T_ Q(parent) }
         {
