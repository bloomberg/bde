/* ctype.h                                                           -*-C-*- */
#ifndef INCLUDED_NATIVE_C_CTYPE
#define INCLUDED_NATIVE_C_CTYPE

#ifndef INCLUDED_BSLS_IDENT
#include <bsls_ident.h>
#endif
BSLS_IDENT("$Id: $")

/*
//@PURPOSE: Provide functionality of the corresponding C++ Standard header.
//
//@SEE_ALSO: package bsl+stdhdrs
//
//@AUTHOR: Pablo Halpern (phalpern), Arthur Chiu (achiu21)
//
//@DESCRIPTION: Provide functionality of the corresponding C++ standard header.
// This file includes the compiler provided native standard header.  In
// addition, in 'bde-stl' mode (used by Bloomberg managed code, see
// 'bsl+stdhdrs.txt' for more information) include the corresponding header in
// 'bsl+bslhdrs' as well as 'bsl_stdhdrs_prologue.h' and
// 'bsl_stdhdrs_epilogue.h'.  This includes the respective 'bsl' types and
// places them in the 'std' namespace.
*/

#ifndef INCLUDED_BSLS_COMPILERFEATURES
#include <bsls_compilerfeatures.h>
#endif

#if !defined(BSL_OVERRIDES_STD) || !defined(__cplusplus)

#   ifndef INCLUDED_BSL_STDHDRS_INCPATHS
#   include <bsl_stdhdrs_incpaths.h>
#   endif

#   if defined(BSLS_COMPILERFEATURES_SUPPORT_INCLUDE_NEXT)
#     include_next <ctype.h>
#   else
#     include BSL_NATIVE_C_LIB_HEADER(ctype.h)
#   endif

#else  /* defined(BSL_OVERRIDES_STD) */

#   ifndef BSL_STDHDRS_PROLOGUE_IN_EFFECT
#   include <bsl_stdhdrs_prologue.h>
#   endif

#   ifndef BSL_STDHDRS_RUN_EPILOGUE
#   define BSL_STDHDRS_RUN_EPILOGUE
#   define BSL_STDHDRS_EPILOGUE_RUN_BY_c_ctype
#   endif

#   ifndef INCLUDED_BSL_STDHDRS_INCPATHS
#   include <bsl_stdhdrs_incpaths.h>
#   endif

#   if defined(BSLS_COMPILERFEATURES_SUPPORT_INCLUDE_NEXT)
#     include_next <ctype.h>
#   else
#     include BSL_NATIVE_C_LIB_HEADER(ctype.h)
#   endif

// This native header does not define any symbols in namespace 'std' to import,
// so the following include is not necessary:
// #include <bsl_c_ctype.h>

#   ifdef BSL_STDHDRS_EPILOGUE_RUN_BY_c_ctype
#   undef BSL_STDHDRS_EPILOGUE_RUN_BY_c_ctype
#   include <bsl_stdhdrs_epilogue.h>
#   endif

#endif  /* BSL_OVERRIDES_STD */

#endif  /* INCLUDED_NATIVE_C_CTYPE */

/*
// ----------------------------------------------------------------------------
<<<<<<< HEAD
// NOTICE:
//      Copyright (C) Bloomberg L.P., 2009
//      All Rights Reserved.
//      Property of Bloomberg L.P. (BLP)
//      This software is made available solely pursuant to the
//      terms of a BLP license agreement which governs its use.
=======
// Copyright (C) 2013 Bloomberg Finance L.P.
//
// Permission is hereby granted, free of charge, to any person obtaining a copy
// of this software and associated documentation files (the "Software"), to
// deal in the Software without restriction, including without limitation the
// rights to use, copy, modify, merge, publish, distribute, sublicense, and/or
// sell copies of the Software, and to permit persons to whom the Software is
// furnished to do so, subject to the following conditions:
//
// The above copyright notice and this permission notice shall be included in
// all copies or substantial portions of the Software.
//
// THE SOFTWARE IS PROVIDED "AS IS", WITHOUT WARRANTY OF ANY KIND, EXPRESS OR
// IMPLIED, INCLUDING BUT NOT LIMITED TO THE WARRANTIES OF MERCHANTABILITY,
// FITNESS FOR A PARTICULAR PURPOSE AND NONINFRINGEMENT.  IN NO EVENT SHALL THE
// AUTHORS OR COPYRIGHT HOLDERS BE LIABLE FOR ANY CLAIM, DAMAGES OR OTHER
// LIABILITY, WHETHER IN AN ACTION OF CONTRACT, TORT OR OTHERWISE, ARISING
// FROM, OUT OF OR IN CONNECTION WITH THE SOFTWARE OR THE USE OR OTHER DEALINGS
// IN THE SOFTWARE.
>>>>>>> 41483139
// ----------------------------- END-OF-FILE ----------------------------------
*/<|MERGE_RESOLUTION|>--- conflicted
+++ resolved
@@ -75,14 +75,6 @@
 
 /*
 // ----------------------------------------------------------------------------
-<<<<<<< HEAD
-// NOTICE:
-//      Copyright (C) Bloomberg L.P., 2009
-//      All Rights Reserved.
-//      Property of Bloomberg L.P. (BLP)
-//      This software is made available solely pursuant to the
-//      terms of a BLP license agreement which governs its use.
-=======
 // Copyright (C) 2013 Bloomberg Finance L.P.
 //
 // Permission is hereby granted, free of charge, to any person obtaining a copy
@@ -102,6 +94,5 @@
 // LIABILITY, WHETHER IN AN ACTION OF CONTRACT, TORT OR OTHERWISE, ARISING
 // FROM, OUT OF OR IN CONNECTION WITH THE SOFTWARE OR THE USE OR OTHER DEALINGS
 // IN THE SOFTWARE.
->>>>>>> 41483139
 // ----------------------------- END-OF-FILE ----------------------------------
 */