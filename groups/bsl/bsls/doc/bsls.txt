 bsls.txt

@PURPOSE: Provide system-level utilities for 'bsl'.

@MNEMONIC: Basic Standard Library System utilities (bsls)

@DESCRIPTION: The 'bsls' package provides a variety of system utilities for use
 by the 'bsl' library.  These utilities include:

: o Various buffer types with different alignment properties.
: o Uniform exception handling, even for non-exception build targets.
: o A platform-dependent 64-bit integer type.
: o Platform-identification routines.
: o A timer component, and access to system time facilities.

 Note that the above list is not meant to be exhaustive.  The sections below
 provide more information about the individual components.

/Hierarchical Synopsis
/---------------------
 The 'bsls' package currently has 31 components having 11 levels of physical
 dependency.  The table below shows the hierarchical ordering of the
 components.  The order of components within each level is not architecturally
 significant, just alphabetical.
..
  11. bsls_alignedbuffer
<<<<<<< HEAD
=======
      bsls_alignment
>>>>>>> 608cbbc1

  10. bsls_alignmentutil

   9. bsls_asserttest
      bsls_exceptionutil

   8. bsls_assert

   7. bsls_performancehint

   6. bsls_objectbuffer
      bsls_stopwatch

   5. bsls_alignmentfromtype
      bsls_atomic
      bsls_timeutil

   4. bsls_alignmenttotype
      bsls_atomicoperations
      bsls_byteorder
      bsls_nullptr

   3. bsls_alignmentimp
      bsls_annotation
      bsls_buildtarget
      bsls_compilerfeatures
      bsls_nativestd
      bsls_types
      bsls_unspecifiedbool
      bsls_util

   2. bsls_alignment
      bsls_asserttestexception
      bsls_blockgrowth
      bsls_bsltestutil
      bsls_macroincrement
      bsls_platform
      bsls_protocoltest

   1. bsls_ident
..

/Component Synopsis
/------------------
: 'bsls_alignedbuffer':
:      Provide raw buffers with user-specified size and alignment.
:
: 'bsls_alignment':
:      Provide a namespace for enumerating memory alignment strategies.
:
: 'bsls_alignmentfromtype':
:      Provide a meta-function that maps a 'TYPE' to its alignment.
:
: 'bsls_alignmentimp':
:      Provide implementation meta-functions for alignment computation.
:
: 'bsls_alignmenttotype':
:      Provide a meta-function mapping an 'ALIGNMENT' to a primitive type.
:
: 'bsls_alignmentutil':
:      Provide constants, types, and operations related to alignment.
:
: 'bsls_annotation':
:      Provide support for compiler annotations for compile-time safety.
:
: 'bsls_assert':
:      Provide build-specific, runtime-configurable assertion macros.
:
: 'bsls_asserttest':
:      Provide a test facility for assertion macros.
:
: 'bsls_asserttestexception':
:      Provide an exception type to support testing for failed assertions.
:
: 'bsls_atomic':
:      Provide types with atomic operations.
:
: 'bsls_atomicoperations':
:      Provide platform-independent atomic operations.
:
: 'bsls_blockgrowth':
:      Provide a namespace for memory block growth strategies.
:
: 'bsls_bsltestutil':
:      Provide test utilities for 'bsl' that do not use <iostream>.
:
: 'bsls_buildtarget':
:      Provide build-target information in the object file.
:
: 'bsls_byteorder':
:      Provide byte-order manipulation macros.
:
: 'bsls_compilerfeatures':
:      Provide macros to identify compiler support for C++0x features.
:
: 'bsls_exceptionutil':
:      Provide simplified exception constructs for non-exception builds.
:
: 'bsls_ident':
:      Provide macros for inserting SCM Ids into source files.
:
: 'bsls_macroincrement':
:      Provide a macro to increment preprocessor numbers.
:
: 'bsls_nativestd':
:      Define the namespace 'native_std' as an alias for '::std'.
:
: 'bsls_nullptr':
:      Provide a distinct type for null pointer literals.
:
: 'bsls_objectbuffer':
:      Provide raw buffer with size and alignment of user-specified type.
:
: 'bsls_performancehint':
:      Provide performance hints for code optimization.
:
: 'bsls_platform':
:      Provide compile-time support for platform/attribute identification.
:
: 'bsls_protocoltest':
:      Provide classes and macros for testing abstract protocols.
:
: 'bsls_stopwatch':
:      Provide access to user, system, and wall times of current process.
:
: 'bsls_timeutil':
:      Provide a platform-neutral functional interface to system clocks.
:
: 'bsls_types':
:      Provide a consistent interface for platform-dependent types.
:
: 'bsls_unspecifiedbool':
:      Provide a class supporting the 'unspecified bool' idiom.
:
: 'bsls_util':
:      Provide essential, low-level support for portable generic code.

/Component Overview
/------------------
 This section summarizes the components that are available in 'bsls'.

/'bsls_alignedbuffer'
/ - - - - - - - - - -
 This component provides a templated buffer type with a user-specified
 compile-time size and user-specified alignment.  Typically, such a type is
 used in situations where it is desirable to allocate a block of
 properly-aligned raw memory from somewhere other than the heap, e.g., on the
 stack or within an aggregate object, including within a union.  It is a
 convenient way to create a small heap from which one or more objects are
 allocated at run-time.

/'bsls_alignment'
/ - - - - - - - -
 This component computes (at compile-time) platform-dependent alignment
 information.  This component also provides a namespace for a suite of
 compile-time constants and pure procedures that yield platform-dependent
 alignment information for primitive and user-defined types, including the
 maximum alignment for any type and the smallest fundamental type requiring
 maximum alignment.  These functions, used in conjunction, are especially
 useful for creating pools and allocators that rely on efficient alignment.

/'bsls_alignmentfromtype'
/ - - - - - - - - - - - -
 This component provides a meta-function that provides the alignment for the
 parameterized 'TYPE'.

/'bsls_alignmentimp'
/- - - - - - - - - -
 This component provides a suite of template meta-functions that can be used to
 compute (at compile-time) various platform-dependent alignment information.

/'bsls_alignmenttotype'
/ - - - - - - - - - - -
 This component provides a meta-function that provides a primitive type with an
 alignment matching the parameterized 'ALLIGNMENT'.

/'bsls_alignmentutil'
/ - - - - - - - - - -
 This component provides a suite of template meta-functions that can be used to
 compute (at compile-time) various platform-dependent alignment information.

/'bsls_annotation'
/- - - - - - - - -
 This component provides a suite of preprocessor macros that define
 compiler-specific compile-time annotations.

/'bsls_assert'
/- - - - - - -
 This component provides a pair of "assert-like" macros to implement a
 compile-time-selectable and run-time-configurable "defensive" or "safe" mode.
 It also provides a suite of "assert-failure handler" methods suitable for
 runtime loading into the macros, via also provided methods.  Users may supply
 their own handler methods matching the proper signature.  To allow the user
 more flexibility in changing handlers during program execution, this component
 also provides a scoped guard that allows safe, temporary changing of the
 failure handler in a limited scope.

/'bsls_asserttest'
/- - - - - - - - -
 This component provides a facility to test that 'BSLS_ASSERT_*' macros are
 used as intended, in the appropriate build modes, and have the expected
 effects.

/'bsls_asserttestexception'
/ - - - - - - - - - - - - -
 This component implements an exception class, 'bsls::AssertTestException',
 that provides a mechanism to convey context information from a failing
 assertion to a test handler.

/'bsls_atomic'
/- - - - - - -
 This component provides classes with atomic operations for 'int', 'Int64', and
 pointer types.

/'bsls_atomicoperations'
/- - - - - - - - - - - -
 This utility provides a set of platform-independent atomic operations for
 fundamental data types, such as 32-bit and 64-bit integer and pointer.

/'bsls_blockgrowth'
/ - - - - - - - - -
 This component enumerates the supported block growth strategies.

/'bsls_bsltestutil'
/ - - - - - - - - -
 This component provides the standard printing macros used in BDE-style test
 drivers.

/'bsls_buildtarget'
/ - - - - - - - - -
 This component defines types and runtime constants for identifying the build
 target information (usually specified to the compiler via a set of
 'BDE_BUILD_*' macros).  This is mostly useful for retrieving such information
 from a linkable or executable binary.

/'bsls_byteorder'
/ - - - - - - - -
 This component provides a set host-to-network and network-to-host byte-order
 manipulation macros.

/'bsls_compilerfeatures'
/- - - - - - - - - - - -
 This component provides a suite of preprocessor macros to identify
 compiler-specific support of language features that may not be available on
 all compilers in use across an organization.

/'bsls_exceptionutil'
/ - - - - - - - - - -
 This component provides macros to replace 'try', 'throw' and 'catch'.  These
 macros expand to normal exception constructs when exceptions are enabled and
 to reasonable alternatives (usually no-ops) when exceptions are disabled,
 allowing code that uses 'try', 'throw' and 'catch' constructs to compile even
 if exceptions are disabled using a compiler switch.

/'bsls_ident'
/ - - - - - -
 This component provides macros for inserting SCM (Source Control Management)
 Ids into source files.

/'bsls_int64'
/ - - - - - -
 This component provides platform-independent type names for both signed and
 unsigned 64-bit integers.  For healthy platforms, the component simply
 provides a BDE-standard 'typedef' for the non-standard native type name.  All
 platforms currently supported are healthy regarding 64-bit integers.

/'bsls_macroincrement'
/- - - - - - - - - - -
 This component provides a macro, 'BSLS_MACROINCREMENT(NUMBER)', that produces
 the preprocessor number equal to the number succeeding the supplied argument.

/'bsls_nativestd'
/ - - - - - - - -
 This component defines a namespace alias, 'native_std', that serves as an
 alias for the 'std' namespace.

/'bsls_nullptr'
/ - - - - - - -
 This component provides a limited emulation of the C++11 type,
 'std::nullptr_t', which can be used as a function parameter type to create an
 overload set where null pointer literals are handled specially.

/'bsls_objectbuffer'
/- - - - - - - - - -
 This component provides a templated buffer type, 'bsls_ObjectBuffer', which is
 compile-time sized and aligned to hold a specified object type.  Defining a
 'bsls_ObjectBuffer<T>' object does not cause the constructor for 'T' to be
 called.  Similarly, destroying the object buffer does not call the destructor
 for 'T'.  Typically, a 'bsls_ObjectBuffer' is used in situations where
 efficient (e.g., stack-based) storage is required but where straightforward
 initialization or destruction of an object is not possible.  It can also be
 used to create a 'union' containing non-POD element types.

/'bsls_performancehint'
/ - - - - - - - - - - -
 This component provides performance hints for the compiler or hardware.

/'bsls_platform'
/- - - - - - - -
 This component defines preprocessor macros that identify and describe
 platform-specific attributes (at compile time).  These attributes consist of
 the types and versions of operating system, processor(s), and compiler that
 comprise the platform.

/'bsls_platformutil'
/- - - - - - - - - -
 This component provides a namespace for a collection of 'typedef's and pure
 procedures that would otherwise have platform-dependent interfaces.  For
 example, it defines the preferred fundamental types denoting signed and
 unsigned 64-bit integers, the preferred integral type denoting a number of
 elements in allocators and containers, provides the capability of determining
 whether a machine is big or little endian across all supported platforms, and
 defines a set of macros replacing the standard 'htonl', 'htons', 'ntohl', and
 'ntohs' which do not require including any system header.

/'bsls_protocoltest'
/- - - - - - - - - -
 This component provides classes and macros for testing abstract protocols.

/'bsls_stopwatch'
/ - - - - - - - -
 This component implements a real-time (system clock) interval timer.  A
 'bsls_Stopwatch' object can accumulate and return only one interval at a time,
 but may be started and stopped repeatedly without being reset, so the elapsed
 time "interval" accumulated by a single object may be from multiple,
 discontinuous segments of time.  The non-negative total accumulated time (in
 seconds) is available as a 'double' value.

/'bsls_timeutil'
/- - - - - - - -
 This component provides a set of platform-neutral pure procedures to access
 real-time system clock functionality.  High-resolution time functions intended
 for interval-timing return an interval in nanoseconds (1 nsec = 1E-9 sec) as a
 64-bit integer.

/'bsls_types'
/ - - - - - -
 This component provides a namespace for a set of 'typedef's that provide a
 stable, portable interface to platform-dependent types.

/'bsls_unspecifiedbool'
/ - - - - - - - - - - -
 This component provides a class template that can be used to manufacture an
 "unspecified boolean type" that is distinct for each class that instantiates
 it.  *Not* for use outside the 'bsl' package.

/'bsls_util'
/- - - - - -
 This component provides pure functions that supply essential low-level support
 for implementing portable generic facilities such as might be found the the
 C++ standard library.<|MERGE_RESOLUTION|>--- conflicted
+++ resolved
@@ -24,10 +24,7 @@
  significant, just alphabetical.
 ..
   11. bsls_alignedbuffer
-<<<<<<< HEAD
-=======
       bsls_alignment
->>>>>>> 608cbbc1
 
   10. bsls_alignmentutil
 
@@ -59,8 +56,7 @@
       bsls_unspecifiedbool
       bsls_util
 
-   2. bsls_alignment
-      bsls_asserttestexception
+   2. bsls_asserttestexception
       bsls_blockgrowth
       bsls_bsltestutil
       bsls_macroincrement
