--- conflicted
+++ resolved
@@ -255,37 +255,22 @@
 // supported.
 //-----------------------------------------------------------------------------
 // [ 1] BSLS_COMPILERFEATURES_SUPPORT_ALIAS_TEMPLATES
-<<<<<<< HEAD
-// [ 2] BSLS_COMPILERFEATURES_SUPPORT_DECLTYPE
-// [ 3] BSLS_COMPILERFEATURES_SUPPORT_EXTERN_TEMPLATE
-// [ 4] BSLS_COMPILERFEATURES_SUPPORT_FINAL
-// [ 5] BSLS_COMPILERFEATURES_SUPPORT_GENERALIZED_INITIALIZERS
-// [ 6] BSLS_COMPILERFEATURES_SUPPORT_INCLUDE_NEXT
-// [ 7] BSLS_COMPILERFEATURES_SUPPORT_NULLPTR
-// [ 8] BSLS_COMPILERFEATURES_SUPPORT_OPERATOR_EXPLICIT
-// [ 9] BSLS_COMPILERFEATURES_SUPPORT_OVERRIDE
-// [10] BSLS_COMPILERFEATURES_SUPPORT_RVALUE_REFERENCES
-// [11] BSLS_COMPILERFEATURES_SUPPORT_STATIC_ASSERT
-// [12] BSLS_COMPILERFEATURES_SUPPORT_VARIADIC_TEMPLATES
-// [13] BSLS_COMPILERFEATURES_SUPPORT_ALIGNAS
-
-=======
 // [ 2] BSLS_COMPILERFEATURES_SUPPORT_CONSTEXPR
 // [ 3] BSLS_COMPILERFEATURES_SUPPORT_DECLTYPE
 // [ 4] BSLS_COMPILERFEATURES_SUPPORT_DEFAULTED_FUNCTIONS
 // [ 5] BSLS_COMPILERFEATURES_SUPPORT_DELETED_FUNCTIONS
 // [ 6] BSLS_COMPILERFEATURES_SUPPORT_EXTERN_TEMPLATE
 // [ 7] BSLS_COMPILERFEATURES_SUPPORT_FINAL
-// [ 8] BSLS_COMPILERFEATURES_SUPPORT_INCLUDE_NEXT
-// [ 9] BSLS_COMPILERFEATURES_SUPPORT_NOEXCEPT
-// [10] BSLS_COMPILERFEATURES_SUPPORT_NULLPTR
-// [11] BSLS_COMPILERFEATURES_SUPPORT_OPERATOR_EXPLICIT
-// [12] BSLS_COMPILERFEATURES_SUPPORT_OVERRIDE
-// [13] BSLS_COMPILERFEATURES_SUPPORT_RVALUE_REFERENCES
-// [14] BSLS_COMPILERFEATURES_SUPPORT_STATIC_ASSERT
-// [15] BSLS_COMPILERFEATURES_SUPPORT_VARIADIC_TEMPLATES
-// [16] BSLS_COMPILERFEATURES_SUPPORT_ALIGNAS
->>>>>>> d6a89946
+// [ 8] BSLS_COMPILERFEATURES_SUPPORT_GENERALIZED_INITIALIZERS
+// [ 9] BSLS_COMPILERFEATURES_SUPPORT_INCLUDE_NEXT
+// [10] BSLS_COMPILERFEATURES_SUPPORT_NOEXCEPT
+// [11] BSLS_COMPILERFEATURES_SUPPORT_NULLPTR
+// [12] BSLS_COMPILERFEATURES_SUPPORT_OPERATOR_EXPLICIT
+// [13] BSLS_COMPILERFEATURES_SUPPORT_OVERRIDE
+// [14] BSLS_COMPILERFEATURES_SUPPORT_RVALUE_REFERENCES
+// [15] BSLS_COMPILERFEATURES_SUPPORT_STATIC_ASSERT
+// [16] BSLS_COMPILERFEATURES_SUPPORT_VARIADIC_TEMPLATES
+// [17] BSLS_COMPILERFEATURES_SUPPORT_ALIGNAS
 //=============================================================================
 
 int main(int argc, char *argv[])
@@ -298,11 +283,7 @@
     cout << "TEST " << __FILE__ << " CASE " << test << endl;
 
     switch (test) { case 0:
-<<<<<<< HEAD
-      case 13: {
-=======
-      case 16: {
->>>>>>> d6a89946
+      case 17: {
         // --------------------------------------------------------------------
         // TESTING BSLS_COMPILERFEATURES_SUPPORT_ALIGNAS
         //
@@ -329,11 +310,7 @@
         int alignas(8) foo;
 #endif
       } break;
-<<<<<<< HEAD
-      case 12: {
-=======
-      case 15: {
->>>>>>> d6a89946
+      case 16: {
         // --------------------------------------------------------------------
         // TESTING BSLS_COMPILERFEATURES_SUPPORT_VARIADIC_TEMPLATES
         //
@@ -361,11 +338,7 @@
         ASSERT((PackSize<int, char, double, void>::VALUE == 4));
 #endif
       } break;
-<<<<<<< HEAD
-      case 11: {
-=======
-      case 14: {
->>>>>>> d6a89946
+      case 15: {
         // --------------------------------------------------------------------
         // TESTING BSLS_COMPILERFEATURES_SUPPORT_STATIC_ASSERT
         //
@@ -392,11 +365,7 @@
         static_assert(1,    "static_assert with int");
 #endif
       } break;
-<<<<<<< HEAD
-      case 10: {
-=======
-      case 13: {
->>>>>>> d6a89946
+      case 14: {
         // --------------------------------------------------------------------
         // TESTING BSLS_COMPILERFEATURES_SUPPORT_RVALUE_REFERENCES
         //
@@ -423,11 +392,7 @@
         RvalueTest obj(my_factory<RvalueTest>(RvalueArg()));
 #endif
       } break;
-<<<<<<< HEAD
-      case 9: {
-=======
-      case 12: {
->>>>>>> d6a89946
+      case 13: {
         // --------------------------------------------------------------------
         // TESTING BSLS_COMPILERFEATURES_SUPPORT_OVERRIDE
         //
@@ -458,11 +423,7 @@
         struct Override: OverrideBase { void f() const override {} };
 #endif
       } break;
-<<<<<<< HEAD
-      case 8: {
-=======
-      case 11: {
->>>>>>> d6a89946
+      case 12: {
         // --------------------------------------------------------------------
         // TESTING BSLS_COMPILERFEATURES_SUPPORT_OPERATOR_EXPLICIT
         //
@@ -500,11 +461,7 @@
         ASSERT(result);
 #endif
       } break;
-<<<<<<< HEAD
-      case 7: {
-=======
-      case 10: {
->>>>>>> d6a89946
+      case 11: {
         // --------------------------------------------------------------------
         // TESTING BSLS_COMPILERFEATURES_SUPPORT_NULLPTR
         //
@@ -532,10 +489,7 @@
         OverloadForNullptr(nullptr);
 #endif
       } break;
-<<<<<<< HEAD
-      case 6: {
-=======
-      case 9:{
+      case 10:{
         // --------------------------------------------------------------------
         // TESTING BSLS_COMPILERFEATURES_SUPPORT_NOEXCEPT
         //
@@ -567,8 +521,7 @@
           ASSERT(false == noexcept(notNoexceptTest2()));
 #endif
       } break;
-      case 8: {
->>>>>>> d6a89946
+      case 9: {
         // --------------------------------------------------------------------
         // TESTING BSLS_COMPILERFEATURES_SUPPORT_INCLUDE_NEXT
         //
@@ -593,7 +546,7 @@
                             "====================\n");
 #endif
       } break;
-      case 5: {
+      case 8: {
         // --------------------------------------------------------------------
         // TESTING BSLS_COMPILERFEATURES_SUPPORT_GENERALIZED_INITIALIZERS
         //
