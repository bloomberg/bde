--- conflicted
+++ resolved
@@ -184,14 +184,8 @@
 struct S2 { char d_buff[8]; int d_int; S2(); private: S2(const S2&); };
 struct S3 { S1 d_s1; double d_double; short d_short; };
 struct S4 { short d_shorts[5]; char d_c;  S4(int); private: S4(const S4&); };
-<<<<<<< HEAD
-                                                                    // IMPLICIT
-
-#if (defined(BSLS_PLATFORM_OS_LINUX) || defined(BSLS_PLATFORM_OS_DARWIN)) \
-=======
 #if (defined(BSLS_PLATFORM_OS_LINUX) || defined(BSLS_PLATFORM_OS_DARWIN)  \
                                       || defined(BSLS_PLATFORM_OS_CYGWIN)) \
->>>>>>> 87ece594
  && defined(BSLS_PLATFORM_CPU_X86)
 struct S5 { long long d_longLong __attribute__((__aligned__(8))); };
 #endif
@@ -361,12 +355,8 @@
             S2_ALIGNMENT          = bsls::AlignmentImpCalc<S2>::VALUE,
             S3_ALIGNMENT          = bsls::AlignmentImpCalc<S3>::VALUE,
             S4_ALIGNMENT          = bsls::AlignmentImpCalc<S4>::VALUE,
-<<<<<<< HEAD
-#if (defined(BSLS_PLATFORM_OS_LINUX) || defined(BSLS_PLATFORM_OS_DARWIN)) \
-=======
 #if (defined(BSLS_PLATFORM_OS_LINUX) || defined(BSLS_PLATFORM_OS_DARWIN)  \
                                       || defined(BSLS_PLATFORM_OS_CYGWIN)) \
->>>>>>> 87ece594
  && defined(BSLS_PLATFORM_CPU_X86)
             S5_ALIGNMENT          = bsls::AlignmentImpCalc<S5>::VALUE,
 #endif
@@ -400,12 +390,7 @@
  && defined(BSLS_PLATFORM_CPU_X86)
             EXP_INT64_ALIGNMENT           = 4;
             EXP_DOUBLE_ALIGNMENT          = 4;
-<<<<<<< HEAD
-            int EXP_S5_ALIGNMENT          = 8;
-#ifdef BSLS_PLATFORM_OS_LINUX
-=======
 #if defined(BSLS_PLATFORM_OS_LINUX)
->>>>>>> 87ece594
             EXP_LONG_DOUBLE_ALIGNMENT     = 4;
 #else
             EXP_LONG_DOUBLE_ALIGNMENT     = 16;
@@ -433,10 +418,6 @@
             EXP_S3_ALIGNMENT              = 4;
 #endif
 
-<<<<<<< HEAD
-#if defined(BSLS_PLATFORM_OS_WINDOWS)
-            EXP_WCHAR_T_ALIGNMENT         = 2;
-=======
 #if defined(BSLS_PLATFORM_OS_CYGWIN)
             EXP_WCHAR_T_ALIGNMENT         = 2;
             EXP_LONG_DOUBLE_ALIGNMENT     = 4;
@@ -444,7 +425,6 @@
 
 #if defined(BSLS_PLATFORM_OS_WINDOWS)
             EXP_WCHAR_T_ALIGNMENT         = 2;
->>>>>>> 87ece594
     #if defined(BSLS_PLATFORM_CPU_64_BIT)
             EXP_LONG_ALIGNMENT            = 4;
             EXP_LONG_DOUBLE_ALIGNMENT     = 8;
@@ -538,12 +518,8 @@
             LOOP_ASSERT(bsls::AlignmentImpPriorityToType<12>::Type(),
                         sameType(bsls::AlignmentImpPriorityToType<12>::Type(),
                                  char()));
-<<<<<<< HEAD
-#if defined(BSLS_PLATFORM_OS_LINUX) && defined(BSLS_PLATFORM_CPU_X86)
-=======
 #if (defined(BSLS_PLATFORM_OS_LINUX) || defined(BSLS_PLATFORM_OS_CYGWIN)) \
   && defined(BSLS_PLATFORM_CPU_X86)
->>>>>>> 87ece594
             ASSERT(sameType(bsls::AlignmentImpPriorityToType<13>::Type(),
                             bsls::AlignmentImp8ByteAlignedType()));
 #endif
