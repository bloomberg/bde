// bsls_asserttest.h                                                  -*-C++-*-
#ifndef INCLUDED_BSLS_ASSERTTEST
#define INCLUDED_BSLS_ASSERTTEST

#ifndef INCLUDED_BSLS_IDENT
#include <bsls_ident.h>
#endif
BSLS_IDENT("$Id: $")

//@PURPOSE: Provide a test facility for assertion macros.
//
//@CLASSES:
//   bsls_AssertTest: namespace for "assert" validating functions
//
//@MACROS:
//   BSLS_ASSERTTEST_ASSERT_SAFE_PASS(EXPRESSION)
//   BSLS_ASSERTTEST_ASSERT_SAFE_PASS_RAW(EXPRESSION)
//   BSLS_ASSERTTEST_ASSERT_SAFE_FAIL(EXPRESSION)
//   BSLS_ASSERTTEST_ASSERT_SAFE_FAIL_RAW(EXPRESSION)
//   BSLS_ASSERTTEST_ASSERT_PASS(EXPRESSION)
//   BSLS_ASSERTTEST_ASSERT_PASS_RAW(EXPRESSION)
//   BSLS_ASSERTTEST_ASSERT_FAIL(EXPRESSION)
//   BSLS_ASSERTTEST_ASSERT_FAIL_RAW(EXPRESSION)
//   BSLS_ASSERTTEST_ASSERT_OPT_PASS(EXPRESSION)
//   BSLS_ASSERTTEST_ASSERT_OPT_PASS_RAW(EXPRESSION)
//   BSLS_ASSERTTEST_ASSERT_OPT_FAIL(EXPRESSION)
//   BSLS_ASSERTTEST_ASSERT_OPT_FAIL_RAW(EXPRESSION)
//
//@SEE_ALSO: bsls_assert, bsls_asserttestexception
//
//@AUTHOR: Alisdair Meredith (ameredit)
//
//@DESCRIPTION: This component provides a facility to test that 'BSLS_ASSERT_*'
// macros are used as intended, in the appropriate build modes, and have the
// expected effects.  The class 'bsls_AssertTest' provides a small set of
// static methods that can be used to support detailed test cases, especially
// in table-driven test scenarios.  Additionally, a set of macros automate use
// of these methods to support simple testing of single expressions.
//
///Negative Testing
///----------------
// "Negative testing" is the principle of testing for a negative result, which
// implies the function under test must fail in some way.  Testable failures
// typically occur when a function is called with values outside the defined
// contract: a well-implemented function will validate function arguments, in
// appropriate build modes, using the various 'BSLS_ASSERT' macros (see
// 'bsls_assert').  When a function fails as a result of an assertion, the
// default behavior is to terminate the program.  However, the 'bsls_assert'
// facility allows a user-supplied assertion-failure handler function to be
// installed, which can be used to build a test facility for expected
// assertions.
//
// One important issue to be aware of with negative testing is that you are
// testing undefined behavior within a program.  For the purpose of the test
// driver, the behavior of calling a function outside its contract is well-
// defined if it is guarded by assertions that are active in the current build
// mode.  However, it is important that those tests are not run if the assert
// macros are not active, otherwise truly undefined behavior will result, with
// potentially disastrous consequences.
//
///The Test Facility
///-----------------
//
///Installing the Assert-Failure Handler
///- - - - - - - - - - - - - - - - - - -
// The function 'bsls_AssertTest::failTestDriver' is provided as the basis for
// a negative testing facility.  It can act as an assertion-failure handler
// function that throws an exception, of type 'bsls_AssertTestException',
// containing the text of the failed assertion, the name of the file where it
// triggered, and the relevant line number within that file.  The filename can
// be tested to ensure that the assertion was raised by the component under
// test, rather than by some deeper implementation detail as a consequence of
// the expected assertion not being present in the function under test.
//
// Once the function 'bsls_AssertTest::failTestDriver' has been registered as
// the active assertion-failure handler, a set of testing macros automate much
// of the boilerplate code involved in writing a negative test, so that a test
// can be effectively written as a single line.  This is an important quality
// for reading tests, to clearly see the test logic in action without being
// distracted by the surrounding machinery.
//
///Basic Test Macros
///- - - - - - - - -
// The six basic test macros are
//: o 'BSLS_ASSERTTEST_ASSERT_SAFE_PASS'
//: o 'BSLS_ASSERTTEST_ASSERT_SAFE_FAIL'
//: o 'BSLS_ASSERTTEST_ASSERT_PASS'
//: o 'BSLS_ASSERTTEST_ASSERT_FAIL'
//: o 'BSLS_ASSERTTEST_ASSERT_OPT_PASS'
//: o 'BSLS_ASSERTTEST_ASSERT_OPT_FAIL'
// Each of these macros takes a single expression as an argument, tests whether
// an assertion is raised while evaluating that expression, and, if an
// assertion is both raised and expected, whether that assertion was raised by
// the component under test.
//
// A test failure is indicated by invoking 'ASSERT(EXPRESSION)', where 'ASSERT'
// is either a macro or function that must be defined by the test driver, and
// 'EXPRESSION' is an expression that evaluates to 'true' or 'false' according
// to whether the 'ASSERTTEST_ASSERT' macro was expected to '_PASS' or '_FAIL'.
//
// For example, if we have 'std::vector<int> v' and 'v' is empty, then the
// macro test 'BSLS_ASSERTTEST_ASSERT_SAFE_FAIL((v.back()))' will fail when the
// effective assertion-level is 'BSLS_ASSERT_LEVEL_ASSERT_SAFE' unless an
// assertion is raised.  However, if the assertion-level is not
// 'BSLS_ASSERT_LEVEL_ASSERT_SAFE', then the test will not be run.
//
///Raw Test Macros
///- - - - - - - -
// The six "raw" test macros are
//: o 'BSLS_ASSERTTEST_ASSERT_SAFE_PASS_RAW'
//: o 'BSLS_ASSERTTEST_ASSERT_SAFE_FAIL_RAW'
//: o 'BSLS_ASSERTTEST_ASSERT_PASS_RAW'
//: o 'BSLS_ASSERTTEST_ASSERT_FAIL_RAW'
//: o 'BSLS_ASSERTTEST_ASSERT_OPT_PASS_RAW'
//: o 'BSLS_ASSERTTEST_ASSERT_OPT_FAIL_RAW'
// These testing macros perform the same test as the corresponding basic
// testing macros, except that there is no check to confirm that the assertion
// originated in the component under test.
//
///Table Driven Negative-Testing
///- - - - - - - - - - - - - - -
// The supplied test macros are useful for testing a small set of boundary
// conditions, but for more detailed contracts a table-driven approach works
// best.  The 'bsls_AssertTest' class provides a pair of "test probe" functions
// that can be hooked up as a pair in a 'try'/'catch' block to validate each
// row of a supplied test table.  See the second usage example below for more
// details.
//
///Enabling Negative Testing
///- - - - - - - - - - - - -
// In order to enable the negative testing facility, you must:
//: o '#include' this component header, 'bsls_asserttest.h'.
//: o Supply an implementation of an 'ASSERT' macro in your test driver.
//: o Register 'bsls_AssertTest::failTestDriver' as the active
//:   assertion-failure handler.
//
///Usage
///-----
// First we will demonstrate how "negative testing" might be used to verify
// that the correct assertions are in place on 'std::vector::operator[]'.  We
// start by supplying a primitive vector-like class that offers the minimal set
// of operations necessary to demonstrate the test case.
//..
//  template <class T>
//  class AssertTestVector {
//      // This class simulates a 'std::vector' with a fixed capacity of 10
//      // elements.
//
//    private:
//      // DATA
//      T   d_data[10];
//      int d_size;
//
//    public:
//      // CREATORS
//      AssertTestVector();
//          // Create an empty 'AssertTestVector' object.
//
//      // MANIPULATORS
//      void push_back(const T& value);
//          // Append the specified 'value' to the back of this object.
//          // The behavior is undefined unless this method has been called
//          // fewer than 10 times on this object.
//
//      // ACCESSORS
//      const T& operator[](int index) const;
//          // Return a reference with non-modifiable access to the object at
//          // the specified 'index' in this object.
//  };
//..
// Next we implement the support functions.
//..
//  template <class T>
//  AssertTestVector<T>::AssertTestVector()
//  : d_data()
//  , d_size()
//  {
//  }
//
//  template<class T>
//  void AssertTestVector<T>::push_back(const T& value)
//  {
//      BSLS_ASSERT_SAFE(d_size < 10);
//
//      d_data[d_size] = value;
//      ++d_size;
//  }
//..
// We conclude the definition of this support type with the implementation of
// the 'operator[]' overload.  Note the use of 'BSLS_ASSERT_SAFE', which is
// typical for function template definitions and inline function definitions.
// It is most appropriate in this case as the cost of evaluating each test is
// significant (> ~20%) compared to simply returning a reference to the result.
//..
//  template <class T>
//  const T& AssertTestVector<T>::operator[](int index) const
//  {
//      BSLS_ASSERT_SAFE(0 <= index);
//      BSLS_ASSERT_SAFE(     index < d_size);
//
//      return d_data[d_size];
//  }
//..
// Finally, we can write the function to test that the 'BSLS_ASSERT_SAFE'
// macros placed in 'operator[]' work as expected.  We want to validate that
// the assertions trigger when the function preconditions are violated; we
// further want to validate that the assertion macros are enabled in the build
// modes that we expect.  We start by defining some macro aliases that will
// make the test driver more readable.  These macro aliases are a common
// feature of test drivers.
//..
//  #define ASSERT_SAFE_PASS(EXPR) BSLS_ASSERTTEST_ASSERT_SAFE_PASS(EXPR)
//  #define ASSERT_SAFE_FAIL(EXPR) BSLS_ASSERTTEST_ASSERT_SAFE_FAIL(EXPR)
//  #define ASSERT_PASS(EXPR)      BSLS_ASSERTTEST_ASSERT_PASS(EXPR)
//  #define ASSERT_FAIL(EXPR)      BSLS_ASSERTTEST_ASSERT_FAIL(EXPR)
//  #define ASSERT_OPT_PASS(EXPR)  BSLS_ASSERTTEST_ASSERT_OPT_PASS(EXPR)
//  #define ASSERT_OPT_FAIL(EXPR)  BSLS_ASSERTTEST_ASSERT_OPT_FAIL(EXPR)
//..
// Then we implement the test function itself.  Note that we check that
// exceptions are available in the current build mode, as the test macros rely
// on the exception facility in order to return their diagnostic results.  If
// exceptions are not available, there is nothing for a "negative test" to do.
//..
//  void testVectorArrayAccess()
//  {
//  #ifdef BDE_BUILD_TARGET_EXC
//      bsls_AssertFailureHandlerGuard g(bsls_AssertTest::failTestDriver);
//
//      AssertTestVector<void *> mA; const AssertTestVector<void *> &A = mA;
//
//      ASSERT_SAFE_FAIL(mA[-1]);
//      ASSERT_SAFE_FAIL(mA[ 0]);
//      ASSERT_SAFE_FAIL(mA[ 1]);
//
//      ASSERT_SAFE_FAIL( A[-1]);
//      ASSERT_SAFE_FAIL( A[ 0]);
//      ASSERT_SAFE_FAIL( A[ 1]);
//
//      mA.push_back(0);  // increase the length to one
//
//      ASSERT_SAFE_FAIL(mA[-1]);
//      ASSERT_SAFE_PASS(mA[ 0]);
//      ASSERT_SAFE_FAIL(mA[ 1]);
//
//      ASSERT_SAFE_FAIL( A[-1]);
//      ASSERT_SAFE_PASS( A[ 0]);
//      ASSERT_SAFE_FAIL( A[ 1]);
//
//  #endif  // BDE_BUILD_TARGET_EXC
//  }
//..
// In order to better highlight the tools available for testing assertions, let
// us consider an arbitrary function in some user-defined component, which
// conveniently utilizes each of our assertion macros to catch calls outside
// the behavior defined by its contract.
//..
//  struct MyUtil {
//  #ifdef BDE_BUILD_TARGET_SAFE_2
//    private:
//
//      static void *s_trustedPointers[10];
//
//      static bool isValid(void *pointer);
//          // Returns 'true' if the specified 'pointer' is registered in the
//          // array 's_trustedPointers', and 'false' otherwise.
//
//    public:
//  #endif
//
//      static void f(int a, int b, int c, void *d);
//          // This function invokes some arbitrary functionality.  The
//          // behavior is undefined unless '0 <= a <= 5', '0 <= b <= 4',
//          // '0 <= c <= 3', and 'd' is a valid pointer referring to some
//          // object known by the utility.
//  };
//..
// To illustrate the test facilities, we will validate the function arguments
// 'a', 'b', 'c', and 'd' with some additional assumptions.  We assume the
// cost of testing 'a' is significant compared to the unspecified body of 'f'.
// Likewise, we assume that testing the validity of 'b' is relatively
// efficient, while not only can 'c' be tested efficiently, but the unspecified
// behavior of 'f' will have potentially catastrophic consequences if 'c' is
// not valid, such as writing bad/corrupt values to some external data source.
// Finally, we would like to test that 'd' is a valid pointer.  In general,
// this is a non-trivial problem, but it becomes much simpler if we can afford
// some extra bookkeeping.  Therefore, if we are building in a 'SAFE_2' mode,
// we will add an additional cache of data, 's_trustedPointers', which will
// maintain a list of known valid pointers that work with this facility.
// Pointers will be registered and de-registered through calls to other methods
// in the 'MyUtil' class, and a valid pointer can be detected by searching for
// its value in this array.  Note that this artificial example is modeled
// after the behavior of some libraries that provide a "safe" STL mode that
// looks for invalid iterators in a similar way.
//..
//  #ifdef BDE_BUILD_TARGET_SAFE_2
//  void *MyUtil::s_trustedPointers[10] = {};
//
//  bool MyUtil::isValid(void *pointer)
//  {
//      if (0 == pointer) {
//          return true;
//      }
//      for (int i = 0; i != 10; ++i) {
//          if (pointer == s_trustedPointers[i]) {
//              return true;
//          }
//      }
//      return false;
//  }
//  #endif
//
//  void MyUtil::f(int a, int b, int c, void *d)
//  {
//      BSLS_ASSERT_SAFE(0 <= a);  BSLS_ASSERT_SAFE(a <= 5);
//      BSLS_ASSERT     (0 <= b);  BSLS_ASSERT     (b <= 4);
//      BSLS_ASSERT_OPT (0 <= c);  BSLS_ASSERT_OPT (c <= 3);
//
//  #ifdef BDE_BUILD_TARGET_SAFE_2
//      BSLS_ASSERT(isValid(d));  // assume small runtime overhead (< 10%)
//  #endif
//
//      // ...
//      // ...              (body of function 'f')
//      // ...
//  }
//..
// Now that we have defined the contract for 'f' and the range of undefined
// behavior we hope to catch with assertions, we are ready to write the
// test case for this function.  In addition to verifying the (unspecified)
// behavior of 'f' when called with valid function arguments, we also want
// to verify that calling with invalid arguments triggers an assertion in the
// appropriate build modes.  As this will involve many tests, a table-
// driven approach is preferred.
//..
//  void testMyUtilF()
//  {
//      // ...
//      // ...          (test correct behavior of function 'f')
//      // ...
//..
// First we announce that we are starting the negative testing portion of this
// test case.
//..
//      if (globalVerbose) printf("\nNegative Testing\n");
//..
// Next we check that exceptions are enabled in the current build mode, as the
// assertion-testing mechanisms are built on top of exceptions.
//..
//  #ifdef BDE_BUILD_TARGET_EXC
//      {
//          bsls_AssertFailureHandlerGuard g(bsls_AssertTest::failTestDriver);
//
//..
// Then we build the table of test values, listing the expected build mode for
// the assertion under test to be enabled, whether the assertion should pass or
// fail, and the set of arguments to pass to 'f' in order to test the relevant
// assertion.  Note that we pick values in the table to test the boundaries of
// defined behavior, verifying that out-of-band values trigger the assertions
// while the adjacent in-band values succeed.
//..
//          static const struct {
//              int         d_lineNumber;       // line # of row in this table
//              const char *d_assertBuildType;  // "S", "S2", "A", "A2", "O",
//                                              // "O2"
//              char        d_expectedResult;   // assertion: 'P'ass or 'F'ail
//              int         d_a;                // function arg #1
//              int         d_b;                // function arg #2
//              int         d_c;                // function arg #3
//              void       *d_d_p;              // function arg #4
//          } DATA[] = {
//              //LINE  TYPE  RESULT   A    B    C    D
//              //----  ----  ------  ---  ---  ---  ---
//
//              // testing defensive checks for parameter 'a'
//
//              { L_,   "S",   'F',   -1,   0,   0,   0 },
//              { L_,   "S",   'P',    0,   0,   0,   0 },
//
//              { L_,   "S",   'P',    5,   0,   0,   0 },
//              { L_,   "S",   'F',    6,   0,   0,   0 },
//
//              // testing defensive checks for parameter 'b'
//
//              { L_,   "A",   'F',    0,  -1,   0,   0 },
//              { L_,   "A",   'P',    0,   0,   0,   0 },
//
//              { L_,   "A",   'P',    0,   4,   0,   0 },
//              { L_,   "A",   'F',    0,   5,   0,   0 },
//
//              // testing defensive checks for parameter 'c'
//
//              { L_,   "O",   'F',    0,   0,  -1,   0 },
//              { L_,   "O",   'P',    0,   0,   0,   0 },
//
//              { L_,   "O",   'P',    0,   0,   3,   0 },
//              { L_,   "O",   'F',    0,   0,   4,   0 },
//
//              // testing defensive checks for parameter 'd'
//
//              { L_,   "A2",  'P',    0,   0,   0,   0             },
//              { L_,   "A2",  'F',    0,   0,   0,   (void *)0xBAD },
//
//          };
//          const int NUM_DATA = sizeof DATA / sizeof *DATA;
//
//          for (int ti = 0; ti < NUM_DATA; ++ti) {
//              const int         LINE   = DATA[ti].d_lineNumber;
//              const char *const TYPE   = DATA[ti].d_assertBuildType;
//              const char        RESULT = DATA[ti].d_expectedResult;
//              const int         A      = DATA[ti].d_a;
//              const int         B      = DATA[ti].d_b;
//              const int         C      = DATA[ti].d_c;
//              void       *const D      = DATA[ti].d_d_p;
//
//              // Validate test description.
//..
// We should verify that the assert-related parameters describe a valid test
// configuration before running any tests.
//..
//              LOOP_ASSERT(LINE, bsls_AssertTest::isValidAssertBuild(TYPE));
//              LOOP_ASSERT(LINE, bsls_AssertTest::isValidExpected(RESULT));
//..
// Then, if we determine that there is no useful test to perform, continue with
// the next iteration of the loop.  Note that when a 'F'ail is expected, there
// is no meaningful test unless the build mode enables the relevant assertion.
//..
//              // Skip this test if the relevant assert is not active in this
//              // build.
//
//              if ('F' == RESULT && !BSLS_ASSERTTEST_IS_ACTIVE(TYPE)) {
//                  continue;
//              }
//
//              // The relevant assert is active in this build.
//..
// Finally, we verify that the assert fires (or not) as expected by hooking up
// a pair of try/catch probes.  We use 'LOOP_ASSERT' to verify that we get the
// correct behavior from 'f', whether an assertion throws an exception or not.
//..
//              try {
//                  if (globalVeryVerbose) {
//                      T_ P_(TYPE) P_(RESULT) P_(A) P_(B) P_(C) P(D)
//                  }
//
//                  MyUtil::f(A, B, C, D);
//
//                  LOOP_ASSERT(LINE, bsls_AssertTest::tryProbe(RESULT));
//              }
//              catch (const bsls_AssertTestException& e) {
//
//                  LOOP_ASSERT(LINE, bsls_AssertTest::catchProbe(RESULT,
//                                                                e,
//                                                                __FILE__));
//              }
//
//          }  // table-driven 'for' loop
//      }
//  #else   // BDE_BUILD_TARGET_EXC
//..
// If exceptions are not available, then we write a diagnostic message to the
// console alerting the user that this part of the test has not run, without
// failing the test.
//..
//      if (globalVerbose) printf(
//                         "\tDISABLED in this (non-exception) build mode.\n");
//
//  #endif  // BDE_BUILD_TARGET_EXC
//
//  }
//..

#ifndef INCLUDED_BSLS_ASSERT
#include <bsls_assert.h>
#endif

#ifndef INCLUDED_BSLS_ASSERTTESTEXCEPTION
#include <bsls_asserttestexception.h>
#endif

#ifdef BSLS_ASSERTTEST_NORETURN
#error BSLS_ASSERTTEST_NORETURN must be a macro scoped locally to this file
#endif

#ifdef BDE_BUILD_TARGET_SAFE_2
    #define BSLS_ASSERTTEST_SAFE_2_BUILD_FLAG true
#else
    #define BSLS_ASSERTTEST_SAFE_2_BUILD_FLAG false
#endif

#ifdef BSLS_ASSERT_SAFE_IS_ACTIVE
    #define BSLS_ASSERTTEST_ASSERT_SAFE_ACTIVE_FLAG true
#else
    #define BSLS_ASSERTTEST_ASSERT_SAFE_ACTIVE_FLAG false
#endif

#ifdef BSLS_ASSERT_IS_ACTIVE
    #define BSLS_ASSERTTEST_ASSERT_ACTIVE_FLAG true
#else
    #define BSLS_ASSERTTEST_ASSERT_ACTIVE_FLAG false
#endif

#ifdef BSLS_ASSERT_OPT_IS_ACTIVE
    #define BSLS_ASSERTTEST_ASSERT_OPT_ACTIVE_FLAG true
#else
    #define BSLS_ASSERTTEST_ASSERT_OPT_ACTIVE_FLAG false
#endif

#define BSLS_ASSERTTEST_IS_ACTIVE(TYPE) (                                \
    (   '\0' == TYPE[1]                                                  \
     || BSLS_ASSERTTEST_SAFE_2_BUILD_FLAG                                \
    )                                                                    \
    &&                                                                   \
    (   ('S' == TYPE[0] && BSLS_ASSERTTEST_ASSERT_SAFE_ACTIVE_FLAG)      \
     || ('A' == TYPE[0] && BSLS_ASSERTTEST_ASSERT_ACTIVE_FLAG)           \
     || ('O' == TYPE[0] && BSLS_ASSERTTEST_ASSERT_OPT_ACTIVE_FLAG)       \
    )                                                                    \
)

#define BSLS_ASSERTTEST_BRUTE_FORCE_IMP(RESULT, EXPRESSION_UNDER_TEST) { \
    try {                                                                \
        EXPRESSION_UNDER_TEST;                                           \
                                                                         \
        ASSERT(bsls_AssertTest::tryProbe(RESULT));                       \
    }                                                                    \
    catch (const bsls_AssertTestException& e) {                          \
        ASSERT(bsls_AssertTest::catchProbe(RESULT, e, __FILE__));        \
    }                                                                    \
}

<<<<<<< HEAD
#define BSLS_ASSERTTEST_ASSERT_SAFE_PASS(EXPRESSION_UNDER_TEST) \
        BSLS_ASSERTTEST_BRUTE_FORCE_IMP('P', EXPRESSION_UNDER_TEST)

#define BSLS_ASSERTTEST_ASSERT_PASS(EXPRESSION_UNDER_TEST) \
        BSLS_ASSERTTEST_BRUTE_FORCE_IMP('P', EXPRESSION_UNDER_TEST)

#define BSLS_ASSERTTEST_ASSERT_OPT_PASS(EXPRESSION_UNDER_TEST) \
        BSLS_ASSERTTEST_BRUTE_FORCE_IMP('P', EXPRESSION_UNDER_TEST)

#ifdef BSLS_ASSERT_SAFE_IS_ACTIVE
    #define BSLS_ASSERTTEST_ASSERT_SAFE_FAIL(EXPRESSION_UNDER_TEST) \
        BSLS_ASSERTTEST_BRUTE_FORCE_IMP('F', EXPRESSION_UNDER_TEST)
#else
    #define BSLS_ASSERTTEST_ASSERT_SAFE_FAIL(EXPRESSION_UNDER_TEST)
#endif

=======
// The following macros are not expanded on the Microsoft compiler to avoid
// internal compiler errors in optimized builds, which are the result of
// attempts to optimize many try/catch blocks in large switch statements.
// Note that the resulting test driver is just as thorough, but will crash on
// failure rather than capturing and reporting the error.

#if defined(BSLS_PLATFORM__CMP_MSVC) && defined(BDE_BUILD_TARGET_OPT)
# define BSLS_ASSERTTEST_ASSERT_SAFE_PASS(EXPRESSION_UNDER_TEST) \
         { EXPRESSION_UNDER_TEST; }

# define BSLS_ASSERTTEST_ASSERT_PASS(EXPRESSION_UNDER_TEST) \
         { EXPRESSION_UNDER_TEST; }

# define BSLS_ASSERTTEST_ASSERT_OPT_PASS(EXPRESSION_UNDER_TEST) \
         { EXPRESSION_UNDER_TEST; }
#else
# define BSLS_ASSERTTEST_ASSERT_SAFE_PASS(EXPRESSION_UNDER_TEST) \
         BSLS_ASSERTTEST_BRUTE_FORCE_IMP('P', EXPRESSION_UNDER_TEST)

# define BSLS_ASSERTTEST_ASSERT_PASS(EXPRESSION_UNDER_TEST) \
         BSLS_ASSERTTEST_BRUTE_FORCE_IMP('P', EXPRESSION_UNDER_TEST)

# define BSLS_ASSERTTEST_ASSERT_OPT_PASS(EXPRESSION_UNDER_TEST) \
         BSLS_ASSERTTEST_BRUTE_FORCE_IMP('P', EXPRESSION_UNDER_TEST)
#endif

#ifdef BSLS_ASSERT_SAFE_IS_ACTIVE
#   define BSLS_ASSERTTEST_ASSERT_SAFE_FAIL(EXPRESSION_UNDER_TEST) \
       BSLS_ASSERTTEST_BRUTE_FORCE_IMP('F', EXPRESSION_UNDER_TEST)
#else
#   define BSLS_ASSERTTEST_ASSERT_SAFE_FAIL(EXPRESSION_UNDER_TEST)
#endif

>>>>>>> 075fb275
#ifdef BSLS_ASSERT_IS_ACTIVE
    #define BSLS_ASSERTTEST_ASSERT_FAIL(EXPRESSION_UNDER_TEST) \
        BSLS_ASSERTTEST_BRUTE_FORCE_IMP('F', EXPRESSION_UNDER_TEST)
#else
    #define BSLS_ASSERTTEST_ASSERT_FAIL(EXPRESSION_UNDER_TEST)
#endif

#ifdef BSLS_ASSERT_OPT_IS_ACTIVE
    #define BSLS_ASSERTTEST_ASSERT_OPT_FAIL(EXPRESSION_UNDER_TEST) \
        BSLS_ASSERTTEST_BRUTE_FORCE_IMP('F', EXPRESSION_UNDER_TEST)
#else
    #define BSLS_ASSERTTEST_ASSERT_OPT_FAIL(EXPRESSION_UNDER_TEST)
#endif

#define BSLS_ASSERTTEST_BRUTE_FORCE_IMP_RAW(RESULT, EXPRESSION_UNDER_TEST) { \
    try {                                                                    \
        EXPRESSION_UNDER_TEST;                                               \
                                                                             \
        ASSERT(bsls_AssertTest::tryProbe(RESULT));                           \
    }                                                                        \
    catch (const bsls_AssertTestException&) {                                \
        ASSERT(bsls_AssertTest::catchProbeRaw(RESULT));                      \
    }                                                                        \
}

#define BSLS_ASSERTTEST_ASSERT_SAFE_PASS_RAW(EXPRESSION_UNDER_TEST) \
        BSLS_ASSERTTEST_BRUTE_FORCE_IMP_RAW('P', EXPRESSION_UNDER_TEST)

#define BSLS_ASSERTTEST_ASSERT_PASS_RAW(EXPRESSION_UNDER_TEST) \
<<<<<<< HEAD
        BSLS_ASSERTTEST_BRUTE_FORCE_IMP_RAW('P', EXPRESSION_UNDER_TEST)

#define BSLS_ASSERTTEST_ASSERT_OPT_PASS_RAW(EXPRESSION_UNDER_TEST) \
        BSLS_ASSERTTEST_BRUTE_FORCE_IMP_RAW('P', EXPRESSION_UNDER_TEST)

=======
        BSLS_ASSERTTEST_BRUTE_FORCE_IMP_RAW('P', EXPRESSION_UNDER_TEST)

#define BSLS_ASSERTTEST_ASSERT_OPT_PASS_RAW(EXPRESSION_UNDER_TEST) \
        BSLS_ASSERTTEST_BRUTE_FORCE_IMP_RAW('P', EXPRESSION_UNDER_TEST)

>>>>>>> 075fb275
#ifdef BSLS_ASSERT_SAFE_IS_ACTIVE
    #define BSLS_ASSERTTEST_ASSERT_SAFE_FAIL_RAW(EXPRESSION_UNDER_TEST) \
        BSLS_ASSERTTEST_BRUTE_FORCE_IMP_RAW('F', EXPRESSION_UNDER_TEST)
#else
    #define BSLS_ASSERTTEST_ASSERT_SAFE_FAIL_RAW(EXPRESSION_UNDER_TEST)
#endif

#ifdef BSLS_ASSERT_IS_ACTIVE
    #define BSLS_ASSERTTEST_ASSERT_FAIL_RAW(EXPRESSION_UNDER_TEST) \
        BSLS_ASSERTTEST_BRUTE_FORCE_IMP_RAW('F', EXPRESSION_UNDER_TEST)
#else
    #define BSLS_ASSERTTEST_ASSERT_FAIL_RAW(EXPRESSION_UNDER_TEST)
#endif

#ifdef BSLS_ASSERT_OPT_IS_ACTIVE
    #define BSLS_ASSERTTEST_ASSERT_OPT_FAIL_RAW(EXPRESSION_UNDER_TEST) \
        BSLS_ASSERTTEST_BRUTE_FORCE_IMP_RAW('F', EXPRESSION_UNDER_TEST)
#else
    #define BSLS_ASSERTTEST_ASSERT_OPT_FAIL_RAW(EXPRESSION_UNDER_TEST)
#endif

// Note that a portable syntax for 'noreturn' will be available once we have
// access to conforming C++0x compilers.
//# define BSLS_ASSERTTEST_NORETURN [[noreturn]]

#if defined(BSLS_PLATFORM__CMP_MSVC)
#   define BSLS_ASSERTTEST_NORETURN __declspec(noreturn)
#else
#   define BSLS_ASSERTTEST_NORETURN
#endif

// Provide a deeper "include-guard" to protect against repeated inclusion by
// the test driver for this component.  This is necessary because, in order to
// test the macros and pre-processor logic that constitute key parts of this
// component, this header must be included multiple times by the test driver,
// which will deliberately '#undef' the main include-guard to achieve this
// effect.  The deeper include-guard protects the non-macro parts of this
// header that cannot be defined more than once.
#ifndef INCLUDED_BSLS_ASSERTTEST_TEST_GUARD
#define INCLUDED_BSLS_ASSERTTEST_TEST_GUARD

namespace BloombergLP {

                    // =====================
                    // class bsls_AssertTest
                    // =====================

struct bsls_AssertTest {
    // This utility 'struct' provides a suite of methods designed for use in
    // conjunction with preprocessor macros during the negative testing of
    // defensive checks using the facilities provided by the 'bsls_assert'
    // component.

    // CLASS METHODS

                    // Test Specification Validation

    static bool isValidAssertBuild(const char *specString);
        // Return 'true' if the specified 'specString' represents a valid
        // textual description of an assertion build type, and 'false'
        // otherwise.  'specString' is valid if it refers to a
        // null-terminated character string of length either 1 or 2, where
        // the first character is an (UPPERCASE) 'S', 'A', or 'O', and the
        // second character, if present, is the numeral '2'.  Note that 'S',
        // 'A', and 'O' are intended to represent the respective assertion
        // types 'BSLS_ASSERT_SAFE', 'BSLS_ASSERT', and 'BSLS_ASSERT_OPT', and
        // the optional '2' is intended to indicate that the component
        // (and program as a whole) was built with 'BDE_BUILD_TARGET_SAFE_2'
        // defined.

    static bool isValidExpected(char specChar);
        // Return 'true' if the specified 'specChar' represents a valid
        // description of the expected result, and 'false' otherwise.
        // 'specChar' is valid if it is either an (UPPERCASE) 'P' (for
        // Pass) or 'F' (for Fail).  Note that 'P' is intended to represent
        // the expectation that the function under test will "pass" by
        // satisfying all preconditions, including the specific one guarded
        // by the assertion under test, while an 'F' is intended to
        // indicate the expectation that the specific assertion under test
        // will "fail" (thereby triggering a call to the
        // currently-installed assertion-failure handler).

                            // Testing Apparatus

    static bool tryProbe(char expectedResult);
        // Return 'true' if the specified 'expectedResult' is 'P' (for Pass),
        // and 'false' otherwise.  If 'expectedResult' is anything other than
        // 'P' or 'F' (for Fail), this function reports the invalid
        // 'expectedResult' value to 'stdout' before returning 'false'.

    static bool catchProbe(char                             expectedResult,
                           const bsls_AssertTestException&  caughtException,
                           const char                      *componentFileName);
        // Return 'true' if the specified 'expectedResult' is 'F' (for Fail),
        // the specified 'caughtException' contains valid fields, and the
        // specified 'componentFileName' is either null or refers to the same
        // (valid) component name as the filename in 'caughtException';
        // otherwise, return 'false'.  If 'expectedResult',
        // 'componentFileName', or any field of 'caughtException' is invalid
        // (i.e., an invalid filename, null or empty expression text, or a
        // non-positive line number), this function reports the invalid
        // value(s) to 'stdout' before returning 'false'.  If
        // 'componentFileName' is not null, but does not reflect the same
        // component name as the otherwise valid filename in 'caughtException',
        // this function prints a message delineating the mismatching deduced
        // component names to 'stdout' before returning 'false'.

    static bool tryProbeRaw(char expectedResult);
        // Return 'true' if the specified 'expectedResult' is 'P' (for Pass),
        // and 'false' otherwise.  If 'expectedResult' is anything other than
        // 'P' or 'F' (for Fail), this function reports the invalid
        // 'expectedResult' value to 'stdout' before returning 'false'.

    static bool catchProbeRaw(char expectedResult);
        // Return 'true' if the specified 'expectedResult' is 'F' (for Fail),
        // and 'false' otherwise.  If 'expectedResult' is anything other than
        // 'F' or 'P' (for Pass), this function reports the invalid
        // 'expectedResult' value to 'stdout' before returning 'false'.

    BSLS_ASSERTTEST_NORETURN
    static void failTestDriver(const char *text, const char *file, int line);
        // Throw a 'bsls_AssertTestException' having the specified pointer
        // values 'text' and 'file' and the specified integer 'line' as its
        // salient attributes, provided that 'BDE_BUILD_TARGET_EXC' is defined;
        // otherwise, write an appropriate message to 'stderr' and abort the
        // program (similar to 'bsls_Assert::failAbort').  Note that this
        // function is intended to have a signature compatible with a
        // registered assertion-failure handler function in 'bsls_assert'.
};

// ===========================================================================
//                      INLINE FUNCTION DEFINITIONS
// ===========================================================================

}  // close namespace BloombergLP

#endif // test driver internal include guard

#undef BSLS_ASSERTTEST_NORETURN

#endif

// ---------------------------------------------------------------------------
// NOTICE:
//      Copyright (C) Bloomberg L.P., 2010
//      All Rights Reserved.
//      Property of Bloomberg L.P. (BLP)
//      This software is made available solely pursuant to the
//      terms of a BLP license agreement which governs its use.
// ----------------------------- END-OF-FILE ---------------------------------<|MERGE_RESOLUTION|>--- conflicted
+++ resolved
@@ -527,24 +527,6 @@
     }                                                                    \
 }
 
-<<<<<<< HEAD
-#define BSLS_ASSERTTEST_ASSERT_SAFE_PASS(EXPRESSION_UNDER_TEST) \
-        BSLS_ASSERTTEST_BRUTE_FORCE_IMP('P', EXPRESSION_UNDER_TEST)
-
-#define BSLS_ASSERTTEST_ASSERT_PASS(EXPRESSION_UNDER_TEST) \
-        BSLS_ASSERTTEST_BRUTE_FORCE_IMP('P', EXPRESSION_UNDER_TEST)
-
-#define BSLS_ASSERTTEST_ASSERT_OPT_PASS(EXPRESSION_UNDER_TEST) \
-        BSLS_ASSERTTEST_BRUTE_FORCE_IMP('P', EXPRESSION_UNDER_TEST)
-
-#ifdef BSLS_ASSERT_SAFE_IS_ACTIVE
-    #define BSLS_ASSERTTEST_ASSERT_SAFE_FAIL(EXPRESSION_UNDER_TEST) \
-        BSLS_ASSERTTEST_BRUTE_FORCE_IMP('F', EXPRESSION_UNDER_TEST)
-#else
-    #define BSLS_ASSERTTEST_ASSERT_SAFE_FAIL(EXPRESSION_UNDER_TEST)
-#endif
-
-=======
 // The following macros are not expanded on the Microsoft compiler to avoid
 // internal compiler errors in optimized builds, which are the result of
 // attempts to optimize many try/catch blocks in large switch statements.
@@ -578,7 +560,6 @@
 #   define BSLS_ASSERTTEST_ASSERT_SAFE_FAIL(EXPRESSION_UNDER_TEST)
 #endif
 
->>>>>>> 075fb275
 #ifdef BSLS_ASSERT_IS_ACTIVE
     #define BSLS_ASSERTTEST_ASSERT_FAIL(EXPRESSION_UNDER_TEST) \
         BSLS_ASSERTTEST_BRUTE_FORCE_IMP('F', EXPRESSION_UNDER_TEST)
@@ -608,19 +589,11 @@
         BSLS_ASSERTTEST_BRUTE_FORCE_IMP_RAW('P', EXPRESSION_UNDER_TEST)
 
 #define BSLS_ASSERTTEST_ASSERT_PASS_RAW(EXPRESSION_UNDER_TEST) \
-<<<<<<< HEAD
         BSLS_ASSERTTEST_BRUTE_FORCE_IMP_RAW('P', EXPRESSION_UNDER_TEST)
 
 #define BSLS_ASSERTTEST_ASSERT_OPT_PASS_RAW(EXPRESSION_UNDER_TEST) \
         BSLS_ASSERTTEST_BRUTE_FORCE_IMP_RAW('P', EXPRESSION_UNDER_TEST)
 
-=======
-        BSLS_ASSERTTEST_BRUTE_FORCE_IMP_RAW('P', EXPRESSION_UNDER_TEST)
-
-#define BSLS_ASSERTTEST_ASSERT_OPT_PASS_RAW(EXPRESSION_UNDER_TEST) \
-        BSLS_ASSERTTEST_BRUTE_FORCE_IMP_RAW('P', EXPRESSION_UNDER_TEST)
-
->>>>>>> 075fb275
 #ifdef BSLS_ASSERT_SAFE_IS_ACTIVE
     #define BSLS_ASSERTTEST_ASSERT_SAFE_FAIL_RAW(EXPRESSION_UNDER_TEST) \
         BSLS_ASSERTTEST_BRUTE_FORCE_IMP_RAW('F', EXPRESSION_UNDER_TEST)
