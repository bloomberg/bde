// bsls_platform.h                                                    -*-C++-*-
#ifndef INCLUDED_BSLS_PLATFORM
#define INCLUDED_BSLS_PLATFORM

#ifndef INCLUDED_BSLS_IDENT
#include <bsls_ident.h>
#endif
BSLS_IDENT("$Id: $")

//@PURPOSE: Provide compile-time support for platform/attribute identification.
//
//@CLASSES:
//  bsls::Platform: namespace for platform traits
//
//@MACROS:
//  BSLS_PLATFORM_OS_*: operating system type, sub-type, and version
//  BSLS_PLATFORM_CPU_* instruction set, instruction width, and version
//  BSLS_PLATFORM_CMP_*: compiler vendor, and version
//
//@AUTHOR: John Lakos (jlakos)
//
//@DESCRIPTION: This component implements a suite of preprocessor macros
// and traits that identify and define platform-specific compile-time
// attributes.  These attributes consist of the types and versions of (1) the
// operating system, (2) the processor(s), and (3) the compiler that together
// make up the platform.  Many of the macros defined in this component are
// configured automatically at compile-time; compile-time switches are used
// to configure the rest.
//
// Note that, for brevity, the '@' character in the following (alphabetically
// organized) tables is used to represent the characters 'BSLS_PLATFORM' --
// e.g., '@_OS_UNIX' represents 'BSLS_PLATFORM_OS_UNIX':
//..
//  =============================================================
//                           OPERATING SYSTEM
//  -------------------------------------------------------------
//       Type                Subtype               Version
//  -----------------   -------------------   -------------------
//   @_OS_UNIX           @_OS_AIX              @_OS_VER_MAJOR
//                       @_OS_HPUX             @_OS_VER_MINOR
//                       @_OS_LINUX
//                       @_OS_FREEBSD
//                       @_OS_SOLARIS
//                       @_OS_SUNOS
//                       @_OS_CYGWIN
//                       @_OS_DARWIN
//
//   @_OS_WINDOWS        @_OS_WIN9X
//                       @_OS_WINNT
//                       @_OS_WIN2K
//                       @_OS_WINXP
//
//  ============================================================
//                              PROCESSOR
//  ------------------------------------------------------------
//  Instruction Set          Width                 Version
//  ---------------    -------------------   -------------------
//   @_CPU_88000        @_CPU_32_BIT          @_CPU_VER_MAJOR
//   @_CPU_ALPHA        @_CPU_64_BIT          @_CPU_VER_MINOR
//   @_CPU_HPPA
//   @_CPU_X86
//   @_CPU_IA64
//   @_CPU_X86_64
//   @_CPU_MIPS
//   @_CPU_POWERPC
//   @_CPU_SPARC
//
//  =============================================================
//                              COMPILER
//  -------------------------------------------------------------
//     Vendor                Version
//  -----------------   -------------------
//   @_CMP_CLANG         @_CMP_VER_MAJOR
//   @_CMP_EDG           @_CMP_VER_MINOR
//   @_CMP_GNU
//   @_CMP_HP
//   @_CMP_IBM
//   @_CMP_MSVC
//   @_CMP_SUN
//
//  =============================================================
//..
// These macros are configured automatically, where possible.  At a minimum,
// the generic operating system type (i.e., either 'BSLS_PLATFORM_OS_UNIX' or
// 'BSLS_PLATFORM_OS_WINDOWS') is defined along with exactly one processor
// macro (e.g., 'BSLS_PLATFORM_CPU_SPARC') and exactly one compiler macro
// (e.g., 'BSLS_PLATFORM_CMP_SUN').  Clients may need to supply additional
// macros (controlled via the '-D' option of a compiler) if further
// discrimination is required (e.g., based on sub-type or version of a specific
// operating system, processor, or compiler).  Note that supplying a minor
// version number implies that the major version is also defined.
//
///Usage
///-----
// Writing portable software sometimes involves specializing implementations
// to work with platform-specific interfaces.  For example, a socket-level
// communications framework would need to operate differently on a platform
// having a Windows operating system than on one having a Unix one (but it is
// probably unnecessary to distinguish between their respective versions):
//..
//  // my_socket.h
//  #include <bsls_platform.h>
//
//  #ifdef BSLS_PLATFORM_OS_WINDOWS
//      #ifndef INCLUDED_WINSOCK2
//      #include <winsock2.h>
//      #define INCLUDED_WINSOCK2
//      #endif
//  #endif
//
//  class my_Socket {
//
//  #ifdef BSLS_PLATFORM_OS_WINDOWS
//      SOCKET d_socketObject;  // Windows SOCKET handle
//  #else
//      int d_socketObject;     // Unix socket descriptor
//  #endif
//
//  // ...
//
//  };
//..
// Certain compile-time constants are also provided as preprocessor macros that
// encapsulate the capability of determining whether a machine is big-endian or
// little-endian across all supported platforms:
//..
//  BSLS_PLATFORM_IS_BIG_ENDIAN
//  BSLS_PLATFORM_IS_LITTLE_ENDIAN
//..
// These macros are useful for writing platform-independent code, such as a
// function that converts the bytes in a 'short' to network byte order (which
// is consistent with big-endian):
//..
//  short convertToNetworkByteOrder(short input)
//      // Return the specified 'input' in network byte order.
//  {
//  #ifdef BSLS_PLATFORM_IS_BIG_ENDIAN
//      return input;
//  #else
//      return ((input >> 8) & 0xFF) | ((input & 0xFF) << 8);
//  #endif
//  }
//..

#ifdef __cplusplus
namespace BloombergLP {
#endif

                    // ===========================
                    // struct bsls_Platform_Assert
                    // ===========================

struct bsls_Platform_Assert;
    // This 'struct' is declared but not defined.  It is used with the 'sizeof'
    // operator to force a compile-time error on platforms that do not support
    // '#error'.  For example:
    //..
    //  char die[sizeof(bsls_Platform_Assert)];  // if '#error' unsupported
    //..

#ifdef __cplusplus
}  // close enterprise namespace
#endif

// Use this macro to trigger a compile-time error if '#error' is not supported.
#ifdef __cplusplus
#   define BSLS_PLATFORM_COMPILER_ERROR                        \
        char die[sizeof(::BloombergLP::bsls_Platform_Assert)]
#else
#   define BSLS_PLATFORM_COMPILER_ERROR                        \
        char die[sizeof(bsls_Platform_Assert)]
#endif

                        // Automatic Configuration

// IMPLEMENTATION NOTE: The following attempts to configure the system
// automatically, setting as many of the macros listed in the table above as
// possible.  Since the automatic configuration is based upon the macros set by
// the compiler, the outer-most level of detection will be driven by whatever
// compiler is in use.  Once the compiler has been determined, the
// automatic-configuration process will attempt to determine the OS and finally
// the CPU.  At the end of the section for each compiler, the macros that have
// been defined automatically will be "sanity-checked" (for consistency)
// against other macros set by the compiler.  The order of the statements in
// the process is the same as that in the table above, which is also
// alphabetical.  Any changes to the list of supported compilers should
// preserve the alphabetical order of the table, inserting the necessary
// configuration logic in the preprocessor statements below.

// ---------------------------------------------------------------------------
#if defined(__xlC__) || defined(__IBMC__) || defined(__IBMCPP__)
    #define BSLS_PLATFORM_CMP_IBM 1
    #define BSLS_PLATFORM_CMP_VERSION __xlC__

<<<<<<< HEAD
#ifndef BDE_OMIT_INTERNAL_DEPRECATED
    #define BSLS_PLATFORM_CMP_AIX 1
         // DEPRECATED: use 'BSLS_PLATFORM_CMP_IBM' instead.
#endif // BDE_OMIT_INTERNAL_DEPRECATED

=======
>>>>>>> 3e35a329
    // which OS -- this compiler should only be used on AIX
    #define BSLS_PLATFORM_OS_UNIX 1
    #if defined(_AIX)                          // must be defined
        #define BSLS_PLATFORM_OS_AIX 1
        #define BSLS_PLATFORM_OS_VER_MAJOR _AIX
    #elif defined(__linux__)
        #define BSLS_PLATFORM_OS_LINUX 1
    #else
        #error "AIX compiler appears to be in use on non-AIX OS."
        BSLS_PLATFORM_COMPILER_ERROR;
    #endif

    // which CPU -- should always be POWERPC
    #if defined(_ARCH_PWR2)
        #define BSLS_PLATFORM_CPU_VER_MAJOR _ARCH_PWR2
    #elif defined(_ARCH_PWR)
        #define BSLS_PLATFORM_CPU_VER_MAJOR _ARCH_PWR
    #elif defined(_ARCH_POWER)
        #define BSLS_PLATFORM_CPU_VER_MAJOR _ARCH_POWER
    #elif defined(_POWER)
        #define BSLS_PLATFORM_CPU_VER_MAJOR _POWER
    #elif defined(_ARCH_COM)
        #define BSLS_PLATFORM_CPU_VER_MAJOR _ARCH_COM
    #elif defined(_ARCH_601)
        #define BSLS_PLATFORM_CPU_VER_MAJOR _ARCH_601
    #elif defined(_ARCH_PPC)
        #define BSLS_PLATFORM_CPU_VER_MAJOR _ARCH_PPC
    #elif defined(_ARCH_PPC64)
        #define BSLS_PLATFORM_CPU_VER_MAJOR _ARCH_PPC64
    #else
        #error "Unable to identify the AIX CPU."
        BSLS_PLATFORM_COMPILER_ERROR;
    #endif

    #define BSLS_PLATFORM_CPU_POWERPC 1
    #if defined (__64BIT__)
        #define BSLS_PLATFORM_CPU_64_BIT 1
    #else
        #define BSLS_PLATFORM_CPU_32_BIT 1
    #endif
// ---------------------------------------------------------------------------
#elif defined(__HP_aCC)
    #define BSLS_PLATFORM_CMP_HP 1
    #define BSLS_PLATFORM_CMP_VERSION __HP_aCC

    // which OS -- should always be HPUX
    #if defined(hpux) || defined(__hpux) || defined(_HPUX_SOURCE)
        #define BSLS_PLATFORM_OS_UNIX 1
        #define BSLS_PLATFORM_OS_HPUX 1
    #else
        #error "Unable to determine on which OS the HP compiler is running."
        BSLS_PLATFORM_COMPILER_ERROR;
    #endif

    // which CPU -- should always be HPPA
    #if defined(__hppa__) || defined(__hppa)
        #define BSLS_PLATFORM_CPU_HPPA 1
    #elif defined(__ia64)                      // Itanium
        #define BSLS_PLATFORM_CPU_IA64 1

        #if defined(_LP64) || defined(__LP64__)
            #define BSLS_PLATFORM_CPU_64_BIT 1
        #else  // defined(_ILP32)
            #define BSLS_PLATFORM_CPU_32_BIT 1
        #endif
    #else
        #error "Unable to determine on which CPU the HP compiler is running."
        BSLS_PLATFORM_COMPILER_ERROR;
    #endif
// ---------------------------------------------------------------------------
#elif defined(_MSC_VER)
    #define BSLS_PLATFORM_CMP_MSVC 1
    #define BSLS_PLATFORM_CMP_VERSION _MSC_VER

    // which OS -- should be some flavor of Windows
    // there is currently no support for:
    // - 16-bit versions of Windows (3.x)
    // - Windows CE
    #if defined(_WIN64) || defined(_WIN32)
        #define BSLS_PLATFORM_OS_WINDOWS 1
    #elif defined(_WIN16)
        #error "16-bit Windows platform not supported."
        BSLS_PLATFORM_COMPILER_ERROR;
    #else
        #error "Microsoft OS is running on an unknown platform."
        BSLS_PLATFORM_COMPILER_ERROR;
    #endif

    // which version of Windows
    #if _WIN32_WINNT >= 0x0501
        #define BSLS_PLATFORM_OS_WINXP 1
    #elif _WIN32_WINNT >= 0x0500
        #define BSLS_PLATFORM_OS_WIN2K 1
    #elif _WIN32_WINNT >= 0x0410
        #define BSLS_PLATFORM_OS_WIN9X 1
    #elif _WIN32_WINNT >= 0x0400
        #define BSLS_PLATFORM_OS_WINNT 1
    #elif defined(WINVER) && WINVER >= 0x0400 \
        || defined(_WIN32_WINDOWS) && _WIN32_WINDOWS >= 0x401
        #define BSLS_PLATFORM_OS_WIN9X 1
    #else
        #define BSLS_PLATFORM_OS_WINNT 1      // default
    #endif

    // set Version flags
    #if defined(_WIN32_WINNT)
        #define BSLS_PLATFORM_OS_VER_MAJOR _WIN32_WINNT / 0x100
        #define BSLS_PLATFORM_OS_VER_MINOR _WIN32_WINNT % 0x100
    #elif defined(WINVER)
        #define BSLS_PLATFORM_OS_VER_MAJOR WINVER / 0x100
        #define BSLS_PLATFORM_OS_VER_MINOR WINVER % 0x100
    #elif defined(_WIN32_WINDOWS)
        #define BSLS_PLATFORM_OS_VER_MAJOR _WIN32_WINDOWS / 0x100
        #define BSLS_PLATFORM_OS_VER_MINOR _WIN32_WINDOWS % 0x100
    #else                                      // default
        #define BSLS_PLATFORM_OS_VER_MAJOR 4
        #define BSLS_PLATFORM_OS_VER_MINOR 0
    #endif

    // which CPU
    // since WinCE is not supported, neither is the HITACHI CPU
    #if defined(_M_ALPHA)
        #define BSLS_PLATFORM_CPU_ALPHA 1
    #elif defined(_M_IX86)
        #define BSLS_PLATFORM_CPU_X86 1
        #define BSLS_PLATFORM_CPU_32_BIT 1
        #define BSLS_PLATFORM_CPU_VER_MAJOR _M_IX86
    #elif defined(_M_IA64)
        #if defined(_WIN64)
            #define BSLS_PLATFORM_CPU_IA64 1
            #define BSLS_PLATFORM_CPU_64_BIT 1 // native mode
        #else
            #define BSLS_PLATFORM_CPU_X86 1
            #define BSLS_PLATFORM_CPU_32_BIT 1 // emulated
        #endif
        #define BSLS_PLATFORM_CPU_VER_MAJOR _M_IA64
    #elif defined(_M_AMD64)
        #if defined(_WIN64)
            #define BSLS_PLATFORM_CPU_X86_64 1
            #define BSLS_PLATFORM_CPU_64_BIT 1 // native mode
        #else
            #define BSLS_PLATFORM_CPU_X86 1
            #define BSLS_PLATFORM_CPU_32_BIT 1 // emulated
        #endif
        #define BSLS_PLATFORM_CPU_VER_MAJOR _M_AMD64
    #elif defined(_M_PPC)
        #define BSLS_PLATFORM_CPU_POWERPC 1
        #define BSLS_PLATFORM_CPU_VER_MAJOR _M_PPC
    #elif defined(_M_MRX000)
        #define BSLS_PLATFORM_CPU_MIPS 1
        #define BSLS_PLATFORM_CPU_VER_MAJOR _M_MRX000
    #else
        #error "Unable to identify CPU on which the MSVC compiler is running."
        BSLS_PLATFORM_COMPILER_ERROR;
    #endif

    // Simplify Windows development by providing defaults for the following
    // frequently-specified macros.  Note that the presence of other package
    // group names in this list in no way implies a dependency of BSL on these
    // other package groups.

    #ifndef BSL_DCL
    #define BSL_DCL
    #endif

    #ifndef BDE_DCL
    #define BDE_DCL
    #endif

    #ifndef BCE_DCL
    #define BCE_DCL
    #endif

    #ifndef BAE_DCL
    #define BAE_DCL
    #endif

    #ifndef BTE_DCL
    #define BTE_DCL
    #endif

    #ifndef BSI_DCL
    #define BSI_DCL
    #endif

    #ifndef BSC_DCL
    #define BSC_DCL
    #endif

    #ifndef BAS_DCL
    #define BAS_DCL
    #endif

    #ifndef USE_STATIC_XERCES
    #define USE_STATIC_XERCES
    #endif

    // Macro to suppress deprecation warnings about functions in POSIX version
    // of the C headers, but not specified in the C or C++ standards.
    // (CRT == C Runtime Libraries)

    #ifndef _CRT_NONSTDC_NO_DEPRECATE
    #define _CRT_NONSTDC_NO_DEPRECATE
    #endif

    // Macro to suppress deprecation warnings for functions in the CRT that are
    // deemed insecure.  For example, use of 'strcpy' would elicit a warning
    // unless the following macro is defined; use of 'strcpy_s' would not
    // elicit a warning regardless.

    #ifndef _CRT_SECURE_NO_WARNINGS
    #define _CRT_SECURE_NO_WARNINGS
    #endif

    // Macro to suppress warning C4996 for calling any one of the potentially
    // unsafe methods in the Standard C++ Library (this macro was necessitated
    // by VC2010).

    #ifndef _SCL_SECURE_NO_WARNINGS
    #define _SCL_SECURE_NO_WARNINGS
    #endif

    // Macro to disable "Checked Iterators".  If '_SECURE_SCL' is defined as 1,
    // unsafe iterator use causes a runtime error.  If defined as 0, checked
    // iterators are disabled.

    #ifndef _SECURE_SCL
    #define _SECURE_SCL 0
    #endif

    // Do not define 'min' and 'max' as macros in the Windows headers.

    #ifndef NOMINMAX
    #define NOMINMAX
    #endif

    #ifndef BDE_DO_NOT_HIDE_PEDANTIC_WINDOWS_WARNINGS // config macro name
    // Disable common warnings that are unreasonable to work around.  Most of
    // these warnings complain about deliberate and correct use of idioms
    // common in library code, but less so in application code.  As such, more
    // localized fixes would be preferred, restoring the warnings for
    // application developers.  Given the frequency of these warnings and the
    // lack of a portable and clear workaround, it is likely that these
    // 'pragma's will remain for the foreseeable future.
    #pragma warning(disable : 4345)  // Compiler fixed 0-initialization in 2003
    #pragma warning(disable : 4351)  // Compiler fixed 0-initialization in 2005
    #pragma warning(disable : 4800)  // forcing value to bool 'true' or 'false'
    #pragma warning(disable : 4396)  // odd inline/friend conflict
    #pragma warning(disable : 4913)  // using built-in , rather than user-def
    #pragma warning(disable : 4127)  // conditional expression is constant
    #pragma warning(disable : 4610)  // cannot make objects of type 'class'
    #pragma warning(disable : 4512)  // could not generate assignment operator
    #pragma warning(disable : 4510)  // could not generate default constructor
    #pragma warning(disable : 4503)  // decorated name too long, truncated
    #pragma warning(disable : 4290)  // MSVC ignores exception specifications
    #pragma warning(disable : 4673)  // warns that warning 4670 follows
    #pragma warning(disable : 4670)  // thrown exception has inaccessible base
    // These warnings added with VC2012 'all' warnings build.
    #pragma warning(disable : 4514)  // unused inline function removed
    #pragma warning(disable : 4625)  // could not generate copy constructor
    #pragma warning(disable : 4626)  // could not generate assignment operator
    #pragma warning(disable : 4668)  // #if on undefined names substitutes 0
    #pragma warning(disable : 4710)  // function not inlined
    #pragma warning(disable : 4820)  // add padding bytes after data member
    #pragma warning(disable : 4350)  // Compiler fix:no longer bind temp to ref
    #pragma warning(disable : 4574)  // #ifdef macro defined as 0 (in yvals.h)
    #pragma warning(disable : 4548)  // left of comma has no effect (in winapi)
    #pragma warning(disable : 4686)  // change of return ABI for some templates
    #endif // BDE_DO_NOT_HIDE_PEDANTIC_WINDOWS_WARNINGS

    #ifdef BDE_HIDE_COMMON_WINDOWS_WARNINGS // config macro name
    // Short-term noise reduction: These warnings are noisy but should be
    // eliminated at source.
    #pragma warning(disable : 4018)  // signed/unsigned mismatch operator <
    #pragma warning(disable : 4389)  // signed/unsigned mismatch operator==
    #pragma warning(disable : 4245)  // signed/unsigned mismatch in conversion
    #pragma warning(disable : 4244)  // conversion may lose data
    #pragma warning(disable : 4305)  // initialization truncates in conversion
    #pragma warning(disable : 4309)  // initialization truncates constant value
    #pragma warning(disable : 4310)  // cast truncates constant value
    #pragma warning(disable : 4100)  // unused function parameter
    #pragma warning(disable : 4101)  // local variable is not used
    #pragma warning(disable : 4189)  // unused local variable is initialized
    #pragma warning(disable : 4805)  // unsafe mix of bool
    #pragma warning(disable : 4702)  // unreachable code (likely in templates)
    #pragma warning(disable : 4505)  // unreferenced local function removed
    #pragma warning(disable : 4661)  // type traits abuses operator ,

    // Be very careful with the following warnings.  A large number are
    // generated from test drivers containing correct code, but a small number
    // of genuine bugs have also been highlighted.
    #pragma warning(disable : 4701)  // potentially uninitialized variable
    #pragma warning(disable : 4706)  // assignment in conditional expression

    // TBD
    // Warning #4267 swamps the signal/noise by 2-3 orders of magnitude when
    // building for a 64-bit target.  Many of these warnings should really
    // be dealt with, but for now we are silencing them.  This 'pragma' should
    // be removed and the warnings addressed in a future release.
    #pragma warning(disable : 4267)  // conversion from 'size_t' to 'int'

    // TBD
    // This warning becomes prevalent after installing VC2012, and should be
    // cleared up properly, rather than simply silencing like this.
    #pragma warning(disable : 4365)  // signed/unsigned size_t/bsls::SizeType
    #endif // BDE_HIDE_COMMON_WINDOWS_WARNINGS
// ---------------------------------------------------------------------------
#elif defined(__GNUC__) || defined(__EDG__)

    #if defined (__GNUC__)
        #define BSLS_PLATFORM_CMP_GNU 1

        #if defined(__clang__)
            // Clang is GCC compatible, but sometimes we need to know about it.
            #define BSLS_PLATFORM_CMP_CLANG 1
<<<<<<< HEAD

            #if defined(__CLANG_GNUC_PATCHLEVEL__)
                #define BSLS_PLATFORM_CMP_VERSION (__CLANG_GNUC__ * 10000 \
                      + __CLANG_GNUC_MINOR__ * 100 + __CLANG_GNUC_PATCHLEVEL__)
            #else
                #define BSLS_PLATFORM_CMP_VERSION (__CLANG_GNUC__ * 10000 \
                            + __CLANG_GNUC_MINOR__ * 100)
            #endif
=======
            // We treat Clang as if it was GCC 4.4.0.
            #define BSLS_PLATFORM_CMP_VERSION (4 * 10000 \
                            + 4 * 100)
>>>>>>> 3e35a329
        #else
            #if defined(__GNUC_PATCHLEVEL__)
                #define BSLS_PLATFORM_CMP_VERSION (__GNUC__ * 10000 \
                            + __GNUC_MINOR__ * 100 + __GNUC_PATCHLEVEL__)
            #else
                #define BSLS_PLATFORM_CMP_VERSION (__GNUC__ * 10000 \
                            + __GNUC_MINOR__ * 100)
            #endif
        #endif
    #else
        #define BSLS_PLATFORM_CMP_EDG 1
        #define BSLS_PLATFORM_CMP_VERSION __EDG_VERSION__
    #endif

    // which OS -- GNU and EDG/Como are implemented almost everywhere
    #if defined(_AIX)
        #define BSLS_PLATFORM_OS_AIX 1
    #elif defined(hpux) || defined(__hpux)
        #define BSLS_PLATFORM_OS_HPUX 1
    #elif defined(__CYGWIN__) || defined(cygwin) || defined(__cygwin)
        #define BSLS_PLATFORM_OS_CYGWIN 1
    #elif defined(linux) || defined(__linux)
        #define BSLS_PLATFORM_OS_LINUX 1
    #elif defined(__FreeBSD__)
        #define BSLS_PLATFORM_OS_FREEBSD 1
    #elif defined(sun) || defined(__sun)
        #if defined(__SVR4) || defined(__svr4__)
            #define BSLS_PLATFORM_OS_SOLARIS 1
        #else
            #define BSLS_PLATFORM_OS_SUNOS 1
        #endif
    #elif defined(_WIN32) || defined(__WIN32__) && \
          ! (defined(cygwin) || defined(__cygwin))
        #define BSLS_PLATFORM_OS_WINDOWS 1
    #elif defined(__APPLE__)
        #define BSLS_PLATFORM_OS_DARWIN 1
    #else
        #if defined(__GNUC__)
            #error "Unable to determine on which OS GNU compiler is running."
        #else
            #error "Unable to determine on which OS EDG compiler is running."
        #endif
        BSLS_PLATFORM_COMPILER_ERROR;
    #endif

    #if !defined(BSLS_PLATFORM_OS_WINDOWS)
        #define BSLS_PLATFORM_OS_UNIX 1
    #endif

    // which CPU -- GNU and EDG/Como are implemented almost everywhere
    #if defined(__alpha__)
        #define BSLS_PLATFORM_CPU_ALPHA 1
    #elif defined(__x86_64) || defined(__x86_64__)
        #define BSLS_PLATFORM_CPU_X86_64 1
        #define BSLS_PLATFORM_CPU_64_BIT 1
    #elif defined(__i386) || defined(__i386__) \
        || defined(__ix86) || defined(__ix86__)
        #define BSLS_PLATFORM_CPU_X86 1
        #define BSLS_PLATFORM_CPU_32_BIT 1
    #elif defined(__ia64) || defined(__ia64__) || defined(_IA64) \
          || defined(__IA64__)
        #define BSLS_PLATFORM_CPU_IA64 1
        #if defined(_LP64) || defined(__LP64__)
            #define BSLS_PLATFORM_CPU_64_BIT 1
        #else  // defined(_ILP32)
            #define BSLS_PLATFORM_CPU_32_BIT 1
        #endif
    #elif defined(__mips__)
        #define BSLS_PLATFORM_CPU_MIPS 1
    #elif defined(__hppa__) || defined(__hppa)
        #define BSLS_PLATFORM_CPU_HPPA 1
    #elif defined(__powerpc) || defined(__powerpc__) \
          || defined(__POWERPC__) || defined(__ppc__) || defined(_POWER)
        #define BSLS_PLATFORM_CPU_POWERPC 1
        #if defined(__64BIT__) || defined(_LP64) || defined(__LP64__)
            #define BSLS_PLATFORM_CPU_64_BIT 1
        #else  // defined(_ILP32)
            #define BSLS_PLATFORM_CPU_32_BIT 1
        #endif
    #elif defined(__sparc__) || defined(__sparc_v9__) || defined(__sparcv9)
        #define BSLS_PLATFORM_CPU_SPARC 1
        #if defined(__sparc_v9__) || defined(__sparcv9) || defined(__arch64__)
            #define BSLS_PLATFORM_CPU_SPARC_V9 1
            #define BSLS_PLATFORM_CPU_64_BIT 1
        #else
            #define BSLS_PLATFORM_CPU_SPARC_32 1
        #endif
    #elif defined(__arm__)
        #define BSLS_PLATFORM_CPU_ARM 1
        #if defined(__ARM_ARCH_5T__)        \
            || defined(__ARM_ARCH_5TE__)    \
            || defined(__ARM_ARCH_5TEJ__)
            #define BSLS_PLATFORM_CPU_ARM_V5
        #elif defined(__ARM_ARCH_6__) || defined (__ARM_ARCH_6ZK__)
            #define BSLS_PLATFORM_CPU_ARM_V6
        #elif defined(__ARM_ARCH_7__)       \
            || defined(__ARM_ARCH_7A__)     \
            || defined(__ARM_ARCH_7M__)     \
            || defined(__ARM_ARCH_7R__)
            #define BSLS_PLATFORM_CPU_ARM_V7
        #else
            #error "Unsupported ARM platform."
        #endif
    #else
        #if defined(__GNUC__)
            #error "Unable to determine on which CPU GNU compiler is running."
        #else
            #error "Unable to determine on which CPU EDG compiler is running."
        #endif
        BSLS_PLATFORM_COMPILER_ERROR;
    #endif

    #if !defined(BSLS_PLATFORM_CPU_64_BIT)
        #define BSLS_PLATFORM_CPU_32_BIT 1
    #endif
// ---------------------------------------------------------------------------
#elif defined(__SUNPRO_CC) || defined(__SUNPRO_C)

    #define BSLS_PLATFORM_CMP_SUN 1
    #if defined(__cplusplus)
        #define BSLS_PLATFORM_CMP_VERSION __SUNPRO_CC
    #else
        #define BSLS_PLATFORM_CMP_VERSION __SUNPRO_C
    #endif

    // which OS
    #define BSLS_PLATFORM_OS_UNIX 1
    #if defined(sun) || defined(__sun)
        #define BSLS_PLATFORM_OS_SOLARIS 1
        #if defined(__SVR4) || defined(__svr4__)
            #if defined(__SunOS_5_7)
                #define BSLS_PLATFORM_OS_VER_MAJOR 7
                #define BSLS_PLATFORM_OS_VER_MINOR 0
            #elif defined(__SunOS_5_8)
                #define BSLS_PLATFORM_OS_VER_MAJOR 8
                #define BSLS_PLATFORM_OS_VER_MINOR 0
            #elif defined(__SunOS_5_9)
                #define BSLS_PLATFORM_OS_VER_MAJOR 9
                #define BSLS_PLATFORM_OS_VER_MINOR 0
            #elif defined(__SunOS_5_10)
                #define BSLS_PLATFORM_OS_VER_MAJOR 10
                #define BSLS_PLATFORM_OS_VER_MINOR 0
            #else
                #define BSLS_PLATFORM_OS_VER_MAJOR 1
                #define BSLS_PLATFORM_OS_VER_MINOR 0
            #endif
        #else
            #error "Unable to determine SUN OS version."
            BSLS_PLATFORM_COMPILER_ERROR;
        #endif
    #elif defined(__SVR4) || defined(__svr4__)
        #define BSLS_PLATFORM_OS_SUNOS 1
        #if defined(__SunOS_5_7)
            #define BSLS_PLATFORM_OS_VER_MAJOR 7
            #define BSLS_PLATFORM_OS_VER_MINOR 0
        #elif defined(__SunOS_5_8)
            #define BSLS_PLATFORM_OS_VER_MAJOR 8
            #define BSLS_PLATFORM_OS_VER_MINOR 0
        #elif defined(__SunOS_5_9)
            #define BSLS_PLATFORM_OS_VER_MAJOR 9
            #define BSLS_PLATFORM_OS_VER_MINOR 0
        #else
            #define BSLS_PLATFORM_OS_VER_MAJOR 1
        #endif
    #else
        #error "Unable to determine SUN OS version."
        BSLS_PLATFORM_COMPILER_ERROR;
    #endif

    // determine which CPU
    #if defined(__x86_64) || defined(__x86_64__)
        #define BSLS_PLATFORM_CPU_X86_64 1
        #define BSLS_PLATFORM_CPU_64_BIT 1
    #elif defined(i386) || defined(__i386)
        #define BSLS_PLATFORM_CPU_X86 1
        #define BSLS_PLATFORM_CPU_32_BIT 1
    #elif defined(__sparc64) || defined(__sparcv9)
        #define BSLS_PLATFORM_CPU_SPARC 1
        #define BSLS_PLATFORM_CPU_SPARC_V9 1
        #define BSLS_PLATFORM_CPU_64_BIT 1
    #elif defined(sparc) || defined(__sparc)
        #define BSLS_PLATFORM_CPU_SPARC 1
        #define BSLS_PLATFORM_CPU_SPARC_32 1
        #define BSLS_PLATFORM_CPU_32_BIT 1
    #else
        #error "Cannot determine CPU on which the SUN compiler is running."
        BSLS_PLATFORM_COMPILER_ERROR;
    #endif
// ---------------------------------------------------------------------------
#else
    #error "Could not identify the compiler."
    BSLS_PLATFORM_COMPILER_ERROR;
#endif
// ---------------------------------------------------------------------------

// Determine endianness.

// Glibc or Linux
#if defined(__GLIBC__) || defined(BSLS_PLATFORM_OS_LINUX)
#include <endian.h>
#if (__BYTE_ORDER == __LITTLE_ENDIAN)
#   define BSLS_PLATFORM_IS_LITTLE_ENDIAN 1
#elif (__BYTE_ORDER == __BIG_ENDIAN)
#   define BSLS_PLATFORM_IS_BIG_ENDIAN 1
#endif

// AIX
#elif defined(BSLS_PLATFORM_OS_AIX)
#include <sys/machine.h>
#if BYTE_ORDER == LITTLE_ENDIAN
#   define BSLS_PLATFORM_IS_LITTLE_ENDIAN 1
#elif BYTE_ORDER == BIG_ENDIAN
#   define BSLS_PLATFORM_IS_BIG_ENDIAN 1
#endif

// Sun/Solaris
#elif defined(BSLS_PLATFORM_OS_SUNOS) || defined(BSLS_PLATFORM_OS_SOLARIS)
#include <sys/isa_defs.h>
#if defined(_LITTLE_ENDIAN)
#   define BSLS_PLATFORM_IS_LITTLE_ENDIAN 1
#elif defined(_BIG_ENDIAN)
#   define BSLS_PLATFORM_IS_BIG_ENDIAN 1
#endif

// Darwin
#elif defined(BSLS_PLATFORM_OS_DARWIN)
#include <machine/endian.h>
#if BYTE_ORDER == LITTLE_ENDIAN
#   define BSLS_PLATFORM_IS_LITTLE_ENDIAN 1
#elif BYTE_ORDER == BIG_ENDIAN
#   define BSLS_PLATFORM_IS_BIG_ENDIAN 1
#endif

// HPUX
#elif defined(BSLS_PLATFORM_OS_HPUX)
#include <machine/param.h>
#if defined(_LITTLE_ENDIAN)
#   define BSLS_PLATFORM_IS_LITTLE_ENDIAN 1
#elif defined(_BIG_ENDIAN)
#   define BSLS_PLATFORM_IS_BIG_ENDIAN 1
#endif

// MSVC and Windows
#elif defined(BSLS_PLATFORM_OS_WINDOWS)
#   define BSLS_PLATFORM_IS_LITTLE_ENDIAN 1
#endif

// Endianness sanity check is done further in this header.

// ----------------------------------------------------------------------------

                         // Detect Supported Platform

#if !defined(BDE_DISABLE_COMPILER_VERSION_CHECK)

#if defined(BSLS_PLATFORM_CMP_CLANG)
    // No minimum supported compiler version has been identified yet.
#elif defined(BSLS_PLATFORM_CMP_EDG)
    // No minimum supported compiler version has been identified yet.
#elif defined(BSLS_PLATFORM_CMP_HP)
#  if BSLS_PLATFORM_CMP_VERSION < 62500
#    error This early compiler is not supported by BDE
#  endif
#elif defined(BSLS_PLATFORM_CMP_IBM)
    // No minimum supported compiler version has been identified yet.
#elif defined(BSLS_PLATFORM_CMP_SUN)
#  if BSLS_PLATFORM_CMP_VERSION < 0x580
#    error This early compiler is not supported by BDE
#  endif
#elif defined(BSLS_PLATFORM_CMP_GNU)
    // Test GNU late, as so many compilers offer a GNU compatibility mode.
#  if BSLS_PLATFORM_CMP_VERSION < 40102
#    error This early compiler is not supported by BDE
#  endif
#elif defined(BSLS_PLATFORM_CMP_MSVC)
    // Test MSVC last, as many compilers targeting Windows offer a Microsoft
    // compatibility mode.
#  if BSLS_PLATFORM_CMP_VERSION < 1500
#    error This early compiler is not supported by BDE
#  endif
#else
#  error This compiler is not recognized by BDE
#endif

#endif

#ifdef BSLS_PLATFORM_CMP_VERSION
#define BSLS_PLATFORM_CMP_VER_MAJOR  BSLS_PLATFORM_CMP_VERSION
    // This deprecated macro is defined for backwards compatibility only.
#endif
// ----------------------------------------------------------------------------

                        // Miscellaneous Platform Macros

#if defined(BSLS_PLATFORM_CMP_GNU)
    #define BSLS_PLATFORM_NO_64_BIT_LITERALS 1
#endif

#if defined(BSLS_PLATFORM_CMP_IBM) && !defined(BSLS_PLATFORM_CPU_64_BIT)
    #define BSLS_PLATFORM_NO_64_BIT_LITERALS 1
#endif
// ----------------------------------------------------------------------------

                                 // Validation

// Unix flag must be set by the compiler if Unix detected (except for AIX).
#if defined(BSLS_PLATFORM_OS_UNIX) && !defined(BSLS_PLATFORM_OS_AIX) && \
                                      !defined(BSLS_PLATFORM_OS_DARWIN)
    #if !defined(unix) && !defined(__unix__) && !defined(__unix)
        #error "Unix platform assumed, but unix flag not set by compiler"
        BSLS_PLATFORM_COMPILER_ERROR;
    #endif
#endif

// Exactly one CMP type.
#if BSLS_PLATFORM_CMP_EDG  \
  + BSLS_PLATFORM_CMP_GNU  \
  + BSLS_PLATFORM_CMP_HP   \
  + BSLS_PLATFORM_CMP_IBM  \
  + BSLS_PLATFORM_CMP_MSVC \
  + BSLS_PLATFORM_CMP_SUN != 1
    #error "Exactly one compiler must be set."
    BSLS_PLATFORM_COMPILER_ERROR;
#endif

// Exactly one OS type.
#if BSLS_PLATFORM_OS_UNIX \
  + BSLS_PLATFORM_OS_WINDOWS != 1
    #error "Exactly one operating system must be set."
    BSLS_PLATFORM_COMPILER_ERROR;
#endif

// At most one OS subtype.

#define BSLS_PLATFORM_OS_SUBTYPE_COUNT \
    BSLS_PLATFORM_OS_AIX     \
  + BSLS_PLATFORM_OS_DARWIN  \
  + BSLS_PLATFORM_OS_HPUX    \
  + BSLS_PLATFORM_OS_LINUX   \
  + BSLS_PLATFORM_OS_FREEBSD \
  + BSLS_PLATFORM_OS_SOLARIS \
  + BSLS_PLATFORM_OS_SUNOS   \
  + BSLS_PLATFORM_OS_CYGWIN  \
  + BSLS_PLATFORM_OS_WIN9X   \
  + BSLS_PLATFORM_OS_WINNT   \
  + BSLS_PLATFORM_OS_WIN2K   \
  + BSLS_PLATFORM_OS_WINXP
#if BSLS_PLATFORM_OS_SUBTYPE_COUNT > 1
    #error "At most one operating system subtype must be set."
    BSLS_PLATFORM_COMPILER_ERROR;
#endif

// Exactly one CPU type.
#if BSLS_PLATFORM_CPU_88000   \
  + BSLS_PLATFORM_CPU_ALPHA   \
  + BSLS_PLATFORM_CPU_HPPA    \
  + BSLS_PLATFORM_CPU_IA64    \
  + BSLS_PLATFORM_CPU_X86     \
  + BSLS_PLATFORM_CPU_X86_64  \
  + BSLS_PLATFORM_CPU_MIPS    \
  + BSLS_PLATFORM_CPU_POWERPC \
  + BSLS_PLATFORM_CPU_SPARC   \
  + BSLS_PLATFORM_CPU_ARM != 1
    #error "Exactly one processor must be set."
    BSLS_PLATFORM_COMPILER_ERROR;
#endif

// Exactly one kind of "endian-ness".
#if BSLS_PLATFORM_IS_BIG_ENDIAN \
  + BSLS_PLATFORM_IS_LITTLE_ENDIAN != 1
    #error "Exactly one kind of endian-ness must be set."
    BSLS_PLATFORM_COMPILER_ERROR;
#endif

#if defined(BSLS_PLATFORM_OS_VER_MAJOR) \
         && BSLS_PLATFORM_OS_SUBTYPE_COUNT != 1
        // For OS, MAJOR VERSION implies SUBTYPE.
    #error "Operating system major version but not subtype defined."
    BSLS_PLATFORM_COMPILER_ERROR;
#endif

#undef BSLS_PLATFORM_OS_SUBTYPE_COUNT

#if defined(BSLS_PLATFORM_OS_VER_MINOR) && \
   !defined(BSLS_PLATFORM_OS_VER_MAJOR)
    #error "Operating System minor but not major version defined."
    BSLS_PLATFORM_COMPILER_ERROR;
#endif

#if defined(BSLS_PLATFORM_CPU_VER_MINOR) && \
   !defined(BSLS_PLATFORM_CPU_VER_MAJOR)
    #error "Processor minor but not major version defined."
    BSLS_PLATFORM_COMPILER_ERROR;
#endif

#ifdef __cplusplus
namespace BloombergLP {

namespace bsls {

// ----------------------------------------------------------------------------

                               // ========
                               // Platform
                               // ========

struct Platform {
    // Namespace for platform-trait definitions.

                                  // OS TYPES

    struct OsAny {};

    struct OsUnix    : OsAny {};
    struct OsWindows : OsAny {};

    struct OsAix     : OsUnix {};
    struct OsHpux    : OsUnix {};
    struct OsLinux   : OsUnix {};
    struct OsFreeBsd : OsUnix {};
    struct OsSolaris : OsUnix {};
    struct OsCygwin  : OsUnix {};
    struct OsDarwin  : OsUnix {};

    struct OsSolaris_V8  : OsSolaris {};
    struct OsSolaris_V9  : OsSolaris {};
    struct OsSolaris_V10 : OsSolaris {};

    struct OsAix_V5 : OsAix {};

    struct OsWinNT : OsWindows {};

                              // PROCESSOR TYPES

    struct CpuAny {};

    struct Cpu88000   : CpuAny {};
    struct CpuAlpha   : CpuAny {};
    struct CpuHppa    : CpuAny {};
    struct CpuX86     : CpuAny {};
    struct CpuIa64    : CpuAny {};
    struct CpuX86_64  : CpuAny {};
    struct CpuMips    : CpuAny {};

    struct CpuPowerpc : CpuAny {};

    struct CpuSparc   : CpuAny {};
    struct CpuSparc_32 : CpuSparc {}; // 32-bit
    struct CpuSparc_V9 : CpuSparc {}; // 64-bit

    typedef CpuPowerpc     CPU_POWERPC;
    typedef CpuSparc       CPU_SPARC;
    typedef CpuSparc_32    CPU_SPARC_32;
    typedef CpuSparc_V9    CPU_SPARC_V9;

    struct CpuPowerpc_601 : CpuPowerpc {};
    struct CpuArch_Pwr    : CpuPowerpc {};
    struct CpuArch_Pwr2   : CpuPowerpc {};
    struct CpuArch_Pwr2s  : CpuPowerpc {};

    struct CpuArm   : CpuAny {};
    struct CpuArmv5 : CpuArm {};
    struct CpuArmv6 : CpuArm {};
    struct CpuArmv7 : CpuArm {};

                              // PLATFORM TRAITS

    // OS TRAIT
    // Will fail to compile if more than one OS type is set.

    #if defined(BSLS_PLATFORM_OS_AIX)
        #if (BSLS_PLATFORM_OS_VER_MAJOR == _AIX)
            typedef OsAix_V5         Os;
        #else
            typedef OsAix            Os;
        #endif
    #endif
    #if defined BSLS_PLATFORM_OS_SOLARIS
        #if   (BSLS_PLATFORM_OS_VER_MAJOR == 9)
            typedef OsSolaris_V9     Os;
        #elif (BSLS_PLATFORM_OS_VER_MAJOR == 10)
            typedef OsSolaris_V10    Os;
        #else
            typedef OsSolaris_V8     Os;
        #endif
    #endif
    #if defined(BSLS_PLATFORM_OS_HPUX)
        typedef OsHpux              Os;
    #endif
    #if defined(BSLS_PLATFORM_OS_CYGWIN)
        typedef OsCygwin            Os;
    #endif
    #if defined(BSLS_PLATFORM_OS_LINUX)
        typedef OsLinux             Os;
    #endif
    #if defined(BSLS_PLATFORM_OS_FREEBSD)
        typedef OsFreeBsd           Os;
    #endif
    #if defined(BSLS_PLATFORM_OS_WINDOWS)
        typedef OsWinNT             Os;
    #endif
    #if defined(BSLS_PLATFORM_OS_DARWIN)
        typedef OsDarwin            Os;
    #endif

    // CPU TRAIT
    // Will fail to compile if more than one CPU type is set.

    #if defined(BSLS_PLATFORM_CPU_X86)
        typedef CpuX86  Cpu;
    #endif
    #if defined(BSLS_PLATFORM_CPU_IA64)
        typedef CpuIa64 Cpu;
    #endif
    #if defined(BSLS_PLATFORM_CPU_X86_64)
        typedef CpuX86_64  Cpu;
    #endif
    #if defined(BSLS_PLATFORM_CPU_POWERPC)
        #if defined(BSLS_PLATFORM_CPU_VER_MAJOR) &&  \
                                    (BSLS_PLATFORM_CPU_VER_MAJOR == _ARCH_601)
            typedef CpuPowerpc_601 Cpu;
        #else
            typedef CpuPowerpc     Cpu;
        #endif
    #endif
    #if defined(BSLS_PLATFORM_CPU_SPARC_32)
        typedef CpuSparc_32   Cpu;
    #endif
    #if defined(BSLS_PLATFORM_CPU_SPARC_V9)
        typedef CpuSparc_V9   Cpu;
    #endif
    #if defined(BSLS_PLATFORM_CPU_ARM_V5)
        typedef CpuArmv5 Cpu;
    #endif
    #if defined(BSLS_PLATFORM_CPU_ARM_V6)
        typedef CpuArmv6 Cpu;
    #endif
    #if defined(BSLS_PLATFORM_CPU_ARM_V7)
        typedef CpuArmv7 Cpu;
    #endif

};

}  // close package namespace
#endif  // __cplusplus

#ifndef BDE_OMIT_TRANSITIONAL  // BACKWARD_COMPATIBILITY
#ifndef BDE_OMIT_INTERNAL_DEPRECATED

                      // ======================
                      // BACKWARD COMPATIBILITY
                      // ======================

#ifdef __cplusplus
namespace bdes {

typedef bsls::Platform Platform;
    // This alias is defined for backward compatibility.

}  // close package namespace

#ifdef bdes_Platform
#undef bdes_Platform
#endif
#define bdes_Platform bdes::Platform
    // This alias is defined for backward compatibility.
#endif  // __cplusplus

#endif // BDE_OMIT_INTERNAL_DEPRECATED

#ifdef __cplusplus
typedef bsls::Platform bsls_Platform;
    // This alias is defined for backward compatibility.
#endif

#endif  // BDE_OMIT_TRANSITIONAL -- BACKWARD_COMPATIBILITY

#ifdef __cplusplus
}  // close enterprise namespace
#endif

#if !defined(BSL_DOUBLE_UNDERSCORE_XLAT) || 1 == BSL_DOUBLE_UNDERSCORE_XLAT

// BDES id's

#ifdef BSLS_PLATFORM_CMP_AIX
# define BDES_PLATFORM__CMP_AIX BSLS_PLATFORM_CMP_AIX
#endif

// BDES_PLATFORM__CMP_EPC -- referenced, never defined.  Can be removed.

#ifdef BSLS_PLATFORM_CMP_GNU
# define BDES_PLATFORM__CMP_GNU BSLS_PLATFORM_CMP_GNU
#endif
#ifdef BSLS_PLATFORM_CMP_HP
# define BDES_PLATFORM__CMP_HP BSLS_PLATFORM_CMP_HP
#endif
#ifdef BSLS_PLATFORM_CMP_MSVC
# define BDES_PLATFORM__CMP_MSVC BSLS_PLATFORM_CMP_MSVC
#endif
#ifdef BSLS_PLATFORM_CMP_SUN
# define BDES_PLATFORM__CMP_SUN BSLS_PLATFORM_CMP_SUN
#endif
#ifdef BSLS_PLATFORM_CMP_VER_MAJOR
# define BDES_PLATFORM__CMP_VER_MAJOR BSLS_PLATFORM_CMP_VER_MAJOR
#endif
#ifdef BSLS_PLATFORM_CPU_32_BIT
# define BDES_PLATFORM__CPU_32_BIT BSLS_PLATFORM_CPU_32_BIT
#endif
#ifdef BSLS_PLATFORM_CPU_64_BIT
# define BDES_PLATFORM__CPU_64_BIT BSLS_PLATFORM_CPU_64_BIT
#endif
#ifdef BSLS_PLATFORM_CPU_INTEL
# define BDES_PLATFORM__CPU_INTEL BSLS_PLATFORM_CPU_INTEL
#endif
#ifdef BSLS_PLATFORM_CPU_X86
# define BDES_PLATFORM__CPU_X86 BSLS_PLATFORM_CPU_X86
#endif
#ifdef BSLS_PLATFORM_OS_AIX
# define BDES_PLATFORM__OS_AIX BSLS_PLATFORM_OS_AIX
#endif
#ifdef BSLS_PLATFORM_OS_CYGWIN
# define BDES_PLATFORM__OS_CYGWIN BSLS_PLATFORM_OS_CYGWIN
#endif
#ifdef BSLS_PLATFORM_OS_DARWIN
# define BDES_PLATFORM__OS_DARWIN BSLS_PLATFORM_OS_DARWIN
#endif

// BDES_PLATFORM__OS_DGUX -- referenced, never defined.  Can be removed.

#ifdef BSLS_PLATFORM_OS_FREEBSD
# define BDES_PLATFORM__OS_FREEBSD BSLS_PLATFORM_OS_FREEBSD
#endif
#ifdef BSLS_PLATFORM_OS_HPUX
# define BDES_PLATFORM__OS_HPUX BSLS_PLATFORM_OS_HPUX
#endif
#ifdef BSLS_PLATFORM_OS_LINUX
# define BDES_PLATFORM__OS_LINUX BSLS_PLATFORM_OS_LINUX
#endif
#ifdef BSLS_PLATFORM_OS_SOLARIS
# define BDES_PLATFORM__OS_SOLARIS BSLS_PLATFORM_OS_SOLARIS
#endif
#ifdef BSLS_PLATFORM_OS_SUNOS
# define BDES_PLATFORM__OS_SUNOS BSLS_PLATFORM_OS_SUNOS
#endif
#ifdef BSLS_PLATFORM_OS_UNIX
# define BDES_PLATFORM__OS_UNIX BSLS_PLATFORM_OS_UNIX
#endif
#ifdef BSLS_PLATFORM_OS_VER_MAJOR
# define BDES_PLATFORM__OS_VER_MAJOR BSLS_PLATFORM_OS_VER_MAJOR
#endif
#ifdef BSLS_PLATFORM_OS_VER_MINOR
# define BDES_PLATFORM__OS_VER_MINOR BSLS_PLATFORM_OS_VER_MINOR
#endif
#ifdef BSLS_PLATFORM_OS_WIN2K
# define BDES_PLATFORM__OS_WIN2K BSLS_PLATFORM_OS_WIN2K
#endif
#ifdef BSLS_PLATFORM_OS_WIN9X
# define BDES_PLATFORM__OS_WIN9X BSLS_PLATFORM_OS_WIN9X
#endif
#ifdef BSLS_PLATFORM_OS_WINDOWS
# define BDES_PLATFORM__OS_WINDOWS BSLS_PLATFORM_OS_WINDOWS
#endif
#ifdef BSLS_PLATFORM_OS_WINNT
# define BDES_PLATFORM__OS_WINNT BSLS_PLATFORM_OS_WINNT
#endif
#ifdef BSLS_PLATFORM_OS_WINXP
# define BDES_PLATFORM__OS_WINXP BSLS_PLATFORM_OS_WINXP
#endif

// BSLS id's

#ifdef BSLS_PLATFORM_CMP_AIX
# define BSLS_PLATFORM__CMP_AIX BSLS_PLATFORM_CMP_AIX
#endif
#ifdef BSLS_PLATFORM_CMP_CLANG
# define BSLS_PLATFORM__CMP_CLANG BSLS_PLATFORM_CMP_CLANG
#endif
#ifdef BSLS_PLATFORM_CMP_EDG
# define BSLS_PLATFORM__CMP_EDG BSLS_PLATFORM_CMP_EDG
#endif
#ifdef BSLS_PLATFORM_CMP_GNU
# define BSLS_PLATFORM__CMP_GNU BSLS_PLATFORM_CMP_GNU
#endif
#ifdef BSLS_PLATFORM_CMP_HP
# define BSLS_PLATFORM__CMP_HP BSLS_PLATFORM_CMP_HP
#endif
#ifdef BSLS_PLATFORM_CMP_IBM
# define BSLS_PLATFORM__CMP_IBM BSLS_PLATFORM_CMP_IBM
#endif
#ifdef BSLS_PLATFORM_CMP_MSVC
# define BSLS_PLATFORM__CMP_MSVC BSLS_PLATFORM_CMP_MSVC
#endif
#ifdef BSLS_PLATFORM_CMP_SUN
# define BSLS_PLATFORM__CMP_SUN BSLS_PLATFORM_CMP_SUN
#endif
#ifdef BSLS_PLATFORM_CMP_VERSION
# define BSLS_PLATFORM__CMP_VERSION BSLS_PLATFORM_CMP_VERSION
#endif
#ifdef BSLS_PLATFORM_CMP_VER_MAJOR
# define BSLS_PLATFORM__CMP_VER_MAJOR BSLS_PLATFORM_CMP_VER_MAJOR
#endif
#ifdef BSLS_PLATFORM_CPU_32_BIT
# define BSLS_PLATFORM__CPU_32_BIT BSLS_PLATFORM_CPU_32_BIT
#endif
#ifdef BSLS_PLATFORM_CPU_64_BIT
# define BSLS_PLATFORM__CPU_64_BIT BSLS_PLATFORM_CPU_64_BIT
#endif
#ifdef BSLS_PLATFORM_CPU_88000
# define BSLS_PLATFORM__CPU_88000 BSLS_PLATFORM_CPU_88000
#endif
#ifdef BSLS_PLATFORM_CPU_ALPHA
# define BSLS_PLATFORM__CPU_ALPHA BSLS_PLATFORM_CPU_ALPHA
#endif
#ifdef BSLS_PLATFORM_CPU_HPPA
# define BSLS_PLATFORM__CPU_HPPA BSLS_PLATFORM_CPU_HPPA
#endif
#ifdef BSLS_PLATFORM_CPU_IA64
# define BSLS_PLATFORM__CPU_IA64 BSLS_PLATFORM_CPU_IA64
#endif
#ifdef BSLS_PLATFORM_CPU_INTEL
# define BSLS_PLATFORM__CPU_INTEL BSLS_PLATFORM_CPU_INTEL
#endif
#ifdef BSLS_PLATFORM_CPU_MIPS
# define BSLS_PLATFORM__CPU_MIPS BSLS_PLATFORM_CPU_MIPS
#endif
#ifdef BSLS_PLATFORM_CPU_POWERPC
# define BSLS_PLATFORM__CPU_POWERPC BSLS_PLATFORM_CPU_POWERPC
#endif
#ifdef BSLS_PLATFORM_CPU_SPARC
# define BSLS_PLATFORM__CPU_SPARC BSLS_PLATFORM_CPU_SPARC
#endif
#ifdef BSLS_PLATFORM_CPU_SPARC_32
# define BSLS_PLATFORM__CPU_SPARC_32 BSLS_PLATFORM_CPU_SPARC_32
#endif
#ifdef BSLS_PLATFORM_CPU_SPARC_V9
# define BSLS_PLATFORM__CPU_SPARC_V9 BSLS_PLATFORM_CPU_SPARC_V9
#endif
#ifdef BSLS_PLATFORM_CPU_VER_MAJOR
# define BSLS_PLATFORM__CPU_VER_MAJOR BSLS_PLATFORM_CPU_VER_MAJOR
#endif
#ifdef BSLS_PLATFORM_CPU_VER_MINOR
# define BSLS_PLATFORM__CPU_VER_MINOR BSLS_PLATFORM_CPU_VER_MINOR
#endif
#ifdef BSLS_PLATFORM_CPU_X86
# define BSLS_PLATFORM__CPU_X86 BSLS_PLATFORM_CPU_X86
#endif
#ifdef BSLS_PLATFORM_CPU_X86_64
# define BSLS_PLATFORM__CPU_X86_64 BSLS_PLATFORM_CPU_X86_64
#endif
#ifdef BSLS_PLATFORM_IS_BIG_ENDIAN
# define BSLS_PLATFORM__IS_BIG_ENDIAN BSLS_PLATFORM_IS_BIG_ENDIAN
#endif
#ifdef BSLS_PLATFORM_IS_LITTLE_ENDIAN
# define BSLS_PLATFORM__IS_LITTLE_ENDIAN BSLS_PLATFORM_IS_LITTLE_ENDIAN
#endif
#ifdef BSLS_PLATFORM_NO_64_BIT_LITERALS
# define BSLS_PLATFORM__NO_64_BIT_LITERALS BSLS_PLATFORM_NO_64_BIT_LITERALS
#endif
#ifdef BSLS_PLATFORM_OS_AIX
# define BSLS_PLATFORM__OS_AIX BSLS_PLATFORM_OS_AIX
#endif
#ifdef BSLS_PLATFORM_OS_CYGWIN
# define BSLS_PLATFORM__OS_CYGWIN BSLS_PLATFORM_OS_CYGWIN
#endif
#ifdef BSLS_PLATFORM_OS_DARWIN
# define BSLS_PLATFORM__OS_DARWIN BSLS_PLATFORM_OS_DARWIN
#endif
#ifdef BSLS_PLATFORM_OS_FREEBSD
# define BSLS_PLATFORM__OS_FREEBSD BSLS_PLATFORM_OS_FREEBSD
#endif
#ifdef BSLS_PLATFORM_OS_HPUX
# define BSLS_PLATFORM__OS_HPUX BSLS_PLATFORM_OS_HPUX
#endif
#ifdef BSLS_PLATFORM_OS_LINUX
# define BSLS_PLATFORM__OS_LINUX BSLS_PLATFORM_OS_LINUX
#endif
#ifdef BSLS_PLATFORM_OS_SOLARIS
# define BSLS_PLATFORM__OS_SOLARIS BSLS_PLATFORM_OS_SOLARIS
#endif
#ifdef BSLS_PLATFORM_OS_SUBTYPE_COUNT
# define BSLS_PLATFORM__OS_SUBTYPE_COUNT BSLS_PLATFORM_OS_SUBTYPE_COUNT
#endif
#ifdef BSLS_PLATFORM_OS_SUNOS
# define BSLS_PLATFORM__OS_SUNOS BSLS_PLATFORM_OS_SUNOS
#endif
#ifdef BSLS_PLATFORM_OS_UNIX
# define BSLS_PLATFORM__OS_UNIX BSLS_PLATFORM_OS_UNIX
#endif
#ifdef BSLS_PLATFORM_OS_VER_MAJOR
# define BSLS_PLATFORM__OS_VER_MAJOR BSLS_PLATFORM_OS_VER_MAJOR
#endif
#ifdef BSLS_PLATFORM_OS_VER_MINOR
# define BSLS_PLATFORM__OS_VER_MINOR BSLS_PLATFORM_OS_VER_MINOR
#endif
#ifdef BSLS_PLATFORM_OS_WIN2K
# define BSLS_PLATFORM__OS_WIN2K BSLS_PLATFORM_OS_WIN2K
#endif
#ifdef BSLS_PLATFORM_OS_WIN9X
# define BSLS_PLATFORM__OS_WIN9X BSLS_PLATFORM_OS_WIN9X
#endif
#ifdef BSLS_PLATFORM_OS_WINDOWS
# define BSLS_PLATFORM__OS_WINDOWS BSLS_PLATFORM_OS_WINDOWS
#endif
#ifdef BSLS_PLATFORM_OS_WINNT
# define BSLS_PLATFORM__OS_WINNT BSLS_PLATFORM_OS_WINNT
#endif
#ifdef BSLS_PLATFORM_OS_WINXP
# define BSLS_PLATFORM__OS_WINXP BSLS_PLATFORM_OS_WINXP
#endif

#endif

#endif

// ----------------------------------------------------------------------------
// Copyright 2013 Bloomberg Finance L.P.
//
// Licensed under the Apache License, Version 2.0 (the "License");
// you may not use this file except in compliance with the License.
// You may obtain a copy of the License at
//
//     http://www.apache.org/licenses/LICENSE-2.0
//
// Unless required by applicable law or agreed to in writing, software
// distributed under the License is distributed on an "AS IS" BASIS,
// WITHOUT WARRANTIES OR CONDITIONS OF ANY KIND, either express or implied.
// See the License for the specific language governing permissions and
// limitations under the License.
// ----------------------------- END-OF-FILE ----------------------------------<|MERGE_RESOLUTION|>--- conflicted
+++ resolved
@@ -192,14 +192,11 @@
     #define BSLS_PLATFORM_CMP_IBM 1
     #define BSLS_PLATFORM_CMP_VERSION __xlC__
 
-<<<<<<< HEAD
 #ifndef BDE_OMIT_INTERNAL_DEPRECATED
     #define BSLS_PLATFORM_CMP_AIX 1
          // DEPRECATED: use 'BSLS_PLATFORM_CMP_IBM' instead.
 #endif // BDE_OMIT_INTERNAL_DEPRECATED
 
-=======
->>>>>>> 3e35a329
     // which OS -- this compiler should only be used on AIX
     #define BSLS_PLATFORM_OS_UNIX 1
     #if defined(_AIX)                          // must be defined
@@ -515,7 +512,6 @@
         #if defined(__clang__)
             // Clang is GCC compatible, but sometimes we need to know about it.
             #define BSLS_PLATFORM_CMP_CLANG 1
-<<<<<<< HEAD
 
             #if defined(__CLANG_GNUC_PATCHLEVEL__)
                 #define BSLS_PLATFORM_CMP_VERSION (__CLANG_GNUC__ * 10000 \
@@ -524,11 +520,6 @@
                 #define BSLS_PLATFORM_CMP_VERSION (__CLANG_GNUC__ * 10000 \
                             + __CLANG_GNUC_MINOR__ * 100)
             #endif
-=======
-            // We treat Clang as if it was GCC 4.4.0.
-            #define BSLS_PLATFORM_CMP_VERSION (4 * 10000 \
-                            + 4 * 100)
->>>>>>> 3e35a329
         #else
             #if defined(__GNUC_PATCHLEVEL__)
                 #define BSLS_PLATFORM_CMP_VERSION (__GNUC__ * 10000 \
