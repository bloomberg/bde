--- conflicted
+++ resolved
@@ -1328,7 +1328,6 @@
     construct(TARGET_TYPE                    *address,
               bsl::integral_constant<int, e_BITWISE_COPYABLE_TRAITS> *,
               bslmf::MovableRef<TARGET_TYPE>  original);
-<<<<<<< HEAD
         // Create an object of a bitwise copyable (template parameter) type
         // 'TARGET_TYPE' at the specified 'address', with the same value as the
         // specified 'original' object.  If the constructor throws, the memory
@@ -1342,23 +1341,6 @@
     //   'allocator_traits<A>::construct(m, p,  v)'
     // if 'e_USES_BSLMA_ALLOCATOR_TRAITS', and:
     //   'allocator_traits<A>::construct(m, p, args)'
-=======
-        // Create an object of a bit-wise copyable (template parameter) type
-        // 'TARGET_TYPE' at the specified (uninitialized memory) 'address',
-        // with the same value as the specified 'original' object.  If the
-        // constructor throws, 'address' is left in an uninitialized state.
-        // Note that the behavior is undefined if 'TARGET_TYPE' supports
-        // 'bslma'-style allocators.
-
-    // In order to implement
-    //             'allocator_traits<A>::construct(m, p    )'
-    //             'allocator_traits<A>::construct(m, p, rv)'
-    //             'allocator_traits<A>::construct(m, p,  v)'
-    //
-    //                       if 'USES_BSLMA_ALLOCATOR_TRAITS'
-    //      and
-    //             'allocator_traits<A>::construct(m, p, args)'
->>>>>>> cf151fa7
 
 #if !BSLS_COMPILERFEATURES_SIMULATE_CPP11_FEATURES // $var-args=15
     template <class TARGET_TYPE, class... Args>
