// bslma_testallocator.h                                              -*-C++-*-
#ifndef INCLUDED_BSLMA_TESTALLOCATOR
#define INCLUDED_BSLMA_TESTALLOCATOR

#ifndef INCLUDED_BSLS_IDENT
#include <bsls_ident.h>
#endif
BSLS_IDENT("$Id: $")

//@PURPOSE: Provide instrumented malloc/free allocator to track memory usage.
//
//@CLASSES:
//  bslma::TestAllocator: instrumented 'malloc'/'free' memory allocator
//
//@MACROS:
//  BSLMA_TESTALLOCATOR_EXCEPTION_TEST_BEGIN: macro to begin testing exceptions
//  BSLMA_TESTALLOCATOR_EXCEPTION_TEST_END: macro to end testing exceptions
//
//@SEE_ALSO: bslma_newdeleteallocator, bslma_mallocfreeallocator
//
//@AUTHOR: John Lakos (jlakos)
//
//@DESCRIPTION: This component provides an instrumented allocator,
// 'bslma::TestAllocator', that implements the 'bslma::Allocator' protocol and
// can be used to track various aspects of memory allocated from it.  Available
// statistics include the number of outstanding blocks (and bytes) that are
// currently in use, the cumulative number of blocks (and bytes) that have been
// allocated, and the maximum number of blocks (and bytes) that have been in
// use at any one time.  A 'print' function formats these values to 'stdout':
//..
//   ,--------------------.
//  ( bslma::TestAllocator )
//   `--------------------'
//             |         ctor/dtor
//             |         lastAllocatedAddress/lastDeallocatedAddress
//             |         lastAllocatedNumBytes/lastDeallocatedNumBytes
//             |         numAllocations/numDeallocations
//             |         numBlocksInUse/numBlocksMax/numBlocksTotal
//             |         numBytesInUse/numBytesMax/numBytesTotal
//             |         numMismatches/numBoundsErrors
//             |         print/name
//             |         setAllocationLimit/allocationLimit
//             |         setNoAbort/isNoAbort
//             |         setQuiet/isQuiet
//             |         setVerbose/isVerbose
//             |         status
//             V
//     ,----------------.
//    ( bslma::Allocator )
//     `----------------'
//                       allocate
//                       deallocate
//..
// If exceptions are enabled, this allocator can be configured to throw an
// exception after the number of allocation requests exceeds some specified
// limit (see the subsection on "Allocation Limit" below).  The level of
// verbosity can also be adjusted.  Each allocator object also maintains a
// current status.
//
// By default this allocator gets its memory from the C Standard Library
// functions 'malloc' and 'free', but can be overridden to take memory from any
// thread-safe allocator (supplied at construction) that implements the
// 'bslma::Allocator' protocol.  Note that allocation and deallocation using a
// 'bslma::TestAllocator' object is explicitly incompatible with 'malloc' and
// 'free' (or any other allocation mechanism).  Attempting to use 'free' to
// deallocate memory allocated from a 'bslma::TestAllocator' -- even when
// 'malloc' and 'free' are used by default -- will result in undefined
// behavior, almost certainly corrupting the C Standard Library's runtime
// memory manager.
//
// Memory dispensed from a 'bslma::TestAllocator' is marked such that
// attempting to deallocate previously unallocated (or already deallocated)
// memory will (with high probability) be flagged as an error (unless quiet
// mode is set for the purpose of testing the test allocator itself).  A
// 'bslma::TestAllocator' also supports a buffer overrun / underrun feature --
// each allocation has "pads", areas of extra memory before and after the
// segment which are initialized to a particular value and checked upon
// deallocation to see if they have been modified.  If they have, a message is
// printed and the allocator aborts, unless it is in quiet mode.
//
///Modes
///-----
// The test allocator's behavior is controlled by three basic *mode* flags:
//
// VERBOSE MODE: (Default 0) Specifies that each allocation and deallocation
// should be printed to standard output.  In verbose mode all state variables
// will be displayed at destruction.
//
// QUIET MODE: (Default 0) Specifies that mismatched memory and memory leaks
// should *not* be reported, and should not cause the process to terminate when
// detected.  Note that this mode is used primarily for testing the test
// allocator itself; behavior that would otherwise abort now quietly increments
// the 'numMismatches' and 'numBoundsErrors' counter.
//
// NO-ABORT MODE: (Default 0) Specifies that the test allocator should not
// invoke 'abort' under any circumstances without suppressing diagnostics.
// Although the internal state values are independent, quiet mode implies the
// behavior of no-abort mode in all cases.  Note that this mode is used
// primarily for visual inspection of unusual error diagnostics in this
// component's test driver (in non-quiet mode only).
//
// Taking the default mode settings, memory allocation/deallocation will not be
// displayed individually.  However, in the event of a mismatched deallocation
// or a memory leak, the problem will be announced, any relevant state of the
// object will be displayed, and the program will abort.
//
// The three modes are independently set using the 'setVerbose', 'setQuiet',
// and 'setNoAbort' manipulators.
//
///Allocation Limit
///----------------
// If exceptions are enabled at compile time, the test allocator can be
// configured to throw a 'bslma::TestAllocatorException' after a specified
// number of allocation requests is exceeded.  If the allocation limit is less
// than 0 (default), then the allocator won't throw a 'TestAllocatorException'
// exception.  Note that a non-negative allocation limit is decremented after
// each allocation attempt, and an exception is thrown only when the current
// allocation limit transitions from 0 to -1; no additional exceptions will be
// thrown until the allocation limit is again reset to a non-negative value.
//
// The allocation limit is set using the 'setAllocationLimit' manipulator.
//
///Exception Test Macros
///---------------------
// This component also provides a pair of macros:
//..
//: o BSLMA_TESTALLOCATOR_EXCEPTION_TEST_BEGIN(BSLMA_TESTALLOCATOR)
//: o BSLMA_TESTALLOCATOR_EXCEPTION_TEST_END
//..
// These macros can be used for testing exception-safety of classes and their
// methods when memory allocation is needed.  A reference to an object of type
// 'bslma::TestAllocator' must be supplied as an argument to the '_BEGIN'
// macro.  Note that if exception-handling is disabled (i.e., if
// 'BDE_BUILD_TARGET_EXC' is not defined when building the code under test),
// then the macros simply print the following:
//..
//  BSLMA EXCEPTION TEST -- (NOT ENABLED) --
//..
// When exception-handling is enabled, the '_BEGIN' macro will set the
// allocation limit of the supplied allocator to 0, 'try' the code being
// tested, 'catch' any 'TestAllocatorException's that are thrown, and keep
// increasing the allocation limit until the code being tested completes
// successfully.
//
///Thread Safety
///-------------
// The 'bslma::TestAllocator' class is fully thread-safe (see
// 'bsldoc_glossary') provided that the allocator supplied at construction (if
// any) is fully thread-safe.  Note that the 'bslma::MallocFreeAllocator'
// singleton (the allocator used by the test allocator if none is supplied at
// construction) is fully thread-safe.
//
///Usage
///-----
// The 'bslma::TestAllocator' defined in this component can be used in
// conjunction with the 'BSLMA_TESTALLOCATOR_EXCEPTION_TEST_BEGIN' and
// 'BSLMA_TESTALLOCATOR_EXCEPTION_TEST_END' macros to test the memory usage
// patterns of an object that uses the 'bslma::Allocator' protocol in its
// interface.  In this example, we illustrate how we might test that an object
// under test is exception-neutral.  For illustration purposes, we will assume
// the existence of a 'my_shortarray' component implementing an
// 'std::vector'-like array type, 'myShortArray':
//..
//  // my_shortarray.t.cpp
//  #include <my_shortarray.h>
//
//  #include <bslma_testallocator.h>
//  #include <bslma_testallocatorexception.h>
//
//  // ...
//
//..
// Below we provide a 'static' function, 'areEqual', that will allow us to
// compare two short arrays:
//..
//  static
//  bool areEqual(const short *array1, const short *array2, int numElements)
//      // Return 'true' if the specified initial 'numElements' in the
//      // specified 'array1' and 'array2' have the same values, and 'false'
//      // otherwise.
//  {
//      for (int i = 0; i < numElements; ++i) {
//          if (array1[i] != array2[i]) {
//              return false;                                         // RETURN
//          }
//      }
//      return true;
//  }
//
//  // ...
//
//..
// The following is an abbreviated standard test driver.  Note that the number
// of arguments specify the verbosity level that the test driver uses for
// printing messages:
//..
//  int main(int argc, char *argv[])
//  {
//      int                 test = argc > 1 ? atoi(argv[1]) : 0;
//      bool             verbose = argc > 2;
//      bool         veryVerbose = argc > 3;
//      bool     veryVeryVerbose = argc > 4;
//      bool veryVeryVeryVerbose = argc > 5;
//
//..
// We now define a 'bslma::TestAllocator', 'sa', named "supplied" to indicate
// that it is the allocator to be supplied to our object under test, as well as
// to the 'BSLMA_TESTALLOCATOR_EXCEPTION_TEST_BEGIN' macro (below).  Note that
// if 'veryVeryVeryVerbose' is 'true', then 'sa' prints all allocation and
// deallocation requests to 'stdout' and also prints the accumulated statistics
// on destruction:
//..
//  bslma::TestAllocator sa("supplied", veryVeryVeryVerbose);
//
//  switch (test) { case 0:
//
//    // ...
//
//    case 6: {
//
//      // ...
//
//      struct {
//          int   d_line;
//          int   d_numElem;
//          short d_exp[NUM_VALUES];
//      } DATA[] = {
//          { L_, 0, { } },
//          { L_, 1, { V0 } },
//          { L_, 5, { V0, V1, V2, V3, V4 } }
//      };
//      const int NUM_DATA = sizeof DATA / sizeof *DATA;
//
//      for (int ti = 0; ti < NUM_DATA; ++ti) {
//          const int    LINE     = DATA[ti].d_line;
//          const int    NUM_ELEM = DATA[ti].d_numElem;
//          const short *EXP      = DATA[ti].d_exp;
//
//          if (veryVerbose) { T_ P_(ti) P_(NUM_ELEM) }
//
//          // ...
//
//..
// All code that we want to test for exception-safety must be enclosed within
// the 'BSLMA_TESTALLOCATOR_EXCEPTION_TEST_BEGIN' and
// 'BSLMA_TESTALLOCATOR_EXCEPTION_TEST_END' macros, which internally implement
// a 'do'-'while' loop.  Code provided by the
// 'BSLMA_TESTALLOCATOR_EXCEPTION_TEST_BEGIN' macro sets the allocation limit
// of the supplied allocator to 0 causing it to throw an exception on the first
// allocation.  This exception is caught by code provided by the
// 'BSLMA_TESTALLOCATOR_EXCEPTION_TEST_END' macro, which increments the
// allocation limit by 1 and re-runs the same code again.  Using this scheme we
// can check that our code does not leak memory for any memory allocation
// request.  Note that the curly braces surrounding these macros, although
// visually appealing, are not technically required:
//..
//      BSLMA_TESTALLOCATOR_EXCEPTION_TEST_BEGIN(sa) {
//        my_ShortArray mA(&sa);
//        const my_ShortArray& A = mA;
//        for (int ei = 0; ei < NUM_ELEM; ++ei) {
//            mA.append(VALUES[ei]);
//        }
//        if (veryVerbose) { T_ T_  P_(NUM_ELEM) P(A) }
//        LOOP_ASSERT(LINE, areEqual(EXP, A, NUM_ELEM));
//      } BSLMA_TESTALLOCATOR_EXCEPTION_TEST_END
//  }
//..
// After the exception-safety test we can ensure that all the memory allocated
// from 'sa' was successfully deallocated:
//..
//          if (veryVerbose) sa.print();
//
//        } break;
//
//        // ...
//
//      }
//
//      // ...
//  }
//..
// Note that the 'BDE_BUILD_TARGET_EXC' macro is defined at compile-time to
// indicate whether or not exceptions are enabled.

#ifndef INCLUDED_BSLSCM_VERSION
#include <bslscm_version.h>
#endif

#ifndef INCLUDED_BSLMA_ALLOCATOR
#include <bslma_allocator.h>
#endif

#ifndef INCLUDED_BSLMA_TESTALLOCATOREXCEPTION
#include <bslma_testallocatorexception.h>
#endif

#ifndef INCLUDED_BSLS_ATOMIC
#include <bsls_atomic.h>
#endif

#ifndef INCLUDED_BSLS_BSLLOCK
#include <bsls_bsllock.h>
#endif

#ifndef INCLUDED_BSLS_TYPES
#include <bsls_types.h>
#endif

#ifndef INCLUDED_CSTDIO
#include <cstdio>     // for printing in macros
#define INCLUDED_CSTDIO
#endif

namespace BloombergLP {
namespace bslma {

struct TestAllocator_List;

                             // ===================
                             // class TestAllocator
                             // ===================

class TestAllocator : public Allocator {
    // This class defines a concrete "test" allocator mechanism that implements
    // the 'Allocator' protocol, and provides instrumentation to track (1) the
    // number of blocks/bytes currently in use, (2) the maximum number of
    // blocks/bytes that have been outstanding at any one time, and (3) the
    // cumulative number of blocks/bytes that have ever been allocated by this
    // test allocator object.  The accumulated statistics are based solely on
    // the number of bytes requested.  Additional testing facilities include
    // allocation limits, verbosity modes, status, and automated report
    // printing.
    //
    // Note that, unlike many other allocators, this allocator does NOT rely on
    // the currently installed default allocator (see 'bslma_default'), but
    // instead -- by default -- uses the 'MallocFreeAllocator' singleton, which
    // in turn calls the C Standard Library functions 'malloc' and 'free' as
    // needed.  Clients may, however, override this allocator by supplying (at
    // construction) any other allocator implementing the 'Allocator' protocol
    // provided that it is fully thread-safe.

    // DATA

                        // Control Points

    const char *d_name_p;                // optionally specified name of
                                         // this test allocator object (or 0)

    bsls::AtomicInt
                d_noAbortFlag;           // whether or not to suppress
                                         // aborting on fatal errors

    bsls::AtomicInt
                d_quietFlag;             // whether or not to suppress
                                         // reporting hard errors

    bsls::AtomicInt
                d_verboseFlag;           // whether or not to report
                                         // allocation/deallocation events and
                                         // print statistics on destruction

    bsls::AtomicInt64
                d_allocationLimit;       // number of allocations before
                                         // exception is thrown by this object

                        // Statistics

    bsls::AtomicInt64
                d_numAllocations;        // total number of allocation
                                         // requests on this object (including
                                         // those for 0 bytes)

    bsls::AtomicInt64
                d_numDeallocations;      // total number of deallocation
                                         // requests on this object (including
                                         // those supplying a 0 address)

    bsls::AtomicInt64
                d_numMismatches;         // number of mismatched memory
                                         // deallocation errors encountered by
                                         // this object
    bsls::AtomicInt64
                d_numBoundsErrors;       // number of overrun/underrun errors
                                         // encountered by this object

    bsls::AtomicInt64
                d_numBlocksInUse;        // number of blocks currently
                                         // allocated from this object

    bsls::AtomicInt64
                d_numBytesInUse;         // number of bytes currently
                                         // allocated from this object

    bsls::AtomicInt64
                d_numBlocksMax;          // maximum number of blocks ever
                                         // allocated from this object at any
                                         // one time

    bsls::AtomicInt64
                d_numBytesMax;           // maximum number of bytes ever
                                         // allocated from this object at any
                                         // one time

    bsls::AtomicInt64
                d_numBlocksTotal;        // cumulative number of blocks ever
                                         // allocated from this object

    bsls::AtomicInt64
                d_numBytesTotal;         // cumulative number of bytes ever
                                         // allocated from this object

                        // Other Data

    bsls::AtomicInt64
                d_lastAllocatedNumBytes; // size (in bytes) of the most recent
                                         // allocation request

    bsls::AtomicInt64
                d_lastDeallocatedNumBytes;
                                         // size (in bytes) of the most
                                         // recently deallocated memory

    bsls::AtomicPointer<int>
                d_lastAllocatedAddress_p;// address of the most recently
                                         // allocated memory (or 0)

    bsls::AtomicPointer<int>
                d_lastDeallocatedAddress_p;
                                         // address of the most recently
                                         // deallocated memory (or 0)

    TestAllocator_List
               *d_list_p;                // list of allocated memory (owned)

    mutable bsls::BslLock
                d_lock;                  // ensure mutual exclusion in
                                         // 'allocate', 'deallocate', 'print',
                                         // and 'status'

    Allocator  *d_allocator_p;           // memory allocator (held, not owned)

  private:
    // NOT IMPLEMENTED
    TestAllocator(const TestAllocator&);             // = delete
    TestAllocator& operator=(const TestAllocator&);  // = delete

  public:
    // CREATORS
    explicit
    TestAllocator(Allocator  *basicAllocator = 0);
    explicit
    TestAllocator(const char *name,
                  Allocator  *basicAllocator = 0);
    explicit
    TestAllocator(bool        verboseFlag,
                  Allocator  *basicAllocator = 0);
    TestAllocator(const char *name,
                  bool        verboseFlag,
                  Allocator  *basicAllocator = 0);
        // Create an instrumented "test" allocator.  Optionally specify a
        // 'name' (associated with this object) to be included in diagnostic
        // messages written to 'stdout', thereby distinguishing this test
        // allocator from others that might be used in the same program.  If
        // 'name' is 0 (or not specified), no distinguishing name is
        // incorporated in diagnostics.  Optionally specify a 'verboseFlag'
        // indicating whether this test allocator should automatically report
        // all allocation/deallocation events to 'stdout' and print accumulated
        // statistics on destruction.  If 'verboseFlag' is 'false' (or not
        // specified), allocation/deallocation and summary messages will not be
        // written automatically.  Optionally specify a 'basicAllocator' used
        // to supply memory.  If 'basicAllocator' is 0, the
        // 'MallocFreeAllocator' singleton is used.

    ~TestAllocator();
        // Destroy this allocator.  In verbose mode, print all contained state
        // values of this allocator object to 'stdout'.  Except in quiet mode,
        // automatically report any memory leaks to 'stdout'.  Abort if either
        // 'numBlocksInUse' or 'numBytesInUse' return non-zero unless in
        // no-abort mode or quiet mode.  Note that, in all cases, destroying
        // this object has no effect on outstanding memory blocks allocated
        // from this test allocator (and may result in memory leaks -- e.g., if
        // the (default) 'MallocFreeAllocator' singleton was used).

    // MANIPULATORS
    void *allocate(size_type size);
        // Return a newly-allocated block of memory of the specified 'size' (in
        // bytes).  If 'size' is 0, a null pointer is returned.  Otherwise,
        // invoke the 'allocate' method of the allocator supplied at
        // construction, increment the number of currently (and cumulatively)
        // allocated blocks, and increase the number of currently allocated
        // bytes by 'size'.  Update all other fields accordingly.

    void deallocate(void *address);
        // Return the memory block at the specified 'address' back to this
        // allocator.  If 'address' is 0, this function has no effect (other
        // than to record relevant statistics).  Otherwise, if the memory at
        // 'address' is consistent with being allocated from this test
        // allocator, decrement the number of currently allocated blocks, and
        // decrease the number of currently allocated bytes by the size (in
        // bytes) originally requested for the block.  Although technically
        // undefined behavior, if the memory can be determined not to have been
        // allocated from this test allocator, increment the number of
        // mismatches, and -- unless in quiet mode -- immediately report the
        // details of the mismatch to 'stdout' (e.g., as an 'std::hex' memory
        // dump) and abort.

    void setAllocationLimit(bsls::Types::Int64 limit);
        // Set the number of valid allocation requests before an exception is
        // to be thrown for this allocator to the specified 'limit'.  If
        // 'limit' is less than 0, no exception is to be thrown.  By default,
        // no exception is scheduled.

    void setNoAbort(bool flagValue);
        // Set the no-abort mode for this test allocator to the specified
        // (boolean) 'flagValue'.  'If flagValue' is 'true', aborting on fatal
        // errors is suppressed, and the functions simply return.  Diagnostics
        // are not affected.  Note that the default mode is to abort.  Also
        // note that this function is provided primarily to enable visual
        // testing of diagnostic messages produced by this component.

    void setQuiet(bool flagValue);
        // Set the quiet mode for this test allocator to the specified
        // (boolean) 'flagValue'.  If 'flagValue' is 'true', mismatched
        // allocations, overrun/underrun errors, and memory leak messages will
        // not be displayed to 'stdout' and the process will not abort as a
        // result of such conditions.  Note that the default mode is *not*
        // quiet.  Also note that this function is provided primarily to enable
        // testing of this component; in quiet mode, situations that would
        // otherwise abort will just quietly increment the 'numMismatches'
        // and/or 'numBoundsErrors' counters.

    void setVerbose(bool flagValue);
        // Set the verbose mode for this test allocator to the specified
        // (boolean) 'flagValue'.  If 'flagValue' is 'true', all
        // allocation/deallocation events will be reported automatically on
        // 'stdout', as will accumulated statistics upon destruction of this
        // object.  Note that the default mode is *not* verbose.

    // ACCESSORS
    bsls::Types::Int64 allocationLimit() const;
        // Return the current number of allocation requests left before an
        // exception is thrown.  A negative value indicates that no exception
        // is scheduled.

    bool isNoAbort() const;
        // Return 'true' if this allocator is currently in no-abort mode, and
        // 'false' otherwise.  In no-abort mode all diagnostic messages are
        // printed, but all aborts are suppressed.  Note that quiet mode
        // implies no-abort mode.

    bool isQuiet() const;
        // Return 'true' if this allocator is currently in quiet mode, and
        // 'false' otherwise.  In quiet mode, messages about mismatched
        // deallocations, overrun/underrun errors, and memory leaks will not be
        // displayed to 'stdout' and will not cause the program to abort.

    bool isVerbose() const;
        // Return 'true' if this allocator is currently in verbose mode, and
        // 'false' otherwise.  In verbose mode, all allocation/deallocation
        // events will be reported on 'stdout', as will summary statistics upon
        // destruction of this object.

    void *lastAllocatedAddress() const;
        // Return the address that was returned by the most recent allocation
        // request.  Return 0 if the most recent allocation request was for 0
        // bytes.

    size_type lastAllocatedNumBytes() const;
        // Return the number of bytes of the most recent allocation request.

    void *lastDeallocatedAddress() const;
        // Return the address that was supplied to the most recent deallocation
        // request.  Return 0 if a null pointer was most recently deallocated.
        // Note that the address is always recorded regardless of the validity
        // of the request.

    size_type lastDeallocatedNumBytes() const;
        // Return the number of bytes of the most recent deallocation request.
        // Return 0 if a null pointer was most recently deallocated, or if the
        // request was invalid (e.g., an attempt to deallocate memory not
        // allocated through this allocator).

    const char *name() const;
        // Return the name of this test allocator, or 0 if no name was
        // specified at construction.

    bsls::Types::Int64 numAllocations() const;
        // Return the cumulative number of allocation requests.  Note that this
        // number is incremented for every 'allocate' invocation.

    bsls::Types::Int64 numBlocksInUse() const;
        // Return the number of blocks currently allocated from this object.
        // Note that 'numBlocksInUse() <= numBlocksMax()'.

    bsls::Types::Int64 numBlocksMax() const;
        // Return the maximum number of blocks ever allocated from this object
        // at any one time.  Note that
        // 'numBlocksInUse() <= numBlocksMax() <= numBlocksTotal()'.

    bsls::Types::Int64 numBlocksTotal() const;
        // Return the cumulative number of blocks ever allocated from this
        // object.  Note that 'numBlocksMax() <= numBlocksTotal()'.

    bsls::Types::Int64 numBoundsErrors() const;
        // Return the number of times memory deallocations have detected that
        // pad areas at the front or back of the user segment had been
        // overwritten.

    bsls::Types::Int64 numBytesInUse() const;
        // Return the number of bytes currently allocated from this object.
        // Note that 'numBytesInUse() <= numBytesMax()'.

    bsls::Types::Int64 numBytesMax() const;
        // Return the maximum number of bytes ever allocated from this object
        // at any one time.  Note that
        // 'numBytesInUse() <= numBytesMax() <= numBytesTotal()'.

    bsls::Types::Int64 numBytesTotal() const;
        // Return the cumulative number of bytes ever allocated from this
        // object.  Note that 'numBytesMax() <= numBytesTotal()'.

    bsls::Types::Int64 numDeallocations() const;
        // Return the cumulative number of deallocation requests.  Note that
        // this number is incremented for every 'deallocate' invocation,
        // regardless of the validity of the request.

    bsls::Types::Int64 numMismatches() const;
        // Return the number of mismatched memory deallocations that have
        // occurred since this object was created.  A memory deallocation is
        // *mismatched* if that memory was not allocated directly from this
        // allocator.

    void print() const;
        // Write the accumulated state information held in this allocator to
        // 'stdout' in some reasonable (multi-line) format.

    int status() const;
        // Return 0 on success, and non-zero otherwise: If there have been any
        // mismatched memory deallocations or over/under runs, return the
<<<<<<< HEAD
        // number of such errors that have occurred as a positive number, if
        // the number of blocks and bytes are not both 0, return an arbitrary
        // negative number; else return 0.  Note that this function is used to
        // define the criteria for an abort at destruction if quiet mode has
        // not been set.

#ifndef BDE_OMIT_TRANSITIONAL  // DEPRECATED
    void *lastAllocateAddress() const;
        // Return the allocated memory address of the most recent memory
        // request.  Return 0 if the request was invalid (e.g., allocate non-
        // positive number of bytes).
        //
        // DEPRECATED: use 'lastAllocatedAddress' instead.

    size_type lastAllocateNumBytes() const;
        // Return the number of bytes of the most recent memory request.  Note
        // that this number is always recorded regardless of the validity of
        // the request.
        //
        // DEPRECATED: use 'lastAllocatedNumBytes' instead.

    void *lastDeallocateAddress() const;
        // Return the memory address of the last memory deallocation request.
        // Note that the address is always recorded regardless of the validity
        // of the request.
        //
        // DEPRECATED: use 'lastDeallocatedAddress' instead.

    size_type lastDeallocateNumBytes() const;
        // Return the number of bytes of the most recent memory deallocation
        // request.  Return 0 if the request was invalid (e.g., deallocating
        // memory not allocated through this allocator).
        //
        // DEPRECATED: use 'lastDeallocatedNumBytes' instead.

    bsls::Types::Int64 numAllocation() const;
        // Return the cumulative number of allocation requests.  Note that this
        // number is incremented for every 'allocate' invocation, regardless of
        // the validity of the request.
        //
        // DEPRECATED: use 'numAllocations' instead.

    bsls::Types::Int64 numDeallocation() const;
        // Return the cumulative number of deallocation requests.  Note that
        // this number is incremented for every 'deallocate' invocation,
        // regardless of the validity of the request.
        //
        // DEPRECATED: use 'numDeallocations' instead.
// TBD #endif
#endif  // BDE_OMIT_TRANSITIONAL
=======
        // number of such errors that have occurred as a positive number; if
        // either '0 < numBlocksInUse()' or '0 < numBytesInUse()', return an
        // arbitrary negative number; else return 0.
>>>>>>> 3930b146
};

}  // close package namespace

               // ==============================================
               // macro BSLMA_TESTALLOCATOR_EXCEPTION_TEST_BEGIN
               // ==============================================

// The following is a workaround for an intermittent Visual Studio 2005
// exception-handling failure.

#if defined(BSLS_PLATFORM_CMP_MSVC) && BSLS_PLATFORM_CMP_VER_MAJOR < 1500
#define BSLMA_EXCEPTION_TEST_WORKAROUND try {} catch (...) {}
#else
#define BSLMA_EXCEPTION_TEST_WORKAROUND
#endif

#ifdef BDE_BUILD_TARGET_EXC

namespace bslma {

class TestAllocator_ProxyBase {
    // This class provides a common base class for the parameterized
    // 'TestAllocator_Proxy' class (below).  Note that the 'virtual'
    // 'setAllocationLimit' method, although a "setter", *must* be declared
    // 'const'.

  public:
    virtual ~TestAllocator_ProxyBase()
    {
    }

    // ACCESSORS
    virtual void setAllocationLimit(bsls::Types::Int64 limit) const = 0;
};

template <class BSLMA_ALLOC_TYPE>
class TestAllocator_Proxy: public TestAllocator_ProxyBase {
    // This class provides a proxy to the test allocator that is supplied to
    // the 'BSLMA_TESTALLOCATOR_EXCEPTION_TEST_BEGIN' macro.  This proxy may be
    // instantiated with 'TestAllocator', or with a type that supports the same
    // interface as 'TestAllocator'.

    // DATA
    BSLMA_ALLOC_TYPE *d_allocator_p;  // allocator used in '*_BEGIN' and
                                      // '*_END' macros (held, not owned)

  public:
    // CREATORS
    TestAllocator_Proxy(BSLMA_ALLOC_TYPE *allocator)
    : d_allocator_p(allocator)
    {
    }

    ~TestAllocator_Proxy()
    {
    }

    // ACCESSORS
    virtual void setAllocationLimit(bsls::Types::Int64 limit) const
    {
        d_allocator_p->setAllocationLimit(limit);
    }
};

template <class BSLMA_ALLOC_TYPE>
inline
TestAllocator_Proxy<BSLMA_ALLOC_TYPE>
TestAllocator_getProxy(BSLMA_ALLOC_TYPE *allocator)
    // Return, by value, a test allocator proxy for the specified parameterized
    // 'allocator'.
{
    return TestAllocator_Proxy<BSLMA_ALLOC_TYPE>(allocator);
}

}  // close package namespace

#ifndef BSLMA_TESTALLOCATOR_EXCEPTION_TEST_BEGIN
#define BSLMA_TESTALLOCATOR_EXCEPTION_TEST_BEGIN(BSLMA_TESTALLOCATOR) {     \
    BSLMA_EXCEPTION_TEST_WORKAROUND                                         \
    {                                                                       \
        static int firstTime = 1;                                           \
        if (veryVerbose && firstTime) {                                     \
            std::puts("\t\tBSLMA EXCEPTION TEST -- (ENABLED) --");          \
        }                                                                   \
        firstTime = 0;                                                      \
    }                                                                       \
    if (veryVeryVerbose) {                                                  \
        std::puts("\t\tBegin bslma exception test.");                       \
    }                                                                       \
    int bslmaExceptionCounter = 0;                                          \
    const bslma::TestAllocator_ProxyBase& bslmaExceptionTestAllocator =     \
                       bslma::TestAllocator_getProxy(&BSLMA_TESTALLOCATOR); \
    bslmaExceptionTestAllocator.setAllocationLimit(bslmaExceptionCounter);  \
    do {                                                                    \
        try {
#endif  // BSLMA_TESTALLOCATOR_EXCEPTION_TEST_BEGIN

#else   // !defined(BDE_BUILD_TARGET_EXC)

#ifndef BSLMA_TESTALLOCATOR_EXCEPTION_TEST_BEGIN
#define BSLMA_TESTALLOCATOR_EXCEPTION_TEST_BEGIN(BSLMA_TESTALLOCATOR)       \
{                                                                           \
    static int firstTime = 1;                                               \
    if (verbose && firstTime) {                                             \
        std::puts("\t\tBSLMA EXCEPTION TEST -- (NOT ENABLED) --");          \
        firstTime = 0;                                                      \
    }                                                                       \
}
#endif  // BSLMA_TESTALLOCATOR_EXCEPTION_TEST_BEGIN

#endif  // BDE_BUILD_TARGET_EXC

// TBD remove this when no longer referenced in any .t.cpp files
#ifndef BEGIN_BSLMA_EXCEPTION_TEST
#define BEGIN_BSLMA_EXCEPTION_TEST                                          \
                   BSLMA_TESTALLOCATOR_EXCEPTION_TEST_BEGIN(testAllocator)
#endif

                 // ============================================
                 // macro BSLMA_TESTALLOCATOR_EXCEPTION_TEST_END
                 // ============================================

#ifdef BDE_BUILD_TARGET_EXC

#ifndef BSLMA_TESTALLOCATOR_EXCEPTION_TEST_END
#define BSLMA_TESTALLOCATOR_EXCEPTION_TEST_END                              \
        } catch (bslma::TestAllocatorException& e) {                        \
            if (veryVeryVerbose) {                                          \
                std::printf("\t*** BSLMA_EXCEPTION: "                       \
                            "alloc limit = %d, last alloc size = %d ***\n", \
                            bslmaExceptionCounter, (int)e.numBytes());      \
            }                                                               \
            bslmaExceptionTestAllocator.setAllocationLimit(                 \
                                                 ++bslmaExceptionCounter);  \
            continue;                                                       \
        }                                                                   \
        bslmaExceptionTestAllocator.setAllocationLimit(-1);                 \
        break;                                                              \
    } while (1);                                                            \
    if (veryVeryVerbose) {                                                  \
        std::puts("\t\tEnd bslma exception test.");                         \
    }                                                                       \
    BSLMA_EXCEPTION_TEST_WORKAROUND                                         \
}

#endif  // BSLMA_TESTALLOCATOR_EXCEPTION_TEST_END

#else   // !defined(BDE_BUILD_TARGET_EXC)

#ifndef BSLMA_TESTALLOCATOR_EXCEPTION_TEST_END
#define BSLMA_TESTALLOCATOR_EXCEPTION_TEST_END
#endif

#endif

// TBD remove this when no longer referenced in any .t.cpp files
#ifndef END_BSLMA_EXCEPTION_TEST
#define END_BSLMA_EXCEPTION_TEST BSLMA_TESTALLOCATOR_EXCEPTION_TEST_END
#endif

namespace bslma {

// ============================================================================
//                      INLINE FUNCTION DEFINITIONS
// ============================================================================

                        // -------------------
                        // class TestAllocator
                        // -------------------

// MANIPULATORS
inline
void TestAllocator::setAllocationLimit(bsls::Types::Int64 limit)
{
    d_allocationLimit.storeRelaxed(limit);
}

inline
void TestAllocator::setNoAbort(bool flagValue)
{
    d_noAbortFlag.storeRelaxed(flagValue);
}

inline
void TestAllocator::setQuiet(bool flagValue)
{
    d_quietFlag.storeRelaxed(flagValue);
}

inline
void TestAllocator::setVerbose(bool flagValue)
{
    d_verboseFlag.storeRelaxed(flagValue);
}

// ACCESSORS
inline
bsls::Types::Int64 TestAllocator::allocationLimit() const
{
    return d_allocationLimit.loadRelaxed();
}

inline
bool TestAllocator::isNoAbort() const
{
    return d_noAbortFlag.loadRelaxed();
}

inline
bool TestAllocator::isQuiet() const
{
    return d_quietFlag.loadRelaxed();
}

inline
bool TestAllocator::isVerbose() const
{
    return d_verboseFlag.loadRelaxed();
}

inline
void *TestAllocator::lastAllocatedAddress() const
{
    return reinterpret_cast<void *>(d_lastAllocatedAddress_p.loadRelaxed());
}

inline
Allocator::size_type TestAllocator::lastAllocatedNumBytes() const
{
    return static_cast<size_type>(d_lastAllocatedNumBytes.loadRelaxed());
}

inline
void *TestAllocator::lastDeallocatedAddress() const
{
    return reinterpret_cast<void *>(d_lastDeallocatedAddress_p.loadRelaxed());
}

inline
Allocator::size_type TestAllocator::lastDeallocatedNumBytes() const
{
    return static_cast<size_type>(d_lastDeallocatedNumBytes.loadRelaxed());
}

inline
const char *TestAllocator::name() const
{
    return d_name_p;
}

inline
bsls::Types::Int64 TestAllocator::numAllocations() const
{
    return d_numAllocations.loadRelaxed();
}

inline
bsls::Types::Int64 TestAllocator::numBoundsErrors() const
{
    return d_numBoundsErrors.loadRelaxed();
}

inline
bsls::Types::Int64 TestAllocator::numBlocksInUse() const
{
    return d_numBlocksInUse.loadRelaxed();
}

inline
bsls::Types::Int64 TestAllocator::numBlocksMax() const
{
    return d_numBlocksMax.loadRelaxed();
}

inline
bsls::Types::Int64 TestAllocator::numBlocksTotal() const
{
    return d_numBlocksTotal.loadRelaxed();
}

inline
bsls::Types::Int64 TestAllocator::numBytesInUse() const
{
    return d_numBytesInUse.loadRelaxed();
}

inline
bsls::Types::Int64 TestAllocator::numBytesMax() const
{
    return d_numBytesMax.loadRelaxed();
}

inline
bsls::Types::Int64 TestAllocator::numBytesTotal() const
{
    return d_numBytesTotal.loadRelaxed();
}

inline
bsls::Types::Int64 TestAllocator::numDeallocations() const
{
    return d_numDeallocations.loadRelaxed();
}

inline
bsls::Types::Int64 TestAllocator::numMismatches() const
{
    return d_numMismatches.loadRelaxed();
}

<<<<<<< HEAD
#ifndef BDE_OMIT_TRANSITIONAL  // DEPRECATED
inline
void *TestAllocator::lastAllocateAddress() const
{
    return lastAllocatedAddress();
}

inline
TestAllocator::size_type
TestAllocator::lastAllocateNumBytes() const
{
    return lastAllocatedNumBytes();
}

inline
void *TestAllocator::lastDeallocateAddress() const
{
    return lastDeallocatedAddress();
}

inline
TestAllocator::size_type
TestAllocator::lastDeallocateNumBytes() const
{
    return lastDeallocatedNumBytes();
}

inline
bsls::Types::Int64 TestAllocator::numAllocation() const
{
    return numAllocations();
}

inline
bsls::Types::Int64 TestAllocator::numDeallocation() const
{
    return numDeallocations();
}

#endif  // BDE_OMIT_TRANSITIONAL

}  // close package namespace

#ifndef BDE_OMIT_TRANSITIONAL  // BACKWARD_COMPATIBILITY
// ===========================================================================
//                           BACKWARD COMPATIBILITY
// ===========================================================================

typedef bslma::TestAllocator bslma_TestAllocator;
    // This alias is defined for backward compatibility.
#endif  // BDE_OMIT_TRANSITIONAL -- BACKWARD_COMPATIBILITY

=======
}  // close package namespace
>>>>>>> 3930b146
}  // close enterprise namespace

#endif

// ----------------------------------------------------------------------------
// Copyright (C) 2013 Bloomberg Finance L.P.
//
// Permission is hereby granted, free of charge, to any person obtaining a copy
// of this software and associated documentation files (the "Software"), to
// deal in the Software without restriction, including without limitation the
// rights to use, copy, modify, merge, publish, distribute, sublicense, and/or
// sell copies of the Software, and to permit persons to whom the Software is
// furnished to do so, subject to the following conditions:
//
// The above copyright notice and this permission notice shall be included in
// all copies or substantial portions of the Software.
//
// THE SOFTWARE IS PROVIDED "AS IS", WITHOUT WARRANTY OF ANY KIND, EXPRESS OR
// IMPLIED, INCLUDING BUT NOT LIMITED TO THE WARRANTIES OF MERCHANTABILITY,
// FITNESS FOR A PARTICULAR PURPOSE AND NONINFRINGEMENT.  IN NO EVENT SHALL THE
// AUTHORS OR COPYRIGHT HOLDERS BE LIABLE FOR ANY CLAIM, DAMAGES OR OTHER
// LIABILITY, WHETHER IN AN ACTION OF CONTRACT, TORT OR OTHERWISE, ARISING
// FROM, OUT OF OR IN CONNECTION WITH THE SOFTWARE OR THE USE OR OTHER DEALINGS
// IN THE SOFTWARE.
// ----------------------------- END-OF-FILE ----------------------------------<|MERGE_RESOLUTION|>--- conflicted
+++ resolved
@@ -637,12 +637,9 @@
     int status() const;
         // Return 0 on success, and non-zero otherwise: If there have been any
         // mismatched memory deallocations or over/under runs, return the
-<<<<<<< HEAD
-        // number of such errors that have occurred as a positive number, if
-        // the number of blocks and bytes are not both 0, return an arbitrary
-        // negative number; else return 0.  Note that this function is used to
-        // define the criteria for an abort at destruction if quiet mode has
-        // not been set.
+        // number of such errors that have occurred as a positive number; if
+        // either '0 < numBlocksInUse()' or '0 < numBytesInUse()', return an
+        // arbitrary negative number; else return 0.
 
 #ifndef BDE_OMIT_TRANSITIONAL  // DEPRECATED
     void *lastAllocateAddress() const;
@@ -688,11 +685,6 @@
         // DEPRECATED: use 'numDeallocations' instead.
 // TBD #endif
 #endif  // BDE_OMIT_TRANSITIONAL
-=======
-        // number of such errors that have occurred as a positive number; if
-        // either '0 < numBlocksInUse()' or '0 < numBytesInUse()', return an
-        // arbitrary negative number; else return 0.
->>>>>>> 3930b146
 };
 
 }  // close package namespace
@@ -1004,7 +996,6 @@
     return d_numMismatches.loadRelaxed();
 }
 
-<<<<<<< HEAD
 #ifndef BDE_OMIT_TRANSITIONAL  // DEPRECATED
 inline
 void *TestAllocator::lastAllocateAddress() const
@@ -1057,9 +1048,6 @@
     // This alias is defined for backward compatibility.
 #endif  // BDE_OMIT_TRANSITIONAL -- BACKWARD_COMPATIBILITY
 
-=======
-}  // close package namespace
->>>>>>> 3930b146
 }  // close enterprise namespace
 
 #endif
