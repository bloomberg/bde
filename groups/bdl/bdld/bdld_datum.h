--- conflicted
+++ resolved
@@ -2883,11 +2883,7 @@
     const int                usValue = value.microseconds();
     const bsls::Types::Int64 msValue = value.totalMilliseconds();
 
-<<<<<<< HEAD
-    if (/*value.totalMicroseconds() &&*/
-=======
     if (usValue == 0 &&  // Low-resolution (old) interval
->>>>>>> d859f4f9
         Datum_Helpers32::storeSmallInt64(msValue,
                                          &result.d_as.d_short,
                                          &result.d_as.d_int)) {
