--- conflicted
+++ resolved
@@ -139,12 +139,8 @@
 #endif  // !defined(JAN) && !defined(JANUARY)
 
 #endif  // BDE_OMIT_INTERNAL_DEPRECATED -- BDE2.22
-<<<<<<< HEAD
-
-#ifndef BDE_OMIT_TRANSITIONAL  // pending deprecation
-=======
-#ifndef BDE_OPENSOURCE_PUBLICATION  // pending deprecation
->>>>>>> 73d2fbfd
+
+#ifndef BDE_OPENSOURCE_PUBLICATION  // pending deprecation
       , BDET_JAN  = e_JAN, BDET_JANUARY   = e_JAN
       , BDET_FEB  = e_FEB, BDET_FEBRUARY  = e_FEB
       , BDET_MAR  = e_MAR, BDET_MARCH     = e_MAR
@@ -157,12 +153,7 @@
       , BDET_OCT  = e_OCT, BDET_OCTOBER   = e_OCT
       , BDET_NOV  = e_NOV, BDET_NOVEMBER  = e_NOV
       , BDET_DEC  = e_DEC, BDET_DECEMBER  = e_DEC
-<<<<<<< HEAD
-#endif // BDE_OMIT_TRANSITIONAL -- pending deprecation
-=======
-
 #endif // BDE_OPENSOURCE_PUBLICATION -- pending deprecation
->>>>>>> 73d2fbfd
     };
 
     enum {
