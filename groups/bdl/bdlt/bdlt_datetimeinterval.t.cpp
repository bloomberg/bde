// bdlt_datetimeinterval.t.cpp                                        -*-C++-*-
#include <bdlt_datetimeinterval.h>

#include <bdlt_date.h>
#include <bdlt_timeunitratio.h>

#include <bslim_testutil.h>

#include <bslma_default.h>
#include <bslma_defaultallocatorguard.h>
#include <bslma_testallocator.h>

#include <bslmf_assert.h>

#include <bsls_assert.h>
#include <bsls_asserttest.h>
#include <bsls_log.h>
#include <bsls_platform.h>
#include <bsls_types.h>

#include <bslx_byteinstream.h>
#include <bslx_byteoutstream.h>
#include <bslx_instreamfunctions.h>
#include <bslx_outstreamfunctions.h>
#include <bslx_testinstream.h>
#include <bslx_testinstreamexception.h>
#include <bslx_testoutstream.h>
#include <bslx_versionfunctions.h>

#include <bsl_climits.h>     // 'INT_MAX', 'INT_MIN'
#include <bsl_cstdlib.h>     // 'atoi'
#include <bsl_cstring.h>     // 'memcmp'
#include <bsl_iostream.h>
#include <bsl_sstream.h>
#include <bsl_string.h>

#include <cmath>

using namespace BloombergLP;
using namespace bsl;

// ============================================================================
//                                   TEST PLAN
// ----------------------------------------------------------------------------
//                                   Overview
//                                   --------
// The component under test defines a single value-semantic class that
// implements a time interval having millisecond resolution.  The time interval
// is maintained internally as a (signed) 64-bit integer representing the total
// number of milliseconds comprising the interval.  The value of the time
// interval is accessed either in terms of its total-millisecond representation
// (via 'totalMilliseconds'), or in terms of its (derived) canonical five-field
// representation (via 'days', 'hours', 'minutes', 'seconds', and
// 'milliseconds').
//
// We will therefore follow our standard ten-case approach to testing
// value-semantic types, except that we will verify test apparatus in case 3
// (in lieu of the generator function, 'gg'), with the default constructor,
// (trivial) destructor, and primary manipulator ('setTotalMilliseconds')
// tested fully in case 2.
//
// Primary Manipulators:
//: o 'setTotalMilliseconds'
//
// Basic Accessors:
//: o 'days'
//: o 'hours'
//: o 'minutes'
//: o 'seconds'
//: o 'milliseconds'
//: o 'totalMilliseconds'
//
// Global Concerns:
//: o The test driver is robust w.r.t. reuse in other, similar components.
//: o ACCESSOR methods are declared 'const'.
//: o CREATOR/MANIPULATOR/OPERATOR ptr./ref. parameters are declared 'const'.
//: o No memory is ever allocated from the global allocator.
//: o No memory is ever allocated from the default allocator.
//: o Precondition violations are detected in appropriate build modes.
// ----------------------------------------------------------------------------
// PUBLIC CLASS DATA
// [  ] static const bsls::Types::Int64 k_MILLISECONDS_MAX = ...;
// [  ] static const bsls::Types::Int64 k_MILLISECONDS_MIN = ...;
//
// CLASS METHODS
// [10] static int maxSupportedBdexVersion(int versionSelector);
//
// CREATORS
// [ 2] DatetimeInterval();
// [11] DatetimeInterval(int d, Int64 h = 0, m = 0, s = 0, ms = 0);
// [ 7] DatetimeInterval(const DatetimeInterval& original);
// [ 2] ~DatetimeInterval();
//
// MANIPULATORS
// [ 9] DatetimeInterval& operator=(const DatetimeInterval& rhs);
// [18] DatetimeInterval& operator+=(const DatetimeInterval& rhs);
// [18] DatetimeInterval& operator-=(const DatetimeInterval& rhs);
// [12] void setInterval(int d, Int64 h = 0, m = 0, s = 0, ms = 0);
// [13] void setTotalDays(int days);
// [13] void setTotalHours(Int64 hours);
// [13] void setTotalMinutes(Int64 minutes);
// [13] void setTotalSeconds(Int64 seconds);
// [ 2] void setTotalMilliseconds(Int64 milliseconds);
// [16] void addInterval(int d, Int64 h = 0, m = 0, s = 0, ms = 0);
// [15] void addDays(int days);
// [15] void addHours(Int64 hours);
// [15] void addMinutes(Int64 minutes);
// [15] void addSeconds(Int64 seconds);
// [15] void addMilliseconds(Int64 milliseconds);
// [10] STREAM& bdexStreamIn(STREAM& stream, int version);
//
// ACCESSORS
// [ 4] int days() const;
// [ 4] int hours() const;
// [ 4] int minutes() const;
// [ 4] int seconds() const;
// [ 4] int milliseconds() const;
// [14] int totalDays() const;
// [14] Int64 totalHours() const;
// [14] Int64 totalMinutes() const;
// [14] Int64 totalSeconds() const;
// [14] double totalSecondsAsDouble() const;
// [ 4] Int64 totalMilliseconds() const;
// [10] STREAM& bdexStreamOut(STREAM& stream, int version) const;
//
// [ 5] ostream& print(ostream& s, int level = 0, int sPL = 4) const;
//
// FREE OPERATORS
// [19] DatetimeInterval operator+(const DatetimeInterval& lhs, rhs);
// [19] DatetimeInterval operator-(const DatetimeInterval& lhs, rhs);
// [20] DatetimeInterval operator-(const DatetimeInterval& value);
// [ 6] bool operator==(const DatetimeInterval& lhs, rhs);
// [ 6] bool operator!=(const DatetimeInterval& lhs, rhs);
// [17] bool operator< (const DatetimeInterval& lhs, rhs);
// [17] bool operator<=(const DatetimeInterval& lhs, rhs);
// [17] bool operator> (const DatetimeInterval& lhs, rhs);
// [17] bool operator>=(const DatetimeInterval& lhs, rhs);
// [ 5] ostream& operator<<(ostream &os, const DatetimeInterval& object);
// [21] void hashAppend(HASHALG&, const DatetimeInterval&);
#ifndef BDE_OPENSOURCE_PUBLICATION  // pending deprecation
// DEPRECATED
// [10] static int maxSupportedBdexVersion();
#endif // BDE_OPENSOURCE_PUBLICATION -- pending deprecation
#ifndef BDE_OMIT_INTERNAL_DEPRECATED  // BDE2.22
// [10] static int maxSupportedVersion();
// [ 5] bsl::ostream& streamOut(bsl::ostream& stream) const;
#endif // BDE_OMIT_INTERNAL_DEPRECATED -- BDE2.22
// ----------------------------------------------------------------------------
// [ 1] BREATHING TEST
// [22] USAGE EXAMPLE
// [ 3] TEST APPARATUS
// [ *] CONCERN: This test driver is reusable w/other, similar components.
// [ *] CONCERN: In no case does memory come from the global allocator.
// [ *] CONCERN: In no case does memory come from the default allocator.
// [20] CONCERN: All ctor/manip./free op. ptr./ref. params. are 'const'.
// [14] CONCERN: All accessor methods are declared 'const'.
// [20] CONCERN: Precondition violations are detected when enabled.
// [ 8] Reserved for 'swap' testing.

// ============================================================================
//                     STANDARD BDE ASSERT TEST FUNCTION
// ----------------------------------------------------------------------------

namespace {

int testStatus = 0;

void aSsErT(bool condition, const char *message, int line)
{
    if (condition) {
        cout << "Error " __FILE__ "(" << line << "): " << message
             << "    (failed)" << endl;

        if (0 <= testStatus && testStatus <= 100) {
            ++testStatus;
        }
    }
}

}  // close unnamed namespace

// ============================================================================
//               STANDARD BDE TEST DRIVER MACRO ABBREVIATIONS
// ----------------------------------------------------------------------------

#define ASSERT       BSLIM_TESTUTIL_ASSERT
#define ASSERTV      BSLIM_TESTUTIL_ASSERTV

#define LOOP_ASSERT  BSLIM_TESTUTIL_LOOP_ASSERT
#define LOOP0_ASSERT BSLIM_TESTUTIL_LOOP0_ASSERT
#define LOOP1_ASSERT BSLIM_TESTUTIL_LOOP1_ASSERT
#define LOOP2_ASSERT BSLIM_TESTUTIL_LOOP2_ASSERT
#define LOOP3_ASSERT BSLIM_TESTUTIL_LOOP3_ASSERT
#define LOOP4_ASSERT BSLIM_TESTUTIL_LOOP4_ASSERT
#define LOOP5_ASSERT BSLIM_TESTUTIL_LOOP5_ASSERT
#define LOOP6_ASSERT BSLIM_TESTUTIL_LOOP6_ASSERT

#define Q            BSLIM_TESTUTIL_Q   // Quote identifier literally.
#define P            BSLIM_TESTUTIL_P   // Print identifier and value.
#define P_           BSLIM_TESTUTIL_P_  // P(X) without '\n'.
#define T_           BSLIM_TESTUTIL_T_  // Print a tab (w/o newline).
#define L_           BSLIM_TESTUTIL_L_  // current Line number

// ============================================================================
//                  NEGATIVE-TEST MACRO ABBREVIATIONS
// ----------------------------------------------------------------------------

#define ASSERT_SAFE_PASS(EXPR) BSLS_ASSERTTEST_ASSERT_SAFE_PASS(EXPR)
#define ASSERT_SAFE_FAIL(EXPR) BSLS_ASSERTTEST_ASSERT_SAFE_FAIL(EXPR)
#define ASSERT_PASS(EXPR)      BSLS_ASSERTTEST_ASSERT_PASS(EXPR)
#define ASSERT_FAIL(EXPR)      BSLS_ASSERTTEST_ASSERT_FAIL(EXPR)
#define ASSERT_OPT_PASS(EXPR)  BSLS_ASSERTTEST_ASSERT_OPT_PASS(EXPR)
#define ASSERT_OPT_FAIL(EXPR)  BSLS_ASSERTTEST_ASSERT_OPT_FAIL(EXPR)

//=============================================================================
//                  GLOBAL TYPEDEFS/CONSTANTS FOR TESTING
//-----------------------------------------------------------------------------

typedef bdlt::DatetimeInterval Obj;
typedef bslx::TestInStream     In;
typedef bslx::TestOutStream    Out;

#define VERSION_SELECTOR 20140601

typedef bsls::Types::Int64     Int64;

const Int64 k_MSECS_PER_SEC  = bdlt::TimeUnitRatio::k_MILLISECONDS_PER_SECOND;
const Int64 k_MSECS_PER_MIN  = bdlt::TimeUnitRatio::k_MILLISECONDS_PER_MINUTE;
const Int64 k_MSECS_PER_HOUR = bdlt::TimeUnitRatio::k_MILLISECONDS_PER_HOUR;
const Int64 k_MSECS_PER_DAY  = bdlt::TimeUnitRatio::k_MILLISECONDS_PER_DAY;

const int   k_DAYS_MAX  = INT_MAX;
const int   k_DAYS_MIN  = INT_MIN;

const Int64 k_HOURS_MAX =   24 * static_cast<Int64>(k_DAYS_MAX) +  23;
const Int64 k_HOURS_MIN =   24 * static_cast<Int64>(k_DAYS_MIN) -  23;

const Int64 k_MINS_MAX  =   60 *                    k_HOURS_MAX +  59;
const Int64 k_MINS_MIN  =   60 *                    k_HOURS_MIN -  59;

const Int64 k_SECS_MAX  =   60 *                    k_MINS_MAX  +  59;
const Int64 k_SECS_MIN  =   60 *                    k_MINS_MIN  -  59;

const Int64 k_MSECS_MAX = 1000 *                    k_SECS_MAX  + 999;
const Int64 k_MSECS_MIN = 1000 *                    k_SECS_MIN  - 999;

// Verify PUBLIC CLASS DATA

BSLMF_ASSERT(k_MSECS_MAX == Obj::k_MILLISECONDS_MAX);
BSLMF_ASSERT(k_MSECS_MIN == Obj::k_MILLISECONDS_MIN);

// ============================================================================
//                                 TYPE TRAITS
// ----------------------------------------------------------------------------

BSLMF_ASSERT(true == bsl::is_trivially_copyable<Obj>::value);

// ============================================================================
//                  HELPER CLASSES AND FUNCTIONS FOR TESTING
// ----------------------------------------------------------------------------

static int s_countingLogMessageHandlerCount = 0;
static std::string s_lastLogMessage;

static void countingLogMessageHandler(const char *, const int, const char *msg)
    // Increment 's_countingLogMessageHandlerCount'.
{
    ++s_countingLogMessageHandlerCount;
    s_lastLogMessage = msg;
}

static
Int64 flds2Msecs(int d, Int64 h = 0, Int64 m = 0, Int64 s = 0, Int64 ms = 0)
    // Return the sum of the specified 'd' days and the optionally specified
    // 'h' hours, 'm' minutes, 's' seconds, and 'ms' milliseconds, expressed as
    // total milliseconds.  The behavior is undefined unless the resulting sum
    // is within the range '[k_MSECS_MIN .. k_MSECS_MAX]'.
{
    Int64 totalMsecs = ms;  // accumulate milliseconds

    totalMsecs += s * k_MSECS_PER_SEC;   // convert & accumulate seconds
    totalMsecs += m * k_MSECS_PER_MIN;   // convert & accumulate minutes
    totalMsecs += h * k_MSECS_PER_HOUR;  // convert & accumulate hours
    totalMsecs += d * k_MSECS_PER_DAY;   // convert & accumulate days

    BSLS_ASSERT(k_MSECS_MIN <= totalMsecs);
    BSLS_ASSERT(               totalMsecs <= k_MSECS_MAX);

    return totalMsecs;
}

static
Int64 abs64(Int64 value)
    // Return the absolute value of the specified 64-bit 'value'.  The behavior
    // is undefined unless 'value' is greater than the minimum 64-bit integer
    // value.
{
    ASSERT(value > -0x7fffffffffffffffLL - 1);

    return value < 0 ? -value : value;
}

// ============================================================================
//                             GLOBAL TEST DATA
// ----------------------------------------------------------------------------

// Define DEFAULT DATA used by test cases 4 and 14.

struct DefaultDataRow {
    int   d_line;   // source line number
    int   d_days;
    Int64 d_hours;
    Int64 d_mins;
    Int64 d_secs;
    Int64 d_msecs;
};

static
const DefaultDataRow DEFAULT_DATA[] =
{
    //LINE      DAYS      HOURS     MINUTES     SECONDS     MILLISECONDS
    //----      ----      -----     -------     -------     ------------

    // default (must be first)
    { L_,          0,         0,          0,          0,               0 },

    // positive time intervals
    { L_,          0,         0,          0,          0,             999 },
    { L_,          0,         0,          0,         59,               0 },
    { L_,          0,         0,         59,          0,               0 },
    { L_,          0,        23,          0,          0,               0 },
    { L_, k_DAYS_MAX,         0,          0,          0,               0 },
    { L_, k_DAYS_MAX,        23,         59,         59,             999 },
    { L_,          1,         2,          3,          4,               5 },
    { L_,      23469,        13,         56,         19,             200 },

    // negative time intervals
    { L_,          0,         0,          0,          0,            -999 },
    { L_,          0,         0,          0,        -59,               0 },
    { L_,          0,         0,        -59,          0,               0 },
    { L_,          0,       -23,          0,          0,               0 },
    { L_, k_DAYS_MIN,         0,          0,          0,               0 },
    { L_, k_DAYS_MIN,       -23,        -59,        -59,            -999 },
    { L_,         -5,        -4,         -3,         -2,              -1 },
    { L_,     -23469,       -13,        -56,        -19,            -200 },
};
const int DEFAULT_NUM_DATA = sizeof DEFAULT_DATA / sizeof *DEFAULT_DATA;

// Define ALTernate DATA used by test cases 11, 12, and 16.

struct AltDataRow {
    int   d_line;   // source line number
    int   d_nargs;
    int   d_days;
    Int64 d_hours;
    Int64 d_mins;
    Int64 d_secs;
    Int64 d_msecs;
};

static
const AltDataRow ALT_DATA[] =
{
    //LINE N        DAYS        HOURS    MINUTES    SECONDS     MILLISECONDS
    //---- -        ----        -----    -------    -------     ------------
        // N = 1
    { L_,  1,          0,           0,         0,         0,               0 },

    { L_,  1,          1,           0,         0,         0,               0 },
    { L_,  1,      13027,           0,         0,         0,               0 },
    { L_,  1, k_DAYS_MAX,           0,         0,         0,               0 },

    { L_,  1,         -1,           0,         0,         0,               0 },
    { L_,  1,     -42058,           0,         0,         0,               0 },
    { L_,  1, k_DAYS_MIN,           0,         0,         0,               0 },

        // N = 2
    { L_,  2,          0,           0,         0,         0,               0 },

    { L_,  2,          0,           1,         0,         0,               0 },
    { L_,  2,          0,          24,         0,         0,               0 },
    { L_,  2,          0, k_HOURS_MAX,         0,         0,               0 },

    { L_,  2,          1,           0,         0,         0,               0 },
    { L_,  2,        366,           0,         0,         0,               0 },
    { L_,  2, k_DAYS_MAX,           0,         0,         0,               0 },

    { L_,  2,        333,         457,         0,         0,               0 },

    { L_,  2,
          k_DAYS_MAX - 1,          47,         0,         0,               0 },

    { L_,  2, k_DAYS_MAX,          23,         0,         0,               0 },

    { L_,  2,          0,          -1,         0,         0,               0 },
    { L_,  2,          0,         -24,         0,         0,               0 },
    { L_,  2,          0, k_HOURS_MIN,         0,         0,               0 },

    { L_,  2,         -1,           0,         0,         0,               0 },
    { L_,  2,       -366,           0,         0,         0,               0 },
    { L_,  2, k_DAYS_MIN,           0,         0,         0,               0 },

    { L_,  2,       -333,        -457,         0,         0,               0 },

    { L_,  2,
          k_DAYS_MIN + 1,         -47,         0,         0,               0 },

    { L_,  2, k_DAYS_MIN,         -23,         0,         0,               0 },

    { L_,  2,     -23469,         256,         0,         0,               0 },
    { L_,  2,          5,          -4,         0,         0,               0 },

        // N = 3
    { L_,  3,          0,           0,          0,        0,               0 },

    { L_,  3,          0,           0,          1,        0,               0 },
    { L_,  3,          0,           0,         59,        0,               0 },
    { L_,  3,          0,          24,         60,        0,               0 },
    { L_,  3,        100,         200,        300,        0,               0 },

    { L_,  3,          0,           1,
                                  k_MINS_MAX - 60,        0,               0 },

    { L_,  3,          0,           0, k_MINS_MAX,        0,               0 },

    { L_,  3,          0,
                      k_HOURS_MAX - 1,        119,        0,               0 },

    { L_,  3,          0, k_HOURS_MAX,         59,        0,               0 },
    { L_,  3, k_DAYS_MAX,          23,         59,        0,               0 },

    { L_,  3,          0,           0,         -1,        0,               0 },
    { L_,  3,          0,           0,        -59,        0,               0 },
    { L_,  3,          0,         -24,        -60,        0,               0 },
    { L_,  3,       -100,        -200,       -300,        0,               0 },

    { L_,  3,          0,          -1,
                                  k_MINS_MIN + 60,        0,               0 },

    { L_,  3,          0,           0, k_MINS_MIN,        0,               0 },

    { L_,  3,          0,
                      k_HOURS_MIN + 1,       -119,        0,               0 },

    { L_,  3,          0, k_HOURS_MIN,        -59,        0,               0 },
    { L_,  3, k_DAYS_MIN,         -23,        -59,        0,               0 },

    { L_,  3,     -23469,         256,       -212,        0,               0 },
    { L_,  3,          5,          -4,          3,        0,               0 },

        // N = 4
    { L_,  4,          0,           0,          0,        0,               0 },

    { L_,  4,          0,           0,          0,        1,               0 },
    { L_,  4,          0,           0,         59,       59,               0 },
    { L_,  4,          0,          24,         60,       60,               0 },
    { L_,  4,        100,         200,        300,      400,               0 },

    { L_,  4,          0,           0,          1,
                                            k_SECS_MAX - 60,               0 },

    { L_,  4,          0,           0,          0,
                                                 k_SECS_MAX,               0 },

    { L_,  4,          0,           0,
                                   k_MINS_MAX - 1,      119,               0 },

    { L_,  4,          0,           0, k_MINS_MAX,       59,               0 },

    { L_,  4, k_DAYS_MAX,          23,         59,       59,               0 },

    { L_,  4,          0,           0,          0,       -1,               0 },
    { L_,  4,          0,           0,        -59,      -59,               0 },
    { L_,  4,          0,         -24,        -60,      -60,               0 },
    { L_,  4,       -100,        -200,       -300,     -400,               0 },

    { L_,  4,          0,           0,         -1,
                                            k_SECS_MIN + 60,               0 },

    { L_,  4,          0,           0,          0,
                                                 k_SECS_MIN,               0 },

    { L_,  4,          0,           0,
                                   k_MINS_MIN + 1,     -119,               0 },

    { L_,  4,          0,           0, k_MINS_MIN,      -59,               0 },

    { L_,  4, k_DAYS_MIN,         -23,        -59,      -59,               0 },

    { L_,  4,     -23469,         256,       -212,       77,               0 },
    { L_,  4,          5,          -4,          3,       -2,               0 },

        // N = 5
    { L_,  5,          0,           0,          0,        0,               0 },

    { L_,  5,          0,           0,          0,        0,               1 },
    { L_,  5,          0,           0,          0,       59,             999 },
    { L_,  5,          0,           0,         59,       59,             999 },
    { L_,  5,          0,          24,         60,       60,            1000 },
    { L_,  5,        100,         200,        300,      400,             500 },

    { L_,  5,          0,           0,          0,        1,
                                                          k_MSECS_MAX - 1000 },

    { L_,  5,          0,           0,          0,        0,
                                                                 k_MSECS_MAX },

    { L_,  5,          0,           0,          0,
                                             k_SECS_MAX - 1,            1999 },

    { L_,  5,          0,           0,          0,
                                                 k_SECS_MAX,             999 },

    { L_,  5, k_DAYS_MAX,          23,         59,       59,             999 },

    { L_,  5,          0,           0,          0,        0,              -1 },
    { L_,  5,          0,           0,          0,      -59,            -999 },
    { L_,  5,          0,           0,        -59,      -59,            -999 },
    { L_,  5,          0,         -24,        -60,      -60,           -1000 },
    { L_,  5,       -100,        -200,       -300,     -400,            -500 },

    { L_,  5,          0,           0,          0,       -1,
                                                          k_MSECS_MIN + 1000 },

    { L_,  5,          0,           0,          0,        0,
                                                                 k_MSECS_MIN },
    { L_,  5,          0,           0,          0,
                                          k_SECS_MIN + 1000,           -1999 },

    { L_,  5,          0,           0,          0,
                                                 k_SECS_MIN,            -999 },

    { L_,  5, k_DAYS_MIN,         -23,        -59,       -59,           -999 },

    { L_,  5,     -23469,         256,       -212,        77,            -13 },
    { L_,  5,          5,          -4,          3,        -2,              1 },
};
const int ALT_NUM_DATA = sizeof ALT_DATA / sizeof *ALT_DATA;

//=============================================================================
//                              MAIN PROGRAM
//-----------------------------------------------------------------------------

int main(int argc, char *argv[])
{
    const int                 test = argc > 1 ? atoi(argv[1]) : 0;
    const bool             verbose = argc > 2;
    const bool         veryVerbose = argc > 3;
    const bool     veryVeryVerbose = argc > 4;
    const bool veryVeryVeryVerbose = argc > 5;

    cout << "TEST " << __FILE__ << " CASE " << test << endl;

    // CONCERN: This test driver is reusable w/other, similar components.

    // CONCERN: In no case does memory come from the global allocator.

    bslma::TestAllocator globalAllocator("global", veryVeryVeryVerbose);
    bslma::Default::setGlobalAllocator(&globalAllocator);

    // CONCERN: In no case does memory come from the default allocator.

    bslma::TestAllocator         defaultAllocator("default",
                                                  veryVeryVeryVerbose);
    bslma::DefaultAllocatorGuard defaultAllocatorGuard(&defaultAllocator);

    switch (test) { case 0:
<<<<<<< HEAD
      // --------------------------------------------------------------------
      // VERIFYING HANDLING OF PROPOSED INVALID INTERNAL REPRESENTATIONS
      // --------------------------------------------------------------------
      case 40: {
        bsls::Log::setLogMessageHandler(countingLogMessageHandler);

        Obj mX(0, 0, 0, 0, Obj::k_PROPOSED_MILLISECONDS_MAX + 1);
        const Obj& X = mX;

        ASSERT(1 == s_countingLogMessageHandlerCount);

        -X;

        ASSERT(2 == s_countingLogMessageHandlerCount);
      } break;
      case 39: {
        bsls::Log::setLogMessageHandler(countingLogMessageHandler);

        Obj mX(0, 0, 0, 0, Obj::k_PROPOSED_MILLISECONDS_MIN);
        const Obj& X = mX;

        Obj mY(0, 0, 0, 0, 1);  const Obj& Y = mY;

        ASSERT(0 == s_countingLogMessageHandlerCount);

        X - Y;

        ASSERT(1 == s_countingLogMessageHandlerCount);
      } break;
      case 38: {
        bsls::Log::setLogMessageHandler(countingLogMessageHandler);

        Obj mX(0, 0, 0, 0, Obj::k_PROPOSED_MILLISECONDS_MAX);
        const Obj& X = mX;

        Obj mY(0, 0, 0, 0, 1);  const Obj& Y = mY;

        ASSERT(0 == s_countingLogMessageHandlerCount);

        X + Y;

        ASSERT(1 == s_countingLogMessageHandlerCount);
      } break;
      case 37: {
        bsls::Log::setLogMessageHandler(countingLogMessageHandler);

        bslma::TestAllocator allocator("bslx", veryVeryVeryVerbose);

        Out out(VERSION_SELECTOR, &allocator);

        out.putInt64(Obj::k_PROPOSED_MILLISECONDS_MAX + 1);

        const char *const OD  = out.data();
        const int         LOD = static_cast<int>(out.length());

        In in(OD, LOD);

        Obj mX;

        mX.bdexStreamIn(in, 1);

        ASSERT(1 == s_countingLogMessageHandlerCount);
      } break;
      case 36: {
        bsls::Log::setLogMessageHandler(countingLogMessageHandler);

        Obj mX;

        mX.addMilliseconds(Obj::k_PROPOSED_MILLISECONDS_MAX + 1);

        ASSERT(1 == s_countingLogMessageHandlerCount);
      } break;
      case 35: {
        bsls::Log::setLogMessageHandler(countingLogMessageHandler);

        Obj mX;

        mX.addSeconds((Obj::k_PROPOSED_MILLISECONDS_MAX + 1)
                                            / bdlt::TimeUnitRatio::k_MS_PER_S);

        ASSERT(1 == s_countingLogMessageHandlerCount);
      } break;
      case 34: {
        bsls::Log::setLogMessageHandler(countingLogMessageHandler);

        Obj mX;

        mX.addMinutes((Obj::k_PROPOSED_MILLISECONDS_MAX + 1)
                                            / bdlt::TimeUnitRatio::k_MS_PER_M);

        ASSERT(1 == s_countingLogMessageHandlerCount);
      } break;
      case 33: {
        bsls::Log::setLogMessageHandler(countingLogMessageHandler);

        Obj mX;

        mX.addHours((Obj::k_PROPOSED_MILLISECONDS_MAX + 1)
                                            / bdlt::TimeUnitRatio::k_MS_PER_H);

        ASSERT(1 == s_countingLogMessageHandlerCount);
      } break;
      case 32: {
        bsls::Log::setLogMessageHandler(countingLogMessageHandler);

        Obj mX;

        mX.addDays((Obj::k_PROPOSED_MILLISECONDS_MAX + 1)
                                            / bdlt::TimeUnitRatio::k_MS_PER_D);

        ASSERT(1 == s_countingLogMessageHandlerCount);
      } break;
      case 31: {
        bsls::Log::setLogMessageHandler(countingLogMessageHandler);

        Obj mX;

        mX.addInterval(0, 0, 0, 0, Obj::k_PROPOSED_MILLISECONDS_MIN - 1);

        ASSERT(1 == s_countingLogMessageHandlerCount);
      } break;
      case 30: {
        bsls::Log::setLogMessageHandler(countingLogMessageHandler);

        Obj mX;

        mX.setTotalMilliseconds(Obj::k_PROPOSED_MILLISECONDS_MAX + 1);

        ASSERT(1 == s_countingLogMessageHandlerCount);
      } break;
      case 29: {
        bsls::Log::setLogMessageHandler(countingLogMessageHandler);

        Obj mX;

        mX.setTotalSeconds((Obj::k_PROPOSED_MILLISECONDS_MAX + 1)
                                            / bdlt::TimeUnitRatio::k_MS_PER_S);

        ASSERT(1 == s_countingLogMessageHandlerCount);
      } break;
      case 28: {
        bsls::Log::setLogMessageHandler(countingLogMessageHandler);

        Obj mX;

        mX.setTotalMinutes((Obj::k_PROPOSED_MILLISECONDS_MAX + 1)
                                            / bdlt::TimeUnitRatio::k_MS_PER_M);

        ASSERT(1 == s_countingLogMessageHandlerCount);
      } break;
      case 27: {
        bsls::Log::setLogMessageHandler(countingLogMessageHandler);

        Obj mX;

        mX.setTotalHours((Obj::k_PROPOSED_MILLISECONDS_MAX + 1)
                                            / bdlt::TimeUnitRatio::k_MS_PER_H);

        ASSERT(1 == s_countingLogMessageHandlerCount);
      } break;
      case 26: {
        bsls::Log::setLogMessageHandler(countingLogMessageHandler);

        Obj mX;

        mX.setTotalDays((Obj::k_PROPOSED_MILLISECONDS_MAX + 1)
                                            / bdlt::TimeUnitRatio::k_MS_PER_D);

        ASSERT(1 == s_countingLogMessageHandlerCount);
      } break;
      case 25: {
        bsls::Log::setLogMessageHandler(countingLogMessageHandler);

        Obj mX;

        mX.setInterval(0, 0, 0, 0, Obj::k_PROPOSED_MILLISECONDS_MIN - 1);

        ASSERT(1 == s_countingLogMessageHandlerCount);
      } break;
      case 24: {
        bsls::Log::setLogMessageHandler(countingLogMessageHandler);

        Obj mX(0, 0, 0, 0, -1);
        Obj mY(0, 0, 0, 0, Obj::k_PROPOSED_MILLISECONDS_MAX);

        const Obj& Y = mY;

        mX -= Y;

        ASSERT(1 == s_countingLogMessageHandlerCount);
      } break;
      case 23: {
        bsls::Log::setLogMessageHandler(countingLogMessageHandler);

        Obj mX(0, 0, 0, 0, 1);
        Obj mY(0, 0, 0, 0, Obj::k_PROPOSED_MILLISECONDS_MAX);

        const Obj& Y = mY;

        mX += Y;

        ASSERT(1 == s_countingLogMessageHandlerCount);
      } break;
      case 22: {
        bsls::Log::setLogMessageHandler(countingLogMessageHandler);

        {
            Obj mX(bdlt::Date(9999, 12, 31) - bdlt::Date(),
                   23,
                   59,
                   59,
                   999);
            const Obj& X = mX;

            ASSERT(Obj::k_PROPOSED_MILLISECONDS_MAX == X.totalMilliseconds());
        }
        {
            Obj mX(bdlt::Date() - bdlt::Date(9999, 12, 31),
                   -23,
                   -59,
                   -59,
                   -999);
            const Obj& X = mX;

            ASSERT(Obj::k_PROPOSED_MILLISECONDS_MIN == X.totalMilliseconds());
        }

        ASSERT(0 == s_countingLogMessageHandlerCount);

        int EXP = 0;

        {
            Obj mX(bdlt::Date(9999, 12, 31) - bdlt::Date() + 1);

            ASSERT(++EXP == s_countingLogMessageHandlerCount);

            ASSERT(s_lastLogMessage ==
                            "detected 'bdlt::DatetimeInterval' proposed range "
                                             "violation (315538070400000 ms)");
        }

        {
            Obj mX(bdlt::Date() - bdlt::Date(9999, 12, 31) - 1);

            ASSERT(++EXP == s_countingLogMessageHandlerCount);

            ASSERT(s_lastLogMessage ==
                            "detected 'bdlt::DatetimeInterval' proposed range "
                                            "violation (-315538070400000 ms)");
        }

        for (int i = 0, j = 2; i < 8; ++i, j *= 2) {
            for (int k = 0; k < j; ++k) {
                Obj mX(bdlt::Date(9999, 12, 31) - bdlt::Date() + 1);
            }
            ASSERT(++EXP == s_countingLogMessageHandlerCount);
        }

        {
            Obj mX(0, 0, 0, 0, Obj::k_MILLISECONDS_MIN);

            ASSERT(++EXP == s_countingLogMessageHandlerCount);
        }
        for (int i = 0, j = 1; i < 8; ++i, j *= 2) {
            for (int k = 0; k < j; ++k) {
                Obj mX(0, 0, 0, 0, Obj::k_MILLISECONDS_MIN);
            }
            ASSERT(++EXP == s_countingLogMessageHandlerCount);
        }

        {
            Obj mX(0, 0, 0, 0, Obj::k_MILLISECONDS_MAX);

            ASSERT(++EXP == s_countingLogMessageHandlerCount);
        }
        for (int i = 1, j = 1; i < 8; ++i, j *= 2) {
            for (int k = 0; k < j; ++k) {
                Obj mX(0, 0, 0, 0, Obj::k_MILLISECONDS_MAX);
            }
            ASSERT(++EXP == s_countingLogMessageHandlerCount);
        }
      } break;
      case 21: {
=======
      case 22: {
>>>>>>> a9aba8e8
        // --------------------------------------------------------------------
        // USAGE EXAMPLE
        //   Extracted from component header file.
        //
        // Concerns:
        //: 1 The usage example provided in the component header file compiles,
        //:   links, and runs as shown.
        //
        // Plan:
        //: 1 Incorporate usage example from header into test driver, remove
        //:   leading comment characters, and replace 'assert' with 'ASSERT'.
        //:   (C-1)
        //
        // Testing:
        //   USAGE EXAMPLE
        // --------------------------------------------------------------------

        if (verbose) cout << endl
                          << "USAGE EXAMPLE" << endl
                          << "=============" << endl;

///Usage
///-----
// This section illustrates intended use of this component.
//
///Example 1: Basic 'bdlt::DatetimeInterval' Usage
///- - - - - - - - - - - - - - - - - - - - - - - -
// This example demonstrates how to create and use a 'bdlt::DatetimeInterval'
// object.
//
// First, create an object 'i1' having the default value:
//..
    bdlt::DatetimeInterval i1;         ASSERT(  0 == i1.days());
                                       ASSERT(  0 == i1.hours());
                                       ASSERT(  0 == i1.minutes());
                                       ASSERT(  0 == i1.seconds());
                                       ASSERT(  0 == i1.milliseconds());
//..
// Then, set the value of 'i1' to -5 days, and then add 16 hours to that value:
//..
    i1.setTotalDays(-5);
    i1.addHours(16);                   ASSERT( -4 == i1.days());
                                       ASSERT( -8 == i1.hours());
                                       ASSERT(  0 == i1.minutes());
                                       ASSERT(  0 == i1.seconds());
                                       ASSERT(  0 == i1.milliseconds());
//..
// Next, create 'i2' as a copy of 'i1':
//..
    bdlt::DatetimeInterval i2(i1);     ASSERT( -4 == i2.days());
                                       ASSERT( -8 == i2.hours());
                                       ASSERT(  0 == i2.minutes());
                                       ASSERT(  0 == i2.seconds());
                                       ASSERT(  0 == i2.milliseconds());
//..
// Then, add 2 days and 4 seconds to the value of 'i2' (in two steps), and
// confirm that 'i2' has a value that is greater than that of 'i1':
//..
    i2.addDays(2);
    i2.addSeconds(4);                  ASSERT( -2 == i2.days());
                                       ASSERT( -7 == i2.hours());
                                       ASSERT(-59 == i2.minutes());
                                       ASSERT(-56 == i2.seconds());
                                       ASSERT(  0 == i2.milliseconds());
                                       ASSERT(i2 > i1);
//..
// Next, add 2 days and 4 seconds to the value of 'i1' in one step by using the
// 'addInterval' method, and confirm that 'i1' now has the same value as 'i2':
//..
    i1.addInterval(2, 0, 0, 4);        ASSERT(i2 == i1);
//..
// Finally, write the value of 'i2' to 'stdout':
//..
if (veryVerbose)
    bsl::cout << i2 << bsl::endl;
//..
// The output operator produces the following format on 'stdout':
//..
//  -2_07:59:56.000
//..

      } break;
      case 21: {
        // --------------------------------------------------------------------
        // TESTING: hashAppend
        //
        // Concerns:
        //: 1 Hope that different inputs hash differently
        //: 2 Verify that equal inputs hash identically
        //: 3 Works for const and non-const values
        //
        // Plan:
        //: 1 Use a table specifying a set of distinct objects, verify that
        //:   hashes of equivalent objects match and hashes on unequal objects
        //:   do not.
        //
        // Testing:
        //    void hashAppend(HASHALG&, const DatetimeInterval&);
        // --------------------------------------------------------------------
        if (verbose)
            cout << "\nTESTING 'hashAppend'"
                 << "\n====================\n";

        typedef ::BloombergLP::bslh::Hash<> Hasher;
        typedef Hasher::result_type         HashType;
        Hasher                              hasher;

        static const struct {
            int   d_line;        // source line number
            Int64 d_totalMsecs;
        } DATA[] = {
            //LINE   TOTAL MILLISECONDS
            //----   ------------------
            { L_,                     0 },

            { L_,                     1 },
            { L_,                 13027 },
            { L_,               INT_MAX },
            { L_,           k_MSECS_MAX },

            { L_,                    -1 },
            { L_,                -42058 },
            { L_,               INT_MIN },
            { L_,           k_MSECS_MIN },
        };
        const int NUM_DATA = sizeof DATA / sizeof *DATA;

        for (int ti = 0; ti < NUM_DATA; ++ti) {
            const int   ILINE        = DATA[ti].d_line;
            const Int64 ITOTAL_MSECS = DATA[ti].d_totalMsecs;

            if (veryVerbose) { T_ P_(ILINE) P(ITOTAL_MSECS) }

            for (int tj = 0; tj < NUM_DATA; ++tj) {
                const int   JLINE        = DATA[tj].d_line;
                const Int64 JTOTAL_MSECS = DATA[tj].d_totalMsecs;

                if (veryVerbose) { T_ T_ P_(JLINE) P(JTOTAL_MSECS) }

                Obj mX;  const Obj& X = mX;
                mX.setTotalMilliseconds(ITOTAL_MSECS);

                Obj mY;  const Obj& Y = mY;
                mY.setTotalMilliseconds(JTOTAL_MSECS);

                HashType hX = hasher(X);
                HashType hY = hasher(Y);

                if (veryVerbose) { T_ T_ P_(JLINE) P_(hX) P(hY) }

                LOOP4_ASSERT(ILINE, JLINE, hX, hY, (ti == tj) == (hX == hY));
            }
        }
      } break;
      case 20: {
        // --------------------------------------------------------------------
        // UNARY MINUS OPERATOR
        //   Ensure that the result object is the negation of that of the
        //   operand.
        //
        // Concerns:
        //: 1 The object that is returned has a time interval that represents
        //:   the negation of that of the operand.
        //:
        //: 2 The operator accepts the contractually specified range of
        //:   argument values.
        //:
        //: 3 The value of the source object is not modified.
        //:
        //: 4 Non-modifiable objects can be negated (i.e., objects or
        //:   references providing only non-modifiable access).
        //:
        //: 5 The operator's signature and return type are standard.
        //:
        //: 6 QoI: Asserted precondition violations are detected when enabled.
        //
        // Plan:
        //: 1 Use the address of 'operator-' to initialize a function pointer
        //:   having the appropriate signature and return type for the free
        //:   unary minus operator defined in this component.  (C-4..5)
        //:
        //: 2 Using the table-driven technique, specify a set of distinct
        //:   object values (one per row) in terms of their five-field
        //:   representation.
        //:
        //: 3 For each row 'R' in the table of P-2:  (C-1..3)
        //:
        //:   1 Use the value constructor to create a 'const' 'Obj', 'X', with
        //:     the value from 'R'; also use the copy constructor to create a
        //:     'const' 'Obj', 'XX', from 'X'.
        //:
        //:   2 Use the copy constructor to create a 'const' 'Obj', 'Y', from
        //:     the unary negation of 'X'.
        //:
        //:   3 Use the field-based accessors to verify that the value of 'Y'
        //:     is as expected.  (C-1..2)
        //:
        //:   4 Use the equality-comparison operator to verify that 'X' still
        //:     has the same value as that of 'XX'.  (C-3)
        //:
        //:   5 For added assurance, verify that the total-milliseconds
        //:     representation of 'Y' is the negation of that of 'X'.
        //:
        //: 4 Verify that, in appropriate build modes, defensive checks are
        //:   triggered for invalid total-millisecond values, but not triggered
        //:   for adjacent valid ones (using the 'BSLS_ASSERTTEST_*' macros).
        //:   (C-6)
        //
        // Testing:
        //   DatetimeInterval operator-(const DatetimeInterval& value);
        //   CONCERN: All ctor/manip./free op. ptr./ref. params. are 'const'.
        //   CONCERN: Precondition violations are detected when enabled.
        // --------------------------------------------------------------------

        if (verbose) cout << endl
                          << "UNARY MINUS OPERATOR" << endl
                          << "====================" << endl;

        if (verbose) cout <<
                 "\nAssign the address of the operator to a variable." << endl;
        {
            typedef Obj (*operatorPtr)(const Obj&);

            // Verify that the signature and return type are standard.

            operatorPtr operatorNeg = bdlt::operator-;

            (void)operatorNeg;  // quash potential compiler warnings
        }

        if (verbose) cout << "\nUse a table of distinct object values."
                          << endl;

        static const struct {
            int d_line;   // source line number
            int d_days;
            int d_hours;
            int d_mins;
            int d_secs;
            int d_msecs;
        } DATA[] = {
            //LINE       DAYS    HOURS     MINUTES    SECONDS    MILLISECONDS
            //----       ----    -----     -------    -------    ------------

            // default
            { L_,          0,       0,          0,         0,              0 },

            // positive time intervals
            { L_,          0,       0,          0,         0,            999 },
            { L_,          0,       0,          0,        59,              0 },
            { L_,          0,       0,         59,         0,              0 },
            { L_,          0,      23,          0,         0,              0 },
            { L_, k_DAYS_MAX,       0,          0,         0,              0 },
            { L_, k_DAYS_MAX,      23,         59,        59,            999 },
            { L_,          1,       2,          3,         4,              5 },
            { L_,      23469,      13,         56,        19,            200 },

            // negative time intervals
            { L_,          0,       0,          0,         0,           -999 },
            { L_,          0,       0,          0,       -59,              0 },
            { L_,          0,       0,        -59,         0,              0 },
            { L_,          0,     -23,          0,         0,              0 },
            { L_,
              k_DAYS_MIN + 1,       0,          0,         0,              0 },
            { L_,
              k_DAYS_MIN + 1,     -23,        -59,       -59,           -999 },
            { L_,         -5,      -4,         -3,        -2,             -1 },
            { L_,     -23469,     -13,        -56,       -19,           -200 },
        };
        const int NUM_DATA = sizeof DATA / sizeof *DATA;

        for (int ti = 0; ti < NUM_DATA; ++ti) {
            const int   LINE  = DATA[ti].d_line;
            const int   DAYS  = DATA[ti].d_days;
            const Int64 HOURS = DATA[ti].d_hours;
            const Int64 MINS  = DATA[ti].d_mins;
            const Int64 SECS  = DATA[ti].d_secs;
            const Int64 MSECS = DATA[ti].d_msecs;

            const Obj X(DAYS, HOURS, MINS, SECS, MSECS);

            const Obj XX(X);

            if (veryVerbose) { T_ P_(X) }

            // Ensure the first row of the table contains the
            // default-constructed value.

            static bool firstFlag = true;
            if (firstFlag) {
                LOOP3_ASSERT(LINE, Obj(), X, Obj() == X)
                firstFlag = false;
            }

            const Obj Y(-X);

            if (veryVerbose) { T_ T_ P(Y) }

            LOOP_ASSERT(LINE, -DAYS  == Y.days());
            LOOP_ASSERT(LINE, -HOURS == Y.hours());
            LOOP_ASSERT(LINE, -MINS  == Y.minutes());
            LOOP_ASSERT(LINE, -SECS  == Y.seconds());
            LOOP_ASSERT(LINE, -MSECS == Y.milliseconds());

            LOOP3_ASSERT(LINE, XX, X, XX == X);

            LOOP_ASSERT(LINE, -X.totalMilliseconds() == Y.totalMilliseconds());
        }

        if (verbose) cout << "\nNegative Testing." << endl;
        {
            bsls::AssertFailureHandlerGuard hG(
                                             bsls::AssertTest::failTestDriver);

            {
                Obj mX(k_DAYS_MIN + 1, -23, -59, -59, -999); const Obj& X = mX;

                ASSERT_SAFE_PASS(-X);

                mX.addMilliseconds(-1);
                ASSERT_SAFE_FAIL(-X);
            }
        }

      } break;
      case 19: {
        // --------------------------------------------------------------------
        // ARITHMETIC FREE OPERATORS (+, -)
        //   Ensure that each operator correctly computes the underlying
        //   total-milliseconds representation of the result object.
        //
        // Concerns:
        //: 1 The object that is returned by the free 'operator+' ('operator-')
        //:   has a time interval that represents the sum (difference) of those
        //:   of the two operands.
        //:
        //: 2 Each operator accepts the contractually specified range of
        //:   argument values.
        //:
        //: 3 The values of the two source objects supplied to each operator
        //:   are not modified.
        //:
        //: 4 Non-modifiable objects can be added and subtracted (i.e., objects
        //:   or references providing only non-modifiable access).
        //:
        //: 5 The operators' signatures and return types are standard.
        //:
        //: 6 QoI: Asserted precondition violations are detected when enabled.
        //
        // Plan:
        //: 1 Use the respective addresses of 'operator+' and 'operator-' to
        //:   initialize function pointers having the appropriate signatures
        //:   and return types for the two homogeneous, free binary arithmetic
        //:   operators defined in this component.  (C-4..5)
        //:
        //: 2 Using the table-driven technique to test 'operator+', specify a
        //:   set of object value triplets (one per row) in terms of the
        //:   total-milliseconds representations of three objects:
        //:   '(LHS, RHS, SUM = LHS + RHS)'.
        //:
        //: 3 For each row 'R' in the table of P-2:  (C-1..3)
        //:
        //:   1 Use the default constructor and 'setTotalMilliseconds' to
        //:     create two objects, 'X' and 'Y', respectively having the
        //:     values 'LHS' and 'RHS' from 'R'.
        //:
        //:   2 Use the copy constructor to create a 'const' 'Obj', 'XX', from
        //:     'X', and a 'const' 'Obj', 'YY', from 'Y'.
        //:
        //:   3 Use the copy constructor to create a 'const' 'Obj', 'Z', from
        //:     'X + Y'.
        //:
        //:   4 Use the 'totalMilliseconds' accessor to verify that 'Z' has the
        //:     expected 'SUM' from 'R'.  (C-1..2)
        //:
        //:   5 Use the equality-comparison operator to verify that 'X' and 'Y'
        //:     still have the same values as that of 'XX' and 'YY',
        //:     respectively.  (C-3)
        //:
        //: 4 Repeat steps similar to those described in P-2..3 to test
        //:   'operator-' except that, this time, the rows in the table are
        //:   defined as '(LHS, RHS, DIFF = LHS - RHS)' (P-2) and 'Z' is
        //:   constructed from 'X - Y' (P-3.3).
        //:
        //: 5 Verify that, in appropriate build modes, defensive checks are
        //:   triggered for invalid total-millisecond values, but not triggered
        //:   for adjacent valid ones (using the 'BSLS_ASSERTTEST_*' macros).
        //:   (C-6)
        //
        // Testing:
        //   DatetimeInterval operator+(const DatetimeInterval& lhs, rhs);
        //   DatetimeInterval operator-(const DatetimeInterval& lhs, rhs);
        // --------------------------------------------------------------------

        if (verbose) cout << endl
                          << "ARITHMETIC FREE OPERATORS (+, -)" << endl
                          << "================================" << endl;

        if (verbose) cout <<
                "\nAssign the address of each operator to a variable." << endl;
        {
            typedef Obj (*operatorPtr)(const Obj&, const Obj&);

            // Verify that the signatures and return types are standard.

            operatorPtr operatorAdd = bdlt::operator+;
            operatorPtr operatorSub = bdlt::operator-;

            (void)operatorAdd;  // quash potential compiler warnings
            (void)operatorSub;
        }

        if (verbose) cout << "\nTesting 'operator+'." << endl;
        {
            static const struct {
                int   d_line;      // source line number
                Int64 d_lhsMsecs;  // lhs total milliseconds
                Int64 d_rhsMsecs;  // rhs total milliseconds
                Int64 d_sumMsecs;  // lhs + rhs total milliseconds
            } DATA[] = {
                //LINE  LHS MILLISECONDS  RHS MILLISECONDS  SUM MILLISECONDS
                //----  ----------------  ----------------  ----------------
                { L_,                 0,                0,                 0 },
                { L_,                 1,                0,                 1 },
                { L_,                 0,             1200,              1200 },
                { L_,             13027,           -42058,    13027 + -42058 },
                { L_,            -32546,            32546,                 0 },
                { L_,           INT_MIN,          INT_MAX,                -1 },
                { L_,   k_MSECS_MAX / 2,  k_MSECS_MAX / 2,   k_MSECS_MAX - 1 },
                { L_,   k_MSECS_MIN / 2,  k_MSECS_MIN / 2,   k_MSECS_MIN + 1 },
                { L_,   k_MSECS_MAX - 1,                1,       k_MSECS_MAX },
                { L_,               -27, k_MSECS_MIN + 27,       k_MSECS_MIN },
            };
            const int NUM_DATA = sizeof DATA / sizeof *DATA;

            for (int ti = 0; ti < NUM_DATA; ++ti) {
                const int   LINE      = DATA[ti].d_line;
                const Int64 LHS_MSECS = DATA[ti].d_lhsMsecs;
                const Int64 RHS_MSECS = DATA[ti].d_rhsMsecs;
                const Int64 SUM_MSECS = DATA[ti].d_sumMsecs;

                Obj mX;  const Obj& X = mX;
                mX.setTotalMilliseconds(LHS_MSECS);

                Obj mY;  const Obj& Y = mY;
                mY.setTotalMilliseconds(RHS_MSECS);

                const Obj XX(X);
                const Obj YY(Y);

                if (veryVerbose) { T_ P_(X) P_(Y) }

                const Obj Z(X + Y);

                if (veryVerbose) { T_ T_ P(Z) }

                LOOP3_ASSERT(LINE, SUM_MSECS, Z.totalMilliseconds(),
                             SUM_MSECS == Z.totalMilliseconds());

                LOOP3_ASSERT(LINE, XX, X, XX == X);
                LOOP3_ASSERT(LINE, YY, Y, YY == Y);
            }
        }

        if (verbose) cout << "\nTesting 'operator-'." << endl;
        {
            static const struct {
                int   d_line;       // source line number
                Int64 d_lhsMsecs;   // lhs total milliseconds
                Int64 d_rhsMsecs;   // rhs total milliseconds
                Int64 d_diffMsecs;  // lhs - rhs total milliseconds
            } DATA[] = {
                //LINE  LHS MILLISECONDS  RHS MILLISECONDS  DIFF MILLISECONDS
                //----  ----------------  ----------------  -----------------
                { L_,                 0,                0,                 0 },
                { L_,                 1,                0,                 1 },
                { L_,                 0,             1200,             -1200 },
                { L_,             42058,            13027,     42058 - 13027 },
                { L_,           INT_MIN,          INT_MAX,
                                         2 * static_cast<Int64>(INT_MIN) + 1 },
                { L_,   k_MSECS_MAX / 2,  k_MSECS_MAX / 2,                 0 },
                { L_,   k_MSECS_MAX - 3,               -3,       k_MSECS_MAX },
                { L_, k_MSECS_MIN + 999,              999,       k_MSECS_MIN },
            };
            const int NUM_DATA = sizeof DATA / sizeof *DATA;

            for (int ti = 0; ti < NUM_DATA; ++ti) {
                const int   LINE       = DATA[ti].d_line;
                const Int64 LHS_MSECS  = DATA[ti].d_lhsMsecs;
                const Int64 RHS_MSECS  = DATA[ti].d_rhsMsecs;
                const Int64 DIFF_MSECS = DATA[ti].d_diffMsecs;

                Obj mX;  const Obj& X = mX;
                mX.setTotalMilliseconds(LHS_MSECS);

                Obj mY;  const Obj& Y = mY;
                mY.setTotalMilliseconds(RHS_MSECS);

                const Obj XX(X);
                const Obj YY(Y);

                if (veryVerbose) { T_ P_(X) P_(Y) }

                const Obj Z(X - Y);

                if (veryVerbose) { T_ T_ P(Z) }

                LOOP3_ASSERT(LINE, DIFF_MSECS, Z.totalMilliseconds(),
                             DIFF_MSECS == Z.totalMilliseconds());

                LOOP3_ASSERT(LINE, XX, X, XX == X);
                LOOP3_ASSERT(LINE, YY, Y, YY == Y);
            }
        }

        if (verbose) cout << "\nNegative Testing." << endl;
        {
            bsls::AssertFailureHandlerGuard hG(
                                             bsls::AssertTest::failTestDriver);

            if (veryVerbose) cout << "\t'operator+'" << endl;
            {
                Obj mX;  const Obj& X = mX;
                Obj mY;  const Obj& Y = mY;

                mX.setTotalMilliseconds(k_MSECS_MAX - 1);
                mY.setTotalMilliseconds(1);

                                                  ASSERT_SAFE_PASS(X + Y);
                mY.addMilliseconds(1);            ASSERT_SAFE_FAIL(X + Y);

                mX.setTotalMilliseconds(k_MSECS_MIN + 1);
                mY.setTotalMilliseconds(-1);

                                                  ASSERT_SAFE_PASS(X + Y);
                mY.addMilliseconds(-1);           ASSERT_SAFE_FAIL(X + Y);
            }

            if (veryVerbose) cout << "\t'operator-'" << endl;
            {
                Obj mX;  const Obj& X = mX;
                Obj mY;  const Obj& Y = mY;

                mX.setTotalMilliseconds(k_MSECS_MAX - 1);
                mY.setTotalMilliseconds(-1);

                                                  ASSERT_SAFE_PASS(X - Y);
                mY.addMilliseconds(-1);           ASSERT_SAFE_FAIL(X - Y);

                mX.setTotalMilliseconds(k_MSECS_MIN + 1);
                mY.setTotalMilliseconds(1);

                                                  ASSERT_SAFE_PASS(X - Y);
                mY.addMilliseconds(1);            ASSERT_SAFE_FAIL(X - Y);
            }
        }

      } break;
      case 18: {
        // --------------------------------------------------------------------
        // ARITHMETIC ASSIGNMENT OPERATORS (+=, -=)
        //   Ensure that each operator correctly adjusts the underlying
        //   total-milliseconds representation of the object.
        //
        // Concerns:
        //: 1 Each compound assignment operator can change the value of any
        //:   modifiable target object based on any source object that does not
        //:   violate the method's documented preconditions.
        //:
        //: 2 The signatures and return types are standard.
        //:
        //: 3 The reference returned from each operator is to the target object
        //:   (i.e., '*this').
        //:
        //: 4 The value of the source object is not modified, unless it is an
        //:   alias for the target object.
        //:
        //: 5 A compound assignment of an object to itself behaves as expected
        //:   (alias-safety).
        //:
        //: 6 QoI: Asserted precondition violations are detected when enabled.
        //
        // Plan:
        //: 1 Use the respective addresses of 'operator+=' and 'operator-=' to
        //:   initialize member-function pointers having the appropriate
        //:   signatures and return types for the two compound assignment
        //:   operators defined in this component.  (C-2)
        //:
        //: 2 Using the table-driven technique to test 'operator+=', specify a
        //:   set of object value triplets (one per row) in terms of the
        //:   total-milliseconds representations of three objects:
        //:   '(LHS, RHS, SUM = LHS + RHS)'.
        //:
        //: 3 For each row 'R' in the table of P-2:  (C-1, 3..4)
        //:
        //:   1 Use the default constructor and 'setTotalMilliseconds' to
        //:     create a modifiable object, 'mX', having the value 'LHS' from
        //:     'R'.
        //:
        //:   2 Use the default constructor and 'setTotalMilliseconds' to
        //:     create an object, 'Z', having the value 'RHS' from 'R'; also
        //:     use the copy constructor to create a 'const' 'Obj', 'ZZ', from
        //:     'Z'.
        //:
        //:   3 Use the default constructor and 'setTotalMilliseconds' to
        //:     create an object, 'W', having the value 'SUM' from 'R'.
        //:
        //:   4 Use the '+=' compound assignment operator to add 'Z' to 'mX'
        //:     ('mX += Z').
        //:
        //:   5 Verify that the address of the return value is the same as that
        //:     of 'mX'.  (C-3)
        //:
        //:   6 Use the equality-comparison operator to verify that: (C-1, 4)
        //:
        //:     1 The target object, 'mX', now has the same value as that of
        //:       'W'.  (C-1)
        //:
        //:     2 'Z' still has the same value as that of 'ZZ'.  (C-4)
        //:
        //: 4 Repeat steps similar to those described in P-2..3 to test
        //:   'operator-=' except that, this time, the rows in the table are
        //:   defined as '(LHS, RHS, DIFF = LHS - RHS)' (P-2) and the operation
        //:   in P-3.4 is 'mX -= Z'.
        //:
        //: 5 To test the alias-safety of 'operator+=', use the table-driven
        //:   technique to specify a set of distinct object values (one per
        //:   row) in terms of their total-milliseconds representation.
        //:
        //: 6 For each row 'R' in the table of P-5:  (C-5)
        //:
        //:   1 Use the default constructor and 'setTotalMilliseconds' to
        //:     create a modifiable 'Obj', 'mX', having the value from 'R'.
        //:
        //:   2 Let 'Z' be a reference providing only 'const' access to 'mX'.
        //:
        //:   3 Use the default constructor and 'setTotalMilliseconds' to
        //:     create an object, 'W', having the value twice that from 'R'.
        //:
        //:   4 Use the '+=' compound assignment operator to add 'Z' to 'mX'
        //:     ('mX += Z').
        //:
        //:   5 Use the equality-comparison operator to verify that the target
        //:     object, 'mX', now has the same value as that of 'W'.  (C-5)
        //:
        //: 7 Repeat steps similar to those described in P-5..6 to test the
        //:   alias-safety of 'operator-=' except that, this time, 'W' is left
        //:   in its default constructed state (P-6.3) and the operation in
        //:   P-6.4 is 'mX -= Z'.
        //:
        //: 8 Verify that, in appropriate build modes, defensive checks are
        //:   triggered for invalid total-millisecond values, but not triggered
        //:   for adjacent valid ones (using the 'BSLS_ASSERTTEST_*' macros).
        //:   (C-6)
        //
        // Testing:
        //   DatetimeInterval& operator+=(const DatetimeInterval& rhs);
        //   DatetimeInterval& operator-=(const DatetimeInterval& rhs);
        // --------------------------------------------------------------------

        if (verbose) cout << endl
                         << "ARITHMETIC ASSIGNMENT OPERATORS (+=, -=)" << endl
                         << "========================================" << endl;

        if (verbose) cout <<
                "\nAssign the address of each operator to a variable." << endl;
        {
            typedef Obj& (Obj::*operatorPtr)(const Obj&);

            // Verify that the signatures and return types are standard.

            operatorPtr operatorAddAssignment = &Obj::operator+=;
            operatorPtr operatorSubAssignment = &Obj::operator-=;

            (void)operatorAddAssignment;  // quash potential compiler warning
            (void)operatorSubAssignment;
        }

        if (verbose) cout << "\nTesting 'operator+='." << endl;
        {
            static const struct {
                int   d_line;      // source line number
                Int64 d_lhsMsecs;  // lhs total milliseconds
                Int64 d_rhsMsecs;  // rhs total milliseconds
                Int64 d_sumMsecs;  // lhs + rhs total milliseconds
            } DATA[] = {
                //LINE  LHS MILLISECONDS  RHS MILLISECONDS  SUM MILLISECONDS
                //----  ----------------  ----------------  ----------------
                { L_,                 0,                0,                 0 },
                { L_,                 1,                0,                 1 },
                { L_,                 0,             1200,              1200 },
                { L_,             13027,           -42058,    13027 + -42058 },
                { L_,            -32546,            32546,                 0 },
                { L_,           INT_MIN,          INT_MAX,                -1 },
                { L_,   k_MSECS_MAX / 2,  k_MSECS_MAX / 2,   k_MSECS_MAX - 1 },
                { L_,   k_MSECS_MIN / 2,  k_MSECS_MIN / 2,   k_MSECS_MIN + 1 },
                { L_,   k_MSECS_MAX - 1,                1,       k_MSECS_MAX },
                { L_,               -27, k_MSECS_MIN + 27,       k_MSECS_MIN },
            };
            const int NUM_DATA = sizeof DATA / sizeof *DATA;

            for (int ti = 0; ti < NUM_DATA; ++ti) {
                const int   LINE      = DATA[ti].d_line;
                const Int64 LHS_MSECS = DATA[ti].d_lhsMsecs;
                const Int64 RHS_MSECS = DATA[ti].d_rhsMsecs;
                const Int64 SUM_MSECS = DATA[ti].d_sumMsecs;

                Obj mX;  const Obj& X = mX;
                mX.setTotalMilliseconds(LHS_MSECS);

                Obj mZ;  const Obj& Z = mZ;
                mZ.setTotalMilliseconds(RHS_MSECS);

                const Obj ZZ(Z);

                if (veryVerbose) { T_ P_(X) P_(Z) }

                Obj mW;  const Obj& W = mW;
                mW.setTotalMilliseconds(SUM_MSECS);

                if (veryVerbose) { T_ T_ P(W) }

                Obj *mR = &(mX += Z);

                LOOP3_ASSERT(LINE,  W,   X,  W == X);
                LOOP3_ASSERT(LINE, mR, &mX, mR == &mX);
                LOOP3_ASSERT(LINE, ZZ,   Z, ZZ == Z);
            }
        }

        if (verbose) cout << "\t'operator+=' self-assignment." << endl;
        {
            static const struct {
                int   d_line;      // source line number
                Int64 d_lhsMsecs;  // lhs total milliseconds
            } DATA[] = {
                //LINE  LHS MILLISECONDS
                //----  ----------------
                { L_,                  0 },
                { L_,                  1 },
                { L_,              13027 },
                { L_,             -32546 },
                { L_,            INT_MAX },
                { L_,            INT_MIN },
                { L_,    k_MSECS_MAX / 2 },
                { L_,    k_MSECS_MIN / 2 },
            };
            const int NUM_DATA = sizeof DATA / sizeof *DATA;

            for (int ti = 0; ti < NUM_DATA; ++ti) {
                const int   LINE      = DATA[ti].d_line;
                const Int64 LHS_MSECS = DATA[ti].d_lhsMsecs;

                Obj mX;  const Obj& X = mX;
                mX.setTotalMilliseconds(LHS_MSECS);

                const Obj& Z = mX;

                if (veryVerbose) { T_ P_(X) }

                Obj mW;  const Obj& W = mW;
                mW.setTotalMilliseconds(2 * LHS_MSECS);

                if (veryVerbose) { T_ T_ P(W) }

                Obj *mR = &(mX += Z);

                LOOP3_ASSERT(LINE,  W,   X,  W == X);
                LOOP3_ASSERT(LINE, mR, &mX, mR == &mX);
            }
        }

        if (verbose) cout << "\nTesting 'operator-='." << endl;
        {
            static const struct {
                int   d_line;       // source line number
                Int64 d_lhsMsecs;   // lhs total milliseconds
                Int64 d_rhsMsecs;   // rhs total milliseconds
                Int64 d_diffMsecs;  // lhs - rhs total milliseconds
            } DATA[] = {
                //LINE  LHS MILLISECONDS  RHS MILLISECONDS  DIFF MILLISECONDS
                //----  ----------------  ----------------  -----------------
                { L_,                 0,                0,                 0 },
                { L_,                 1,                0,                 1 },
                { L_,                 0,             1200,             -1200 },
                { L_,             42058,           -13027,     42058 + 13027 },
                { L_,           INT_MIN,          INT_MAX,
                                         2 * static_cast<Int64>(INT_MIN) + 1 },
                { L_,   k_MSECS_MAX / 2,  k_MSECS_MAX / 2,                 0 },
                { L_,   k_MSECS_MAX - 3,               -3,       k_MSECS_MAX },
                { L_, k_MSECS_MIN + 999,              999,       k_MSECS_MIN },
            };
            const int NUM_DATA = sizeof DATA / sizeof *DATA;

            for (int ti = 0; ti < NUM_DATA; ++ti) {
                const int   LINE       = DATA[ti].d_line;
                const Int64 LHS_MSECS  = DATA[ti].d_lhsMsecs;
                const Int64 RHS_MSECS  = DATA[ti].d_rhsMsecs;
                const Int64 DIFF_MSECS = DATA[ti].d_diffMsecs;

                Obj mX;  const Obj& X = mX;
                mX.setTotalMilliseconds(LHS_MSECS);

                Obj mZ;  const Obj& Z = mZ;
                mZ.setTotalMilliseconds(RHS_MSECS);

                const Obj ZZ(Z);

                if (veryVerbose) { T_ P_(X) P_(Z) }

                Obj mW;  const Obj& W = mW;
                mW.setTotalMilliseconds(DIFF_MSECS);

                if (veryVerbose) { T_ T_ P(W) }

                Obj *mR = &(mX -= Z);

                LOOP3_ASSERT(LINE,  W,   X,  W == X);
                LOOP3_ASSERT(LINE, mR, &mX, mR == &mX);
                LOOP3_ASSERT(LINE, ZZ,   Z, ZZ == Z);
            }
        }

        if (verbose) cout << "\t'operator-=' self-assignment." << endl;
        {
            static const struct {
                int   d_line;      // source line number
                Int64 d_lhsMsecs;  // lhs total milliseconds
            } DATA[] = {
                //LINE  LHS MILLISECONDS
                //----  ----------------
                { L_,                  0 },
                { L_,                  1 },
                { L_,               -999 },
                { L_,              42058 },
                { L_,            INT_MAX },
                { L_,            INT_MIN },
                { L_,        k_MSECS_MAX },
                { L_,        k_MSECS_MIN },
            };
            const int NUM_DATA = sizeof DATA / sizeof *DATA;

            for (int ti = 0; ti < NUM_DATA; ++ti) {
                const int   LINE      = DATA[ti].d_line;
                const Int64 LHS_MSECS = DATA[ti].d_lhsMsecs;

                Obj mX;  const Obj& X = mX;
                mX.setTotalMilliseconds(LHS_MSECS);

                const Obj& Z = mX;

                if (veryVerbose) { T_ P_(X) }

                const Obj W;

                if (veryVerbose) { T_ T_ P(W) }

                Obj *mR = &(mX -= Z);

                LOOP3_ASSERT(LINE,  W,   X,  W == X);
                LOOP3_ASSERT(LINE, mR, &mX, mR == &mX);
            }
        }

        if (verbose) cout << "\nNegative Testing." << endl;
        {
            bsls::AssertFailureHandlerGuard hG(
                                             bsls::AssertTest::failTestDriver);

            if (veryVerbose) cout << "\t'operator+='" << endl;
            {
                Obj mX;
                Obj mY;  const Obj& Y = mY;

                mX.setTotalMilliseconds(k_MSECS_MAX - 1);
                mY.setTotalMilliseconds(1);

                                                  ASSERT_SAFE_PASS(mX += Y);
                mY.addMilliseconds(1);            ASSERT_SAFE_FAIL(mX += Y);

                mX.setTotalMilliseconds(k_MSECS_MIN + 1);
                mY.setTotalMilliseconds(-1);

                                                  ASSERT_SAFE_PASS(mX += Y);
                mY.addMilliseconds(-1);           ASSERT_SAFE_FAIL(mX += Y);
            }

            if (veryVerbose) cout << "\t'operator-='" << endl;
            {
                Obj mX;
                Obj mY;  const Obj& Y = mY;

                mX.setTotalMilliseconds(k_MSECS_MAX - 1);
                mY.setTotalMilliseconds(-1);

                                                  ASSERT_SAFE_PASS(mX -= Y);
                mY.addMilliseconds(-1);           ASSERT_SAFE_FAIL(mX -= Y);

                mX.setTotalMilliseconds(k_MSECS_MIN + 1);
                mY.setTotalMilliseconds(1);

                                                  ASSERT_SAFE_PASS(mX -= Y);
                mY.addMilliseconds(1);            ASSERT_SAFE_FAIL(mX -= Y);
            }
        }

      } break;
      case 17: {
        // --------------------------------------------------------------------
        // RELATIONAL-COMPARISON OPERATORS (<, <=, >, >=)
        //   Ensure that each operator defines the correct relationship between
        //   the underlying total-milliseconds representations of its operands.
        //
        // Concerns:
        //: 1 An object 'X' is in relation to an object 'Y' as the
        //:   total-milliseconds representation of 'X' is in relation to the
        //:   total-milliseconds representation of 'Y'.
        //:
        //: 2 'false == (X <  X)' (i.e., irreflexivity).
        //:
        //: 3 'true  == (X <= X)' (i.e., reflexivity).
        //:
        //: 4 'false == (X >  X)' (i.e., irreflexivity).
        //:
        //: 5 'true  == (X >= X)' (i.e., reflexivity).
        //:
        //: 6 If 'X < Y', then '!(Y < X)' (i.e., asymmetry).
        //:
        //: 7 'X <= Y' if and only if 'X < Y' exclusive-or 'X == Y'.
        //:
        //: 8 If 'X > Y', then '!(Y > X)' (i.e., asymmetry).
        //:
        //: 9 'X >= Y' if and only if 'X > Y' exclusive-or 'X == Y'.
        //:
        //:10 Comparison is symmetric with respect to user-defined conversion
        //:   (i.e., all relational-comparison operators are free functions).
        //:
        //:11 Non-modifiable objects can be compared (i.e., objects or
        //:   references providing only non-modifiable access).
        //:
        //:12 The relational-comparison operators' signatures and return types
        //:   are standard.
        //
        // Plan:
        //: 1 Use the respective addresses of 'operator<', 'operator<=',
        //:   'operator>', and 'operator>=' to initialize function pointers
        //:   having the appropriate signatures and return types for the four
        //:   homogeneous, free relational-comparison operators defined in this
        //:   component.  (C-10..12)
        //:
        //: 2 Using the table-driven technique, specify a set of distinct
        //:   object values (one per row) in terms of their total-milliseconds
        //:   representation.
        //:
        //: 3 For each row 'R1' in the table of P-2:  (C-1..9)
        //:
        //:   1 Use the default constructor and 'setTotalMilliseconds' to
        //:     create an object, 'W', having the value from 'R1'.
        //:
        //:   2 Using 'W', verify the anti-reflexive (reflexive) property of
        //:     '<' and '>' ('<=' and '>=') in the presence of aliasing.
        //:     (C-2..5)
        //:
        //:   3 For each row 'R2' in the table of P-2:  (C-1, 6..9)
        //:
        //:     1 Use the default constructor and 'setTotalMilliseconds' to
        //:       create an object, 'X', having the value from 'R1'.
        //:
        //:     2 Use the default constructor and 'setTotalMilliseconds' to
        //:       create a second object, 'Y', having the value from 'R2'.
        //:
        //:     3 Record, in 'EXP', whether or not an object set to the value
        //:       from 'R1' is expected to compare less than a (distinct)
        //:       object set to the value from 'R2'.
        //:
        //:     4 Using 'X' and 'Y', verify the asymmetric property and
        //:       expected return value for '<'.  (C-6)
        //:
        //:     5 Record, in 'EXP', whether or not an object set to the value
        //:       from 'R1' is expected to compare less or equal to a
        //:       (distinct) object set to the value from 'R2'.
        //:
        //:     6 Using 'X' and 'Y', verify the expected return value for '<='.
        //:       (C-7)
        //:
        //:     7 Record, in 'EXP', whether or not an object set to the value
        //:       from 'R1' is expected to compare greater than a (distinct)
        //:       object set to the value from 'R2'.
        //:
        //:     8 Using 'X' and 'Y', verify the asymmetric property and
        //:       expected return value for '>'.  (C-8)
        //:
        //:     9 Record, in 'EXP', whether or not an object set to the value
        //:       from 'R1' is expected to compare greater than or equal to a
        //:       (distinct) object set to the value from 'R2'.
        //:
        //:    10 Using 'X' and 'Y', verify the expected return value for '>='.
        //:       (C-1, 9)
        //
        // Testing:
        //   bool operator< (const DatetimeInterval& lhs, rhs);
        //   bool operator<=(const DatetimeInterval& lhs, rhs);
        //   bool operator> (const DatetimeInterval& lhs, rhs);
        //   bool operator>=(const DatetimeInterval& lhs, rhs);
        // --------------------------------------------------------------------

        if (verbose) cout << endl
                   << "RELATIONAL-COMPARISON OPERATORS (<, <=, >, >=)" << endl
                   << "==============================================" << endl;

        if (verbose) cout <<
                "\nAssign the address of each operator to a variable." << endl;
        {
            typedef bool (*operatorPtr)(const Obj&, const Obj&);

            // Verify that the signatures and return types are standard.

            operatorPtr operatorLt = bdlt::operator<;
            operatorPtr operatorLe = bdlt::operator<=;
            operatorPtr operatorGt = bdlt::operator>;
            operatorPtr operatorGe = bdlt::operator>=;

            (void)operatorLt;  // quash potential compiler warnings
            (void)operatorLe;
            (void)operatorGt;
            (void)operatorGe;
        }

        static const struct {
            int   d_line;        // source line number
            Int64 d_totalMsecs;
        } DATA[] = {
            //LINE   TOTAL MILLISECONDS
            //----   ------------------
            { L_,                    0 },

            { L_,                    1 },
            { L_,                13027 },
            { L_,              INT_MAX },
            { L_,          k_MSECS_MAX },

            { L_,                   -1 },
            { L_,               -42058 },
            { L_,              INT_MIN },
            { L_,          k_MSECS_MIN },
        };
        const int NUM_DATA = sizeof DATA / sizeof *DATA;

        if (verbose) cout << "\nCompare every value with every value." << endl;

        for (int ti = 0; ti < NUM_DATA; ++ti) {
            const int   ILINE        = DATA[ti].d_line;
            const Int64 ITOTAL_MSECS = DATA[ti].d_totalMsecs;

            if (veryVerbose) { T_ P_(ILINE) P(ITOTAL_MSECS) }

            // Ensure an object compares correctly with itself (alias test).
            {
                Obj mW;  const Obj& W = mW;
                mW.setTotalMilliseconds(ITOTAL_MSECS);

                LOOP2_ASSERT(ILINE, W, !(W <  W));
                LOOP2_ASSERT(ILINE, W,   W <= W);
                LOOP2_ASSERT(ILINE, W, !(W >  W));
                LOOP2_ASSERT(ILINE, W,   W >= W);
            }

            for (int tj = 0; tj < NUM_DATA; ++tj) {
                const int   JLINE        = DATA[tj].d_line;
                const Int64 JTOTAL_MSECS = DATA[tj].d_totalMsecs;

                if (veryVerbose) { T_ P_(JLINE) P(JTOTAL_MSECS) }

                Obj mX;  const Obj& X = mX;
                mX.setTotalMilliseconds(ITOTAL_MSECS);

                Obj mY;  const Obj& Y = mY;
                mY.setTotalMilliseconds(JTOTAL_MSECS);

                if (veryVerbose) { T_ T_ P_(X) P(Y) }

                // Verify 'operator<'.

                {
                    const bool EXP = ITOTAL_MSECS < JTOTAL_MSECS;

                    LOOP4_ASSERT(ILINE, JLINE, X, Y, EXP == (X < Y));

                    if (EXP) {
                        LOOP4_ASSERT(ILINE, JLINE, Y, X, !(Y < X));
                    }
                }

                // Verify 'operator<='.

                {
                    const bool EXP = ITOTAL_MSECS <= JTOTAL_MSECS;

                    LOOP4_ASSERT(ILINE, JLINE, X, Y, EXP == (X <= Y));
                    LOOP4_ASSERT(ILINE, JLINE, X, Y,
                                 EXP == ((X < Y) ^ (X == Y)));
                }

                // Verify 'operator>'.

                {
                    const bool EXP = ITOTAL_MSECS > JTOTAL_MSECS;

                    LOOP4_ASSERT(ILINE, JLINE, X, Y, EXP == (X > Y));

                    if (EXP) {
                        LOOP4_ASSERT(ILINE, JLINE, Y, X, !(Y > X));
                    }
                }

                // Verify 'operator>='.

                {
                    const bool EXP = ITOTAL_MSECS >= JTOTAL_MSECS;

                    LOOP4_ASSERT(ILINE, JLINE, X, Y, EXP == (X >= Y));
                    LOOP4_ASSERT(ILINE, JLINE, X, Y,
                                 EXP == ((X > Y) ^ (X == Y)));
                }
            }
        }

      } break;
      case 16: {
        // --------------------------------------------------------------------
        // 'addInterval' MANIPULATOR
        //   Ensure that the method correctly adjusts the underlying
        //   total-milliseconds representation of the object.
        //
        // Concerns:
        //: 1 The 'addInterval' method correctly updates the object state from
        //:   the state on entry and the supplied arguments.
        //:
        //: 2 'addInterval' accepts the contractually specified range of
        //:   argument values.
        //:
        //: 3 The optional 'hours', 'minutes', 'seconds', and 'milliseconds'
        //:   parameters each have the correct default value (0).
        //:
        //: 4 'addInterval' accepts time intervals that are specified using a
        //:    mix of positive, negative, and zero values for the 'days',
        //:    'hours', 'minutes', 'seconds', and 'milliseconds' fields.
        //:
        //: 5 QoI: Asserted precondition violations are detected when enabled.
        //
        // Plan:
        //: 1 Using the table-driven technique:
        //:
        //:   1 Specify a set of distinct object values (one per row) in terms
        //:     of their five-field representation.
        //:
        //:   2 Additionally, provide a (five-valued) column, 'NARGS',
        //:     indicating the number of significant field values in each row
        //:     of the table, where 'NARGS' is in the range '[1 .. 5]'.
        //:
        //: 2 For each row 'R1' in the table of P-1:  (C-1..4)
        //:
        //:   1 Use the value constructor to create a 'const' 'Obj', 'W', with
        //:     the value from 'R1'.
        //:
        //:   2 Use the default constructor to create two objects, 'X' and 'Y'.
        //:
        //:   3 Use the 'addInterval' method to add the value from 'R1' to 'X',
        //:     supplying only 'NARGS' arguments to the method (letting the
        //:     remaining '5 - NARGS' arguments take their default values).
        //:
        //:   4 Also use the 'addInterval' method to add the value from 'R1' to
        //:     'Y', but this time passing '5 - NARGS' trailing 0 arguments
        //:     explicitly.
        //:
        //:   5 Use the equality-comparison operator to verify that 'W' and 'X'
        //:     have the same value, and that 'X' and 'Y' have the same value.
        //:
        //:   6 For each row 'R2' in the table of P-1:  (C-1..4)
        //:
        //:     1 Use the default constructor and 'setTotalMilliseconds' to
        //:       create an object, 'Z', having the value that is the sum of
        //:       values from 'R1' and 'R2'.
        //:
        //:     2 Use the copy constructor to create two objects, 'U' and 'V',
        //:       from 'W'.
        //:
        //:     3 Use the 'addInterval' method to add the value from 'R2' to
        //:       'U', supplying only 'NARGS' arguments to the method (letting
        //:       the remaining '5 - NARGS' arguments take their default
        //:       values).
        //:
        //:     4 Also use the 'addInterval' method to add the value from 'R2'
        //:       to 'V', but this time passing '5 - NARGS' trailing 0
        //:       arguments explicitly.
        //:
        //:     5 Use the equality-comparison operator to verify that 'Z' and
        //:       'U' have the same value, and that 'U' and 'V' have the same
        //:       value.  (C-1..4)
        //:
        //: 3 Verify that, in appropriate build modes, defensive checks are
        //:   triggered for invalid total-millisecond values, but not triggered
        //:   for adjacent valid ones (using the 'BSLS_ASSERTTEST_*' macros).
        //:   (C-5)
        //
        // Testing:
        //   void addInterval(int d, Int64 h = 0, m = 0, s = 0, ms = 0);
        // --------------------------------------------------------------------

        if (verbose) cout << endl
                          << "'addInterval' MANIPULATOR" << endl
                          << "=========================" << endl;

        if (verbose) cout << "\nUse a table of distinct object values."
                          << endl;

        const int          NUM_DATA        = ALT_NUM_DATA;
        const AltDataRow (&DATA)[NUM_DATA] = ALT_DATA;

        for (int ti = 0; ti < NUM_DATA; ++ti) {
            const int   ILINE  = DATA[ti].d_line;
            const int   INARGS = DATA[ti].d_nargs;
            const int   IDAYS  = DATA[ti].d_days;
            const Int64 IHOURS = DATA[ti].d_hours;
            const Int64 IMINS  = DATA[ti].d_mins;
            const Int64 ISECS  = DATA[ti].d_secs;
            const Int64 IMSECS = DATA[ti].d_msecs;

            if (veryVeryVerbose) {
                T_ P_(ILINE) P_(IDAYS) P_(IHOURS) P_(IMINS) P_(ISECS) P(IMSECS)
            }

            const Obj W(IDAYS, IHOURS, IMINS, ISECS, IMSECS);

            Obj mX;  const Obj& X = mX;
            Obj mY;  const Obj& Y = mY;

            switch (INARGS) {
              case 1: {
                mX.addInterval(IDAYS);
                mY.addInterval(IDAYS,      0,     0,     0,      0);
              } break;
              case 2: {
                mX.addInterval(IDAYS, IHOURS);
                mY.addInterval(IDAYS, IHOURS,     0,     0,      0);
              } break;
              case 3: {
                mX.addInterval(IDAYS, IHOURS, IMINS);
                mY.addInterval(IDAYS, IHOURS, IMINS,     0,      0);
              } break;
              case 4: {
                mX.addInterval(IDAYS, IHOURS, IMINS, ISECS);
                mY.addInterval(IDAYS, IHOURS, IMINS, ISECS,      0);
              } break;
              case 5: {
                mX.addInterval(IDAYS, IHOURS, IMINS, ISECS, IMSECS);
                mY.addInterval(IDAYS, IHOURS, IMINS, ISECS, IMSECS);
              } break;
              default: {
                LOOP_ASSERT(INARGS, !"Bad 'INARGS' value.");
              } break;
            }

            if (veryVerbose) { T_ P_(W) P_(X) T_ P(Y) }

            // Ensure the first row of the table contains the
            // default-constructed value.

            static bool firstFlag = true;
            if (firstFlag) {
                LOOP3_ASSERT(ILINE, Obj(), X, Obj() == X)
                firstFlag = false;
            }

            LOOP3_ASSERT(ILINE, W, X, W == X);
            LOOP3_ASSERT(ILINE, X, Y, X == Y);

            for (int tj = 0; tj < NUM_DATA; ++tj) {
                const int   JLINE  = DATA[tj].d_line;
                const int   JNARGS = DATA[tj].d_nargs;
                const int   JDAYS  = DATA[tj].d_days;
                const Int64 JHOURS = DATA[tj].d_hours;
                const Int64 JMINS  = DATA[tj].d_mins;
                const Int64 JSECS  = DATA[tj].d_secs;
                const Int64 JMSECS = DATA[tj].d_msecs;

                if (veryVeryVerbose) {
                    T_ P_(JLINE)
                    P_(JDAYS) P_(JHOURS) P_(JMINS) P_(JSECS) P(JMSECS)
                }

                const Int64 TOTAL_MSECS = W.totalMilliseconds()
                             + flds2Msecs(JDAYS, JHOURS, JMINS, JSECS, JMSECS);

                if (k_MSECS_MIN > TOTAL_MSECS || k_MSECS_MAX < TOTAL_MSECS) {
                    if (veryVeryVerbose) {
                        cout << "\tSkipping data that would overflow 'Int64'."
                             << endl;
                    }
                    continue;
                }

                Obj mZ;  const Obj& Z = mZ;
                mZ.setTotalMilliseconds(TOTAL_MSECS);

                Obj mU(W);  const Obj& U = mU;
                Obj mV(W);  const Obj& V = mV;

                switch (JNARGS) {
                  case 1: {
                    mU.addInterval(JDAYS);
                    mV.addInterval(JDAYS,      0,     0,     0,      0);
                  } break;
                  case 2: {
                    mU.addInterval(JDAYS, JHOURS);
                    mV.addInterval(JDAYS, JHOURS,     0,     0,      0);
                  } break;
                  case 3: {
                    mU.addInterval(JDAYS, JHOURS, JMINS);
                    mV.addInterval(JDAYS, JHOURS, JMINS,     0,      0);
                  } break;
                  case 4: {
                    mU.addInterval(JDAYS, JHOURS, JMINS, JSECS);
                    mV.addInterval(JDAYS, JHOURS, JMINS, JSECS,      0);
                  } break;
                  case 5: {
                    mU.addInterval(JDAYS, JHOURS, JMINS, JSECS, JMSECS);
                    mV.addInterval(JDAYS, JHOURS, JMINS, JSECS, JMSECS);
                  } break;
                  default: {
                    LOOP_ASSERT(JNARGS, !"Bad 'JNARGS' value.");
                  } break;
                }

                if (veryVerbose) { T_ P_(Z) P_(U) T_ P(V) }

                LOOP3_ASSERT(JLINE, Z, U, Z == U);
                LOOP3_ASSERT(JLINE, U, V, U == V);
            }
        }

        if (verbose) cout << "\nNegative Testing." << endl;
        {
            bsls::AssertFailureHandlerGuard hG(
                                             bsls::AssertTest::failTestDriver);

#ifdef RESET_X
#undef RESET_X
#endif
#define RESET_X mX.setTotalMilliseconds(0)

            {
                Obj mX;

                ASSERT_SAFE_FAIL(mX.addInterval(0, k_HOURS_MIN - 1));
                RESET_X;
                ASSERT_SAFE_PASS(mX.addInterval(0, k_HOURS_MIN    ));

                RESET_X;
                ASSERT_SAFE_PASS(mX.addInterval(0, k_HOURS_MAX    ));
                RESET_X;
                ASSERT_SAFE_FAIL(mX.addInterval(0, k_HOURS_MAX + 1));

                RESET_X;
                ASSERT_SAFE_FAIL(mX.addInterval(0, 0, k_MINS_MIN - 1));
                RESET_X;
                ASSERT_SAFE_PASS(mX.addInterval(0, 0, k_MINS_MIN    ));

                RESET_X;
                ASSERT_SAFE_PASS(mX.addInterval(0, 0, k_MINS_MAX    ));
                RESET_X;
                ASSERT_SAFE_FAIL(mX.addInterval(0, 0, k_MINS_MAX + 1));

                RESET_X;
                ASSERT_SAFE_FAIL(mX.addInterval(0, 0, 0, k_SECS_MIN - 1));
                RESET_X;
                ASSERT_SAFE_PASS(mX.addInterval(0, 0, 0, k_SECS_MIN    ));

                RESET_X;
                ASSERT_SAFE_PASS(mX.addInterval(0, 0, 0, k_SECS_MAX    ));
                RESET_X;
                ASSERT_SAFE_FAIL(mX.addInterval(0, 0, 0, k_SECS_MAX + 1));

                RESET_X;
                ASSERT_SAFE_FAIL(mX.addInterval(0, 0, 0, 0, k_MSECS_MIN - 1));
                RESET_X;
                ASSERT_SAFE_PASS(mX.addInterval(0, 0, 0, 0, k_MSECS_MIN    ));

                RESET_X;
                ASSERT_SAFE_PASS(mX.addInterval(0, 0, 0, 0, k_MSECS_MAX    ));
                RESET_X;
                ASSERT_SAFE_FAIL(mX.addInterval(0, 0, 0, 0, k_MSECS_MAX + 1));
            }

            {
                Obj mX;

                ASSERT_SAFE_FAIL(mX.addInterval(k_DAYS_MIN, -24));
                RESET_X;
                ASSERT_SAFE_PASS(mX.addInterval(k_DAYS_MIN, -23));

                RESET_X;
                ASSERT_SAFE_PASS(mX.addInterval(k_DAYS_MAX,  23));
                RESET_X;
                ASSERT_SAFE_FAIL(mX.addInterval(k_DAYS_MAX,  24));

                RESET_X;
                ASSERT_SAFE_FAIL(mX.addInterval(k_DAYS_MIN, -23, -60));
                RESET_X;
                ASSERT_SAFE_PASS(mX.addInterval(k_DAYS_MIN, -23, -59));

                RESET_X;
                ASSERT_SAFE_PASS(mX.addInterval(k_DAYS_MAX,  23,  59));
                RESET_X;
                ASSERT_SAFE_FAIL(mX.addInterval(k_DAYS_MAX,  23,  60));

                RESET_X;
                ASSERT_SAFE_FAIL(mX.addInterval(k_DAYS_MIN, -23, -59, -60));
                RESET_X;
                ASSERT_SAFE_PASS(mX.addInterval(k_DAYS_MIN, -23, -59, -59));

                RESET_X;
                ASSERT_SAFE_PASS(mX.addInterval(k_DAYS_MAX,  23,  59,  59));
                RESET_X;
                ASSERT_SAFE_FAIL(mX.addInterval(k_DAYS_MAX,  23,  59,  60));

                RESET_X;
                ASSERT_SAFE_FAIL(mX.addInterval(k_DAYS_MIN, -23, -59, -59,
                                                                       -1000));
                RESET_X;
                ASSERT_SAFE_PASS(mX.addInterval(k_DAYS_MIN, -23, -59, -59,
                                                                        -999));

                RESET_X;
                ASSERT_SAFE_PASS(mX.addInterval(k_DAYS_MAX,  23,  59,  59,
                                                                         999));
                RESET_X;
                ASSERT_SAFE_FAIL(mX.addInterval(k_DAYS_MAX,  23,  59,  59,
                                                                        1000));

                mX.setTotalDays(k_DAYS_MIN + 1);
                ASSERT_SAFE_FAIL(mX.addInterval(-2, 0, 0, 0, 0));

                mX.setTotalDays(k_DAYS_MIN + 1);
                ASSERT_SAFE_PASS(mX.addInterval(-1, 0, 0, 0, 0));

                mX.setTotalDays(k_DAYS_MAX - 1);
                ASSERT_SAFE_PASS(mX.addInterval( 1, 0, 0, 0, 0));

                mX.setTotalDays(k_DAYS_MAX - 1);
                ASSERT_SAFE_FAIL(mX.addInterval( 2, 0, 0, 0, 0));
            }

            {
                Obj mX;

                ASSERT_SAFE_FAIL(mX.addInterval(0, k_HOURS_MIN, -60));
                RESET_X;
                ASSERT_SAFE_PASS(mX.addInterval(0, k_HOURS_MIN, -59));

                RESET_X;
                ASSERT_SAFE_PASS(mX.addInterval(0, k_HOURS_MAX,  59));
                RESET_X;
                ASSERT_SAFE_FAIL(mX.addInterval(0, k_HOURS_MAX,  60));

                RESET_X;
                ASSERT_SAFE_FAIL(mX.addInterval(0, k_HOURS_MIN, -59, -60));
                RESET_X;
                ASSERT_SAFE_PASS(mX.addInterval(0, k_HOURS_MIN, -59, -59));

                RESET_X;
                ASSERT_SAFE_PASS(mX.addInterval(0, k_HOURS_MAX,  59,  59));
                RESET_X;
                ASSERT_SAFE_FAIL(mX.addInterval(0, k_HOURS_MAX,  59,  60));

                RESET_X;
                ASSERT_SAFE_FAIL(mX.addInterval(0, k_HOURS_MIN, -59, -59,
                                                                       -1000));
                RESET_X;
                ASSERT_SAFE_PASS(mX.addInterval(0, k_HOURS_MIN, -59, -59,
                                                                        -999));

                RESET_X;
                ASSERT_SAFE_PASS(mX.addInterval(0, k_HOURS_MAX,  59,  59,
                                                                         999));
                RESET_X;
                ASSERT_SAFE_FAIL(mX.addInterval(0, k_HOURS_MAX,  59,  59,
                                                                        1000));

                mX.setTotalHours(k_HOURS_MIN + 1);
                ASSERT_SAFE_FAIL(mX.addInterval(0, -2, 0, 0, 0));

                mX.setTotalHours(k_HOURS_MIN + 1);
                ASSERT_SAFE_PASS(mX.addInterval(0, -1, 0, 0, 0));

                mX.setTotalHours(k_HOURS_MAX - 1);
                ASSERT_SAFE_PASS(mX.addInterval(0,  1, 0, 0, 0));

                mX.setTotalHours(k_HOURS_MAX - 1);
                ASSERT_SAFE_FAIL(mX.addInterval(0,  2, 0, 0, 0));
            }

            {
                Obj mX;

                ASSERT_SAFE_FAIL(mX.addInterval(0, 0, k_MINS_MIN, -60));
                RESET_X;
                ASSERT_SAFE_PASS(mX.addInterval(0, 0, k_MINS_MIN, -59));

                RESET_X;
                ASSERT_SAFE_PASS(mX.addInterval(0, 0, k_MINS_MAX,  59));
                RESET_X;
                ASSERT_SAFE_FAIL(mX.addInterval(0, 0, k_MINS_MAX,  60));

                RESET_X;
                ASSERT_SAFE_FAIL(mX.addInterval(0, 0, k_MINS_MIN, -59, -1000));
                RESET_X;
                ASSERT_SAFE_PASS(mX.addInterval(0, 0, k_MINS_MIN, -59,  -999));

                RESET_X;
                ASSERT_SAFE_PASS(mX.addInterval(0, 0, k_MINS_MAX,  59,   999));
                RESET_X;
                ASSERT_SAFE_FAIL(mX.addInterval(0, 0, k_MINS_MAX,  59,  1000));

                mX.setTotalMinutes(k_MINS_MIN + 1);
                ASSERT_SAFE_FAIL(mX.addInterval(0, 0, -2, 0, 0));

                mX.setTotalMinutes(k_MINS_MIN + 1);
                ASSERT_SAFE_PASS(mX.addInterval(0, 0, -1, 0, 0));

                mX.setTotalMinutes(k_MINS_MAX - 1);
                ASSERT_SAFE_PASS(mX.addInterval(0, 0,  1, 0, 0));

                mX.setTotalMinutes(k_MINS_MAX - 1);
                ASSERT_SAFE_FAIL(mX.addInterval(0, 0,  2, 0, 0));
            }

            {
                Obj mX;

                ASSERT_SAFE_FAIL(mX.addInterval(0, 0, 0, k_SECS_MIN, -1000));
                RESET_X;
                ASSERT_SAFE_PASS(mX.addInterval(0, 0, 0, k_SECS_MIN,  -999));

                RESET_X;
                ASSERT_SAFE_PASS(mX.addInterval(0, 0, 0, k_SECS_MAX,   999));
                RESET_X;
                ASSERT_SAFE_FAIL(mX.addInterval(0, 0, 0, k_SECS_MAX,  1000));

                mX.setTotalSeconds(k_SECS_MIN + 1);
                ASSERT_SAFE_FAIL(mX.addInterval(0, 0, 0, -2, 0));

                mX.setTotalSeconds(k_SECS_MIN + 1);
                ASSERT_SAFE_PASS(mX.addInterval(0, 0, 0, -1, 0));

                mX.setTotalSeconds(k_SECS_MAX - 1);
                ASSERT_SAFE_PASS(mX.addInterval(0, 0, 0,  1, 0));

                mX.setTotalSeconds(k_SECS_MAX - 1);
                ASSERT_SAFE_FAIL(mX.addInterval(0, 0, 0,  2, 0));
            }

            {
                Obj mX;

                mX.setTotalMilliseconds(k_MSECS_MIN + 1);
                ASSERT_SAFE_FAIL(mX.addInterval(0, 0, 0, 0, -2));

                mX.setTotalMilliseconds(k_MSECS_MIN + 1);
                ASSERT_SAFE_PASS(mX.addInterval(0, 0, 0, 0, -1));

                mX.setTotalMilliseconds(k_MSECS_MAX - 1);
                ASSERT_SAFE_PASS(mX.addInterval(0, 0, 0, 0,  1));

                mX.setTotalMilliseconds(k_MSECS_MAX - 1);
                ASSERT_SAFE_FAIL(mX.addInterval(0, 0, 0, 0,  2));
            }

#undef RESET_X
        }

      } break;
      case 15: {
        // --------------------------------------------------------------------
        // FIELD-SPECIFIC 'add*' MANIPULATORS
        //   Ensure that each method correctly adjusts the underlying
        //   total-milliseconds representation of the object.
        //
        // Concerns:
        //: 1 Each method correctly updates the object state from the state on
        //:   entry and the supplied argument.
        //:
        //: 2 Each manipulator accepts the contractually specified range of
        //:   argument values.
        //:
        //: 3 QoI: Asserted precondition violations are detected when enabled.
        //
        // Plan:
        //: 1 Using the table-driven technique to test 'addDays', specify a set
        //:   of triplets (one per row) in terms of: (a) the total-milliseconds
        //:   representation of the initial state of an object ('PRE_MSECS'),
        //:   (b) a number of 'DAYS', and (c) the total-milliseconds
        //:   representation of the object after 'DAYS' have been added to its
        //:   value ('POST_MSECS').
        //:
        //: 2 For each row 'R' in the table of P-1:  (C-1..2)
        //:
        //:   1 Use the default constructor to create two objects, 'W' and 'X'.
        //:
        //:   2 Use the 'addDays' method to add the 'DAYS' value from 'R' to
        //:     'W'.
        //:
        //:   3 Also use the 'setTotalDays' method to set the value of 'X' to
        //:     the 'DAYS' value from 'R'.
        //:
        //:   4 Use the equality-comparison operator to verify that 'W' and 'X'
        //:     have the same value.
        //:
        //:   5 Use the default constructor and 'setTotalMilliseconds' to
        //:     create an object, 'Y', having the value 'PRE_MSECS' from 'R'.
        //:
        //:   6 Use the 'addDays' method to add the 'DAYS' value from 'R' to
        //:     'Y'.
        //:
        //:   7 Use the 'totalMilliseconds' accessor to verify that 'Y' now has
        //:     the expected 'POST_MSECS' value from 'R'.  (C-1..2)
        //:
        //: 3 Repeat steps similar to those described in P-1..2 to test
        //:   'addHours' ('addMinutes', 'addSeconds', 'addMilliseconds') except
        //:   that, this time: (a) the second column of the table (P-1) is a
        //:   specified number of 'HOURS' ('MINUTES', 'SECONDS',
        //:   'MILLISECONDS') instead of 'DAYS', (b) 'addHours' ('addMinutes',
        //:   'addSeconds', 'addMilliseconds') is applied instead of 'addDays'
        //:   (P-2.2, P-2.6), and (c) 'setTotalHours' ('setTotalMinutes',
        //:   'setTotalSeconds', 'setTotalMilliseconds') is applied instead of
        //:   'setTotalDays' (P-2.3).
        //:
        //: 4 Verify that, in appropriate build modes, defensive checks are
        //:   triggered for invalid total-millisecond values, but not triggered
        //:   for adjacent valid ones (using the 'BSLS_ASSERTTEST_*' macros).
        //:   (C-3)
        //
        // Testing:
        //   void addDays(int days);
        //   void addHours(Int64 hours);
        //   void addMinutes(Int64 minutes);
        //   void addSeconds(Int64 seconds);
        //   void addMilliseconds(Int64 milliseconds);
        // --------------------------------------------------------------------

        if (verbose) cout << endl
                          << "FIELD-SPECIFIC 'add*' MANIPULATORS" << endl
                          << "==================================" << endl;

        if (verbose) cout << "\nTesting 'addDays'." << endl;
        {
            static const struct {
                int   d_line;       // source line number
                Int64 d_preMsecs;   // total milliseconds before 'addDays'
                int   d_days;       // number of days to add
                Int64 d_postMsecs;  // total milliseconds after 'addDays'
            } DATA[] = {
                //LINE  PRE MILLISECONDS        DAYS       POST MILLISECONDS
                //----  ----------------     -----------   -----------------
                { L_,                 1,              0,                   1 },

                { L_,               100,           1200,
                                                100 + k_MSECS_PER_DAY * 1200 },

                { L_,             13027,         -42058,
                                            13027 + k_MSECS_PER_DAY * -42058 },

                { L_,
               -32546 * k_MSECS_PER_DAY,          32546,                   0 },

                { L_,
            999 + 59 * k_MSECS_PER_SEC
                + 59 * k_MSECS_PER_MIN
                + 23 * k_MSECS_PER_HOUR,     k_DAYS_MAX,         k_MSECS_MAX },

                { L_,
          -999 + -59 * k_MSECS_PER_SEC
               + -59 * k_MSECS_PER_MIN
               + -23 * k_MSECS_PER_HOUR,     k_DAYS_MIN,         k_MSECS_MIN },
            };
            const int NUM_DATA = sizeof DATA / sizeof *DATA;

            for (int ti = 0; ti < NUM_DATA; ++ti) {
                const int   LINE       = DATA[ti].d_line;
                const Int64 PRE_MSECS  = DATA[ti].d_preMsecs;
                const int   DAYS       = DATA[ti].d_days;
                const Int64 POST_MSECS = DATA[ti].d_postMsecs;

                {
                    Obj mW;  const Obj& W = mW;
                    mW.addDays(DAYS);

                    Obj mX;  const Obj& X = mX;
                    mX.setTotalDays(DAYS);

                    if (veryVerbose) { T_ P_(DAYS) T_ P(W) }

                    LOOP2_ASSERT(LINE, DAYS, W == X);
                }

                {
                    Obj mY;  const Obj& Y = mY;
                    mY.setTotalMilliseconds(PRE_MSECS);

                    if (veryVerbose) { T_ P_(Y) T_ P_(DAYS) }

                    mY.addDays(DAYS);

                    if (veryVerbose) { T_ P(Y) }

                    LOOP3_ASSERT(LINE, POST_MSECS, Y.totalMilliseconds(),
                                 POST_MSECS == Y.totalMilliseconds());
                }
            }
        }

        if (verbose) cout << "\nTesting 'addHours'." << endl;
        {
            static const struct {
                int   d_line;       // source line number
                Int64 d_preMsecs;   // total milliseconds before 'addHours'
                Int64 d_hours;      // number of hours to add
                Int64 d_postMsecs;  // total milliseconds after 'addHours'
            } DATA[] = {
                //LINE  PRE MILLISECONDS        HOURS      POST MILLISECONDS
                //----  ----------------     -----------   -----------------
                { L_,                 1,              0,                   1 },

                { L_,               100,           1200,
                                               100 + k_MSECS_PER_HOUR * 1200 },

                { L_,             13027,         -42058,
                                           13027 + k_MSECS_PER_HOUR * -42058 },

                { L_,
              -32546 * k_MSECS_PER_HOUR,          32546,                   0 },

                { L_,
             999 + 59 * k_MSECS_PER_SEC
                 + 59 * k_MSECS_PER_MIN,    k_HOURS_MAX,         k_MSECS_MAX },

                { L_,
           -999 + -59 * k_MSECS_PER_SEC
                + -59 * k_MSECS_PER_MIN,    k_HOURS_MIN,         k_MSECS_MIN },
            };
            const int NUM_DATA = sizeof DATA / sizeof *DATA;

            for (int ti = 0; ti < NUM_DATA; ++ti) {
                const int   LINE       = DATA[ti].d_line;
                const Int64 PRE_MSECS  = DATA[ti].d_preMsecs;
                const Int64 HOURS      = DATA[ti].d_hours;
                const Int64 POST_MSECS = DATA[ti].d_postMsecs;

                {
                    Obj mW;  const Obj& W = mW;
                    mW.addHours(HOURS);

                    Obj mX;  const Obj& X = mX;
                    mX.setTotalHours(HOURS);

                    if (veryVerbose) { T_ P_(HOURS) T_ P(W) }

                    LOOP2_ASSERT(LINE, HOURS, W == X);
                }

                {
                    Obj mY;  const Obj& Y = mY;
                    mY.setTotalMilliseconds(PRE_MSECS);

                    if (veryVerbose) { T_ P_(Y) T_ P_(HOURS) }

                    mY.addHours(HOURS);

                    if (veryVerbose) { T_ P(Y) }

                    LOOP3_ASSERT(LINE, POST_MSECS, Y.totalMilliseconds(),
                                 POST_MSECS == Y.totalMilliseconds());
                }
            }
        }

        if (verbose) cout << "\nTesting 'addMinutes'." << endl;
        {
            static const struct {
                int   d_line;       // source line number
                Int64 d_preMsecs;   // total milliseconds before 'addMinutes'
                Int64 d_mins;       // number of minutes to add
                Int64 d_postMsecs;  // total milliseconds after 'addMinutes'
            } DATA[] = {
                //LINE  PRE MILLISECONDS       MINUTES     POST MILLISECONDS
                //----  ----------------     -----------   -----------------
                { L_,                 1,              0,                   1 },

                { L_,               100,           1200,
                                                100 + k_MSECS_PER_MIN * 1200 },

                { L_,             13027,         -42058,
                                            13027 + k_MSECS_PER_MIN * -42058 },

                { L_,
               -32546 * k_MSECS_PER_MIN,          32546,                   0 },

                { L_,
             999 + 59 * k_MSECS_PER_SEC,     k_MINS_MAX,         k_MSECS_MAX },

                { L_,
           -999 + -59 * k_MSECS_PER_SEC,     k_MINS_MIN,         k_MSECS_MIN },
            };
            const int NUM_DATA = sizeof DATA / sizeof *DATA;

            for (int ti = 0; ti < NUM_DATA; ++ti) {
                const int   LINE       = DATA[ti].d_line;
                const Int64 PRE_MSECS  = DATA[ti].d_preMsecs;
                const Int64 MINS       = DATA[ti].d_mins;
                const Int64 POST_MSECS = DATA[ti].d_postMsecs;

                {
                    Obj mW;  const Obj& W = mW;
                    mW.addMinutes(MINS);

                    Obj mX;  const Obj& X = mX;
                    mX.setTotalMinutes(MINS);

                    if (veryVerbose) { T_ P_(MINS) T_ P(W) }

                    LOOP2_ASSERT(LINE, MINS, W == X);
                }

                {
                    Obj mY;  const Obj& Y = mY;
                    mY.setTotalMilliseconds(PRE_MSECS);

                    if (veryVerbose) { T_ P_(Y) T_ P_(MINS) }

                    mY.addMinutes(MINS);

                    if (veryVerbose) { T_ P(Y) }

                    LOOP3_ASSERT(LINE, POST_MSECS, Y.totalMilliseconds(),
                                 POST_MSECS == Y.totalMilliseconds());
                }
            }
        }

        if (verbose) cout << "\nTesting 'addSeconds'." << endl;
        {
            static const struct {
                int   d_line;       // source line number
                Int64 d_preMsecs;   // total milliseconds before 'addSeconds'
                Int64 d_secs;       // number of seconds to add
                Int64 d_postMsecs;  // total milliseconds after 'addSeconds'
            } DATA[] = {
                //LINE  PRE MILLISECONDS    SECONDS        POST MILLISECONDS
                //----  ----------------  -----------      -----------------
                { L_,                 1,           0,                      1 },

                { L_,               100,        1200,
                                                100 + k_MSECS_PER_SEC * 1200 },

                { L_,             13027,      -42058,
                                            13027 + k_MSECS_PER_SEC * -42058 },

                { L_,
               -32546 * k_MSECS_PER_SEC,       32546,                      0 },

                { L_,               999,  k_SECS_MAX,            k_MSECS_MAX },
                { L_,              -999,  k_SECS_MIN,            k_MSECS_MIN },
            };
            const int NUM_DATA = sizeof DATA / sizeof *DATA;

            for (int ti = 0; ti < NUM_DATA; ++ti) {
                const int   LINE       = DATA[ti].d_line;
                const Int64 PRE_MSECS  = DATA[ti].d_preMsecs;
                const Int64 SECS       = DATA[ti].d_secs;
                const Int64 POST_MSECS = DATA[ti].d_postMsecs;

                {
                    Obj mW;  const Obj& W = mW;
                    mW.addSeconds(SECS);

                    Obj mX;  const Obj& X = mX;
                    mX.setTotalSeconds(SECS);

                    if (veryVerbose) { T_ P_(SECS) T_ P(W) }

                    LOOP2_ASSERT(LINE, SECS, W == X);
                }

                {
                    Obj mY;  const Obj& Y = mY;
                    mY.setTotalMilliseconds(PRE_MSECS);

                    if (veryVerbose) { T_ P_(Y) T_ P_(SECS) }

                    mY.addSeconds(SECS);

                    if (veryVerbose) { T_ P(Y) }

                    LOOP3_ASSERT(LINE, POST_MSECS, Y.totalMilliseconds(),
                                 POST_MSECS == Y.totalMilliseconds());
                }
            }
        }

        if (verbose) cout << "\nTesting 'addMilliseconds'." << endl;
        {
            static const struct {
                int   d_line;       // source line number
                Int64 d_preMsecs;   // total msecs. before 'addMilliseconds'
                Int64 d_msecs;      // number of milliseconds to add
                Int64 d_postMsecs;  // total msecs. after 'addMilliseconds'
            } DATA[] = {
                //LINE  PRE MILLISECONDS    MILLISECONDS    POST MILLISECONDS
                //----  ----------------  ----------------  -----------------
                { L_,                 1,                0,                 1 },
                { L_,               100,             1200,              1300 },
                { L_,             13027,           -42058,    13027 + -42058 },
                { L_,            -32546,            32546,                 0 },
                { L_,           INT_MIN,          INT_MAX,                -1 },
                { L_,   k_MSECS_MAX / 2,  k_MSECS_MAX / 2,   k_MSECS_MAX - 1 },
                { L_,   k_MSECS_MIN / 2,  k_MSECS_MIN / 2,   k_MSECS_MIN + 1 },
                { L_,   k_MSECS_MAX - 1,                1,       k_MSECS_MAX },
                { L_,               -27, k_MSECS_MIN + 27,       k_MSECS_MIN },
            };
            const int NUM_DATA = sizeof DATA / sizeof *DATA;

            for (int ti = 0; ti < NUM_DATA; ++ti) {
                const int   LINE       = DATA[ti].d_line;
                const Int64 PRE_MSECS  = DATA[ti].d_preMsecs;
                const Int64 MSECS      = DATA[ti].d_msecs;
                const Int64 POST_MSECS = DATA[ti].d_postMsecs;

                {
                    Obj mW;  const Obj& W = mW;
                    mW.addMilliseconds(MSECS);

                    Obj mX;  const Obj& X = mX;
                    mX.setTotalMilliseconds(MSECS);

                    if (veryVerbose) { T_ P_(MSECS) T_ P(W) }

                    LOOP2_ASSERT(LINE, MSECS, W == X);
                }

                {
                    Obj mY;  const Obj& Y = mY;
                    mY.setTotalMilliseconds(PRE_MSECS);

                    if (veryVerbose) { T_ P_(Y) T_ P_(MSECS) }

                    mY.addMilliseconds(MSECS);

                    if (veryVerbose) { T_ P(Y) }

                    LOOP3_ASSERT(LINE, POST_MSECS, Y.totalMilliseconds(),
                                 POST_MSECS == Y.totalMilliseconds());
                }
            }
        }

        if (verbose) cout << "\nNegative Testing." << endl;
        {
            bsls::AssertFailureHandlerGuard hG(
                                             bsls::AssertTest::failTestDriver);

#ifdef RESET_X
#undef RESET_X
#endif
#define RESET_X mX.setTotalMilliseconds(0)

            if (veryVerbose) cout << "\t'addDays'" << endl;
            {
                Obj mX;

                mX.setTotalDays(k_DAYS_MIN + 1);
                ASSERT_SAFE_FAIL(mX.addDays(-2));

                mX.setTotalDays(k_DAYS_MIN + 1);
                ASSERT_SAFE_PASS(mX.addDays(-1));

                mX.setTotalDays(k_DAYS_MAX - 1);
                ASSERT_SAFE_PASS(mX.addDays( 1));

                mX.setTotalDays(k_DAYS_MAX - 1);
                ASSERT_SAFE_FAIL(mX.addDays( 2));
            }

            if (veryVerbose) cout << "\t'addHours'" << endl;
            {
                Obj mX;

                ASSERT_SAFE_FAIL(mX.addHours(k_HOURS_MIN - 1));
                RESET_X;
                ASSERT_SAFE_PASS(mX.addHours(k_HOURS_MIN    ));

                RESET_X;
                ASSERT_SAFE_PASS(mX.addHours(k_HOURS_MAX    ));
                RESET_X;
                ASSERT_SAFE_FAIL(mX.addHours(k_HOURS_MAX + 1));

                mX.setTotalHours(k_HOURS_MIN + 1);
                ASSERT_SAFE_FAIL(mX.addHours(-2));

                mX.setTotalHours(k_HOURS_MIN + 1);
                ASSERT_SAFE_PASS(mX.addHours(-1));

                mX.setTotalHours(k_HOURS_MAX - 1);
                ASSERT_SAFE_PASS(mX.addHours( 1));

                mX.setTotalHours(k_HOURS_MAX - 1);
                ASSERT_SAFE_FAIL(mX.addHours( 2));
            }

            if (veryVerbose) cout << "\t'addMinutes'" << endl;
            {
                Obj mX;

                ASSERT_SAFE_FAIL(mX.addMinutes(k_MINS_MIN - 1));
                RESET_X;
                ASSERT_SAFE_PASS(mX.addMinutes(k_MINS_MIN    ));

                RESET_X;
                ASSERT_SAFE_PASS(mX.addMinutes(k_MINS_MAX    ));
                RESET_X;
                ASSERT_SAFE_FAIL(mX.addMinutes(k_MINS_MAX + 1));

                mX.setTotalMinutes(k_MINS_MIN + 1);
                ASSERT_SAFE_FAIL(mX.addMinutes(-2));

                mX.setTotalMinutes(k_MINS_MIN + 1);
                ASSERT_SAFE_PASS(mX.addMinutes(-1));

                mX.setTotalMinutes(k_MINS_MAX - 1);
                ASSERT_SAFE_PASS(mX.addMinutes( 1));

                mX.setTotalMinutes(k_MINS_MAX - 1);
                ASSERT_SAFE_FAIL(mX.addMinutes( 2));
            }

            if (veryVerbose) cout << "\t'addSeconds'" << endl;
            {
                Obj mX;

                ASSERT_SAFE_FAIL(mX.addSeconds(k_SECS_MIN - 1));
                RESET_X;
                ASSERT_SAFE_PASS(mX.addSeconds(k_SECS_MIN    ));

                RESET_X;
                ASSERT_SAFE_PASS(mX.addSeconds(k_SECS_MAX    ));
                RESET_X;
                ASSERT_SAFE_FAIL(mX.addSeconds(k_SECS_MAX + 1));

                mX.setTotalSeconds(k_SECS_MIN + 1);
                ASSERT_SAFE_FAIL(mX.addSeconds(-2));

                mX.setTotalSeconds(k_SECS_MIN + 1);
                ASSERT_SAFE_PASS(mX.addSeconds(-1));

                mX.setTotalSeconds(k_SECS_MAX - 1);
                ASSERT_SAFE_PASS(mX.addSeconds( 1));

                mX.setTotalSeconds(k_SECS_MAX - 1);
                ASSERT_SAFE_FAIL(mX.addSeconds( 2));
            }

            if (veryVerbose) cout << "\t'addMilliseconds'" << endl;
            {
                Obj mX;

                ASSERT_SAFE_FAIL(mX.addMilliseconds(k_MSECS_MIN - 1));
                RESET_X;
                ASSERT_SAFE_PASS(mX.addMilliseconds(k_MSECS_MIN    ));

                RESET_X;
                ASSERT_SAFE_PASS(mX.addMilliseconds(k_MSECS_MAX    ));
                RESET_X;
                ASSERT_SAFE_FAIL(mX.addMilliseconds(k_MSECS_MAX + 1));

                mX.setTotalMilliseconds(k_MSECS_MIN + 1);
                ASSERT_SAFE_FAIL(mX.addMilliseconds(-2));

                mX.setTotalMilliseconds(k_MSECS_MIN + 1);
                ASSERT_SAFE_PASS(mX.addMilliseconds(-1));

                mX.setTotalMilliseconds(k_MSECS_MAX - 1);
                ASSERT_SAFE_PASS(mX.addMilliseconds( 1));

                mX.setTotalMilliseconds(k_MSECS_MAX - 1);
                ASSERT_SAFE_FAIL(mX.addMilliseconds( 2));
            }

#undef RESET_X
        }

      } break;
      case 14: {
        // --------------------------------------------------------------------
        // 'total*' ACCESSORS
        //   Ensure each 'total*' accessor properly interprets object state.
        //
        // Concerns:
        //: 1 Each accessor returns the "total" value corresponding to the
        //:   units indicated by the method's name.
        //:
        //: 2 Each accessor method is declared 'const'.
        //:
        //: 3 The 'totalSecondsAsDouble' method does not lose precision in the
        //:   conversion to 'double' of reasonably large time intervals.
        //
        // Plan:
        //   In case 13, we demonstrated that each "total" accessor (with the
        //   exception of 'totalSecondsAsDouble') works properly when invoked
        //   immediately following an application of its corresponding "total"
        //   setter (e.g., 'setTotalMinutes' followed by 'totalMinutes').  Here
        //   we use a more varied set of object values to further corroborate
        //   that these accessors properly interpret object state, and that
        //   'totalSecondsAsDouble' works as expected.
        //
        //: 1 Using the table-driven technique, specify a set of distinct
        //:   object values (one per row) in terms of their five-field
        //:   representation.
        //:
        //: 2 For each row 'R' in the table of P-1:  (C-1..3)
        //:
        //:   1 Use the value constructor to create a 'const' 'Obj', 'X', with
        //:     the value from 'R'.
        //:
        //:   2 Verify that each "total" accessor, invoked on 'X', returns the
        //:     expected value (in particular, is consistent with the value
        //:     returned by 'totalMilliseconds' invoked on 'X').  (C-1..2)
        //:
        //:   3 In the case of 'totalSecondsAsDouble', verification of that
        //:     method is restricted to those values that should not lose
        //:     precision when converted among 'Int64' and 'double'.  (C-3)
        //
        // Testing:
        //   int totalDays() const;
        //   Int64 totalHours() const;
        //   Int64 totalMinutes() const;
        //   Int64 totalSeconds() const;
        //   double totalSecondsAsDouble() const;
        //   CONCERN: All accessor methods are declared 'const'.
        // --------------------------------------------------------------------

        if (verbose) cout << endl
                          << "'total*' ACCESSORS" << endl
                          << "==================" << endl;

        if (verbose) cout << "\nUse a table of distinct object values."
                          << endl;

        const int              NUM_DATA        = DEFAULT_NUM_DATA;
        const DefaultDataRow (&DATA)[NUM_DATA] = DEFAULT_DATA;

        for (int ti = 0; ti < NUM_DATA; ++ti) {
            const int   LINE  = DATA[ti].d_line;
            const int   DAYS  = DATA[ti].d_days;
            const Int64 HOURS = DATA[ti].d_hours;
            const Int64 MINS  = DATA[ti].d_mins;
            const Int64 SECS  = DATA[ti].d_secs;
            const Int64 MSECS = DATA[ti].d_msecs;

            const Obj X(DAYS, HOURS, MINS, SECS, MSECS);

            if (veryVerbose) {
                T_ P_(LINE) P_(DAYS) P_(HOURS) P_(MINS) P_(SECS) P_(MSECS)
                T_ P(X)
            }

            const Int64 TOTAL_MSECS = X.totalMilliseconds();

            LOOP_ASSERT(LINE,
                        TOTAL_MSECS / k_MSECS_PER_DAY  == X.totalDays());
            LOOP_ASSERT(LINE,
                        TOTAL_MSECS / k_MSECS_PER_HOUR == X.totalHours());
            LOOP_ASSERT(LINE,
                        TOTAL_MSECS / k_MSECS_PER_MIN  == X.totalMinutes());
            LOOP_ASSERT(LINE,
                        TOTAL_MSECS / k_MSECS_PER_SEC  == X.totalSeconds());

            const double DBL_SECS =
                    static_cast<double>(TOTAL_MSECS) / (1.0 * k_MSECS_PER_SEC);

#if defined(BSLS_PLATFORM_CPU_X86)                                            \
 && (defined(BSLS_PLATFORM_CMP_GNU) || defined(BSLS_PLATFORM_CMP_CLANG))
    // This is necessary because on Linux, for some inexplicable reason, even
    // 'X.totalSecondsAsDouble() == X.totalSecondsAsDouble()' returns 'false'.
    // This is probably needed in order to force a narrowing of the value to a
    // 64-bit 'double' from the wider internal processor FP registers.

            volatile double DBL_SECS2 = X.totalSecondsAsDouble();
            LOOP_ASSERT(LINE, (0.0 == DBL_SECS && 0.0 == DBL_SECS2)
                                || fabs(DBL_SECS / DBL_SECS2 - 1.0) < 1.0e-15);

    // The last 'LOOP_ASSERT' is commented out due to a precision problem when
    // casting from 'double' to 'Int64'.  For example:

    // const double T = (double)TOTAL_MSECS / (1.0 * 1000); // if 0.999
    // P((Int64)(((double)TOTAL_MSECS / (1.0 * 1000)) * 1000)) // prints 999
    // P((Int64)(T * 1000)) // prints 998

            if (abs64(TOTAL_MSECS) < static_cast<Int64>(1) << 53) {
                LOOP_ASSERT(LINE, static_cast<Int64>(DBL_SECS) ==
                                                             X.totalSeconds());
            //  LOOP_ASSERT(LINE, TOTAL_MSECS ==
            //                            static_cast<Int64>(DBL_SECS * 1000));
            }
#else
            LOOP_ASSERT(LINE, DBL_SECS == X.totalSecondsAsDouble());

            if (abs64(TOTAL_MSECS) < static_cast<Int64>(1) << 53) {
                LOOP_ASSERT(LINE, static_cast<Int64>(DBL_SECS) ==
                                                             X.totalSeconds());
                LOOP_ASSERT(LINE, TOTAL_MSECS ==
                                          static_cast<Int64>(DBL_SECS * 1000));
            }
#endif
        }

      } break;
      case 13: {
        // --------------------------------------------------------------------
        // 'setTotal*' MANIPULATORS
        //   Ensure that each method correctly computes the underlying
        //   total-milliseconds representation of the object.
        //
        // Concerns:
        //: 1 Each manipulator can set an object to have any "total" value that
        //:   does not violate the method's documented preconditions.
        //:
        //: 2 Each manipulator is not affected by the state of the object on
        //:   entry.
        //:
        //: 3 QoI: Asserted precondition violations are detected when enabled.
        //
        // Plan:
        //: 1 To test 'setTotalDays', use the table-driven technique to specify
        //:   a set of distinct object values (one per row) in terms of their
        //:   total-days representation.
        //:
        //: 2 For each row 'R1' in the table of P-1:  (C-1..2)
        //:
        //:   1 Use the default constructor and 'setTotalMilliseconds' to
        //:     create an object, 'W', having the value from 'R1' interpreted
        //:     as total milliseconds.  (This expedient reuse of 'R1' is for
        //:     giving 'W' a unique value in each iteration of the loop.)
        //:
        //:   2 For each row 'R2' in the table of P-1:  (C-1..2)
        //:
        //:     1 Use the copy constructor to create an object, 'X', from 'W'.
        //:
        //:     2 Use 'setTotalDays' to set 'X' to have the total number of
        //:       days from 'R2'.
        //:
        //:     3 Verify, using the 'totalMilliseconds' accessor, that the
        //:       new state of 'X' is consistent with 'R2'.
        //:
        //:     4 Also use the (as yet unproven) 'totalDays' accessor, and the
        //:       five field-based accessors, to further corroborate the state
        //:       of 'X'.  (C-1..2)
        //:
        //: 3 Repeat steps similar to those described in P-1..2 to test
        //:   'setTotalHours' ('setTotalMinutes', 'setTotalSeconds') except
        //:   that, this time: (a) the rows of the table (P-1) are in terms of
        //:   total hours (total minutes, total seconds) instead of total days,
        //:   (b) 'setTotalHours' ('setTotalMinutes', 'setTotalSeconds') is
        //:   applied instead of 'setTotalDays' (P-2.2.2), and (c) the
        //:   'totalHours' ('totalMinutes', 'totalSeconds') accessor is used
        //:   for verification instead of 'totalDays' (P-2.2.4).
        //:
        //: 4 Verify that, in appropriate build modes, defensive checks are
        //:   triggered for invalid total-millisecond values, but not triggered
        //:   for adjacent valid ones (using the 'BSLS_ASSERTTEST_*' macros).
        //:   (C-3)
        //
        // Testing:
        //   void setTotalDays(int days);
        //   void setTotalHours(Int64 hours);
        //   void setTotalMinutes(Int64 minutes);
        //   void setTotalSeconds(Int64 seconds);
        // --------------------------------------------------------------------

        if (verbose) cout << endl
                          << "'setTotal*' MANIPULATORS" << endl
                          << "========================" << endl;

        if (verbose) cout << "\nTesting 'setTotalDays'." << endl;
        {
            static const struct {
                int d_line;       // source line number
                int d_totalDays;
            } DATA[] = {
                //LINE   TOTAL DAYS
                //----   ----------
                { L_,             0 },

                { L_,             1 },
                { L_,         13027 },
                { L_,    k_DAYS_MAX },

                { L_,            -1 },
                { L_,        -42058 },
                { L_,    k_DAYS_MIN },
            };
            const int NUM_DATA = sizeof DATA / sizeof *DATA;

            for (int ti = 0; ti < NUM_DATA; ++ti) {
                const int   ILINE               = DATA[ti].d_line;
                const Int64 TOTAL_DAYS_AS_MSECS = DATA[ti].d_totalDays;

                Obj mW;  const Obj& W = mW;

                mW.setTotalMilliseconds(TOTAL_DAYS_AS_MSECS);
                if (veryVerbose) { T_ P_(W) P(TOTAL_DAYS_AS_MSECS) }

                for (int tj = 0; tj < NUM_DATA; ++tj) {
                    const int JLINE      = DATA[tj].d_line;
                    const int TOTAL_DAYS = DATA[tj].d_totalDays;

                    Obj mX(W);  const Obj& X = mX;

                    mX.setTotalDays(TOTAL_DAYS);
                    if (veryVeryVerbose) { T_ P_(X) P(TOTAL_DAYS) }

                    const Int64 TOTAL_MSECS = X.totalMilliseconds();

                    LOOP3_ASSERT(ILINE, JLINE, TOTAL_DAYS,
                                 TOTAL_MSECS == TOTAL_DAYS  * k_MSECS_PER_DAY);
                    LOOP3_ASSERT(ILINE, JLINE, TOTAL_DAYS,
                                           0 == TOTAL_MSECS % k_MSECS_PER_DAY);

                    LOOP3_ASSERT(ILINE, JLINE, TOTAL_DAYS,
                                                  TOTAL_DAYS == X.totalDays());

                    LOOP3_ASSERT(ILINE, JLINE, TOTAL_DAYS,
                                               TOTAL_DAYS == X.days());
                    LOOP3_ASSERT(ILINE, JLINE, TOTAL_DAYS,
                                                        0 == X.hours());
                    LOOP3_ASSERT(ILINE, JLINE, TOTAL_DAYS,
                                                        0 == X.minutes());
                    LOOP3_ASSERT(ILINE, JLINE, TOTAL_DAYS,
                                                        0 == X.seconds());
                    LOOP3_ASSERT(ILINE, JLINE, TOTAL_DAYS,
                                                        0 == X.milliseconds());
                }
            }
        }

        if (verbose) cout << "\nTesting 'setTotalHours'." << endl;
        {
            static const struct {
                int   d_line;       // source line number
                Int64 d_totalHours;
            } DATA[] = {
                //LINE   TOTAL HOURS
                //----   -----------
                { L_,              0 },

                { L_,              1 },
                { L_,          13027 },
                { L_,    k_HOURS_MAX },

                { L_,             -1 },
                { L_,         -42058 },
                { L_,    k_HOURS_MIN },
            };
            const int NUM_DATA = sizeof DATA / sizeof *DATA;

            for (int ti = 0; ti < NUM_DATA; ++ti) {
                const int   ILINE               = DATA[ti].d_line;
                const Int64 TOTAL_HOURS_AS_MSECS = DATA[ti].d_totalHours;

                Obj mW;  const Obj& W = mW;

                mW.setTotalMilliseconds(TOTAL_HOURS_AS_MSECS);
                if (veryVerbose) { T_ P_(W) P(TOTAL_HOURS_AS_MSECS) }

                for (int tj = 0; tj < NUM_DATA; ++tj) {
                    const int   JLINE      = DATA[tj].d_line;
                    const Int64 TOTAL_HOURS = DATA[tj].d_totalHours;

                    Obj mX(W);  const Obj& X = mX;

                    mX.setTotalHours(TOTAL_HOURS);
                    if (veryVeryVerbose) { T_ P_(X) P(TOTAL_HOURS) }

                    const Int64 TOTAL_MSECS = X.totalMilliseconds();

                    LOOP3_ASSERT(ILINE, JLINE, TOTAL_HOURS,
                                TOTAL_MSECS == TOTAL_HOURS * k_MSECS_PER_HOUR);
                    LOOP3_ASSERT(ILINE, JLINE, TOTAL_HOURS,
                                          0 == TOTAL_MSECS % k_MSECS_PER_HOUR);

                    LOOP3_ASSERT(ILINE, JLINE, TOTAL_HOURS,
                                                TOTAL_HOURS == X.totalHours());

                    LOOP3_ASSERT(ILINE, JLINE, TOTAL_HOURS,
                                         TOTAL_HOURS / 24 == X.days());
                    LOOP3_ASSERT(ILINE, JLINE, TOTAL_HOURS,
                                         TOTAL_HOURS % 24 == X.hours());
                    LOOP3_ASSERT(ILINE, JLINE, TOTAL_HOURS,
                                                        0 == X.minutes());
                    LOOP3_ASSERT(ILINE, JLINE, TOTAL_HOURS,
                                                        0 == X.seconds());
                    LOOP3_ASSERT(ILINE, JLINE, TOTAL_HOURS,
                                                        0 == X.milliseconds());
                }
            }
        }

        if (verbose) cout << "\nTesting 'setTotalMinutes'." << endl;
        {
            static const struct {
                int   d_line;       // source line number
                Int64 d_totalMins;
            } DATA[] = {
                //LINE   TOTAL MINUTES
                //----   -------------
                { L_,                0 },

                { L_,                1 },
                { L_,            13027 },
                { L_,       k_MINS_MAX },

                { L_,               -1 },
                { L_,           -42058 },
                { L_,       k_MINS_MIN },
            };
            const int NUM_DATA = sizeof DATA / sizeof *DATA;

            for (int ti = 0; ti < NUM_DATA; ++ti) {
                const int   ILINE               = DATA[ti].d_line;
                const Int64 TOTAL_MINS_AS_MSECS = DATA[ti].d_totalMins;

                Obj mW;  const Obj& W = mW;

                mW.setTotalMilliseconds(TOTAL_MINS_AS_MSECS);
                if (veryVerbose) { T_ P_(W) P(TOTAL_MINS_AS_MSECS) }

                for (int tj = 0; tj < NUM_DATA; ++tj) {
                    const int   JLINE      = DATA[tj].d_line;
                    const Int64 TOTAL_MINS = DATA[tj].d_totalMins;

                    Obj mX(W);  const Obj& X = mX;

                    mX.setTotalMinutes(TOTAL_MINS);
                    if (veryVeryVerbose) { T_ P_(X) P(TOTAL_MINS) }

                    const Int64 TOTAL_MSECS = X.totalMilliseconds();

                    LOOP3_ASSERT(ILINE, JLINE, TOTAL_MINS,
                                 TOTAL_MSECS == TOTAL_MINS  * k_MSECS_PER_MIN);
                    LOOP3_ASSERT(ILINE, JLINE, TOTAL_MINS,
                                           0 == TOTAL_MSECS % k_MSECS_PER_MIN);

                    LOOP3_ASSERT(ILINE, JLINE, TOTAL_MINS,
                                               TOTAL_MINS == X.totalMinutes());

                    LOOP3_ASSERT(ILINE, JLINE, TOTAL_MINS,
                                     TOTAL_MINS / 60 / 24 == X.days());
                    LOOP3_ASSERT(ILINE, JLINE, TOTAL_MINS,
                                     TOTAL_MINS / 60 % 24 == X.hours());
                    LOOP3_ASSERT(ILINE, JLINE, TOTAL_MINS,
                                          TOTAL_MINS % 60 == X.minutes());
                    LOOP3_ASSERT(ILINE, JLINE, TOTAL_MINS,
                                                        0 == X.seconds());
                    LOOP3_ASSERT(ILINE, JLINE, TOTAL_MINS,
                                                        0 == X.milliseconds());
                }
            }
        }

        if (verbose) cout << "\nTesting 'setTotalSeconds'." << endl;
        {
            static const struct {
                int   d_line;       // source line number
                Int64 d_totalSecs;
            } DATA[] = {
                //LINE   TOTAL SECONDS
                //----   -------------
                { L_,                0 },

                { L_,                1 },
                { L_,            13027 },
                { L_,       k_SECS_MAX },

                { L_,               -1 },
                { L_,           -42058 },
                { L_,       k_SECS_MIN },
            };
            const int NUM_DATA = sizeof DATA / sizeof *DATA;

            for (int ti = 0; ti < NUM_DATA; ++ti) {
                const int   ILINE               = DATA[ti].d_line;
                const Int64 TOTAL_SECS_AS_MSECS = DATA[ti].d_totalSecs;

                Obj mW;  const Obj& W = mW;

                mW.setTotalMilliseconds(TOTAL_SECS_AS_MSECS);
                if (veryVerbose) { T_ P_(W) P(TOTAL_SECS_AS_MSECS) }

                for (int tj = 0; tj < NUM_DATA; ++tj) {
                    const int   JLINE      = DATA[tj].d_line;
                    const Int64 TOTAL_SECS = DATA[tj].d_totalSecs;

                    Obj mX(W);  const Obj& X = mX;

                    mX.setTotalSeconds(TOTAL_SECS);
                    if (veryVeryVerbose) { T_ P_(X) P(TOTAL_SECS) }

                    const Int64 TOTAL_MSECS = X.totalMilliseconds();

                    LOOP3_ASSERT(ILINE, JLINE, TOTAL_SECS,
                                 TOTAL_MSECS == TOTAL_SECS  * k_MSECS_PER_SEC);
                    LOOP3_ASSERT(ILINE, JLINE, TOTAL_SECS,
                                           0 == TOTAL_MSECS % k_MSECS_PER_SEC);

                    LOOP3_ASSERT(ILINE, JLINE, TOTAL_SECS,
                                               TOTAL_SECS == X.totalSeconds());

                    LOOP3_ASSERT(ILINE, JLINE, TOTAL_SECS,
                                TOTAL_SECS / 60 / 60 / 24 == X.days());
                    LOOP3_ASSERT(ILINE, JLINE, TOTAL_SECS,
                                TOTAL_SECS / 60 / 60 % 24 == X.hours());
                    LOOP3_ASSERT(ILINE, JLINE, TOTAL_SECS,
                                     TOTAL_SECS / 60 % 60 == X.minutes());
                    LOOP3_ASSERT(ILINE, JLINE, TOTAL_SECS,
                                          TOTAL_SECS % 60 == X.seconds());
                    LOOP3_ASSERT(ILINE, JLINE, TOTAL_SECS,
                                                        0 == X.milliseconds());
                }
            }
        }

        if (verbose) cout << "\nNegative Testing." << endl;
        {
            bsls::AssertFailureHandlerGuard hG(
                                             bsls::AssertTest::failTestDriver);

            if (veryVerbose) cout << "\t'setTotalHours'" << endl;
            {
                Obj mX;

                ASSERT_SAFE_FAIL(mX.setTotalHours(k_HOURS_MIN - 1));
                ASSERT_SAFE_PASS(mX.setTotalHours(k_HOURS_MIN    ));

                ASSERT_SAFE_PASS(mX.setTotalHours(k_HOURS_MAX    ));
                ASSERT_SAFE_FAIL(mX.setTotalHours(k_HOURS_MAX + 1));
            }

            if (veryVerbose) cout << "\t'setTotalMinutes'" << endl;
            {
                Obj mX;

                ASSERT_SAFE_FAIL(mX.setTotalMinutes(k_MINS_MIN - 1));
                ASSERT_SAFE_PASS(mX.setTotalMinutes(k_MINS_MIN    ));

                ASSERT_SAFE_PASS(mX.setTotalMinutes(k_MINS_MAX    ));
                ASSERT_SAFE_FAIL(mX.setTotalMinutes(k_MINS_MAX + 1));
            }

            if (veryVerbose) cout << "\t'setTotalSeconds'" << endl;
            {
                Obj mX;

                ASSERT_SAFE_FAIL(mX.setTotalSeconds(k_SECS_MIN - 1));
                ASSERT_SAFE_PASS(mX.setTotalSeconds(k_SECS_MIN    ));

                ASSERT_SAFE_PASS(mX.setTotalSeconds(k_SECS_MAX    ));
                ASSERT_SAFE_FAIL(mX.setTotalSeconds(k_SECS_MAX + 1));
            }
        }

      } break;
      case 12: {
        // --------------------------------------------------------------------
        // 'setInterval' MANIPULATOR
        //   Ensure that we can put an object into any valid state.
        //
        // Concerns:
        //: 1 The 'setInterval' method can set an object to have any value that
        //:   does not violate the method's documented preconditions.
        //:
        //: 2 'setInterval' is not affected by the state of the object on
        //:   entry.
        //:
        //: 3 The optional 'hours', 'minutes', 'seconds', and 'milliseconds'
        //:   parameters each have the correct default value (0).
        //:
        //: 4 'setInterval' accepts time intervals that are specified using a
        //:    mix of positive, negative, and zero values for the 'days',
        //:    'hours', 'minutes', 'seconds', and 'milliseconds' fields.
        //:
        //: 5 QoI: Asserted precondition violations are detected when enabled.
        //
        // Plan:
        //: 1 Using the table-driven technique:
        //:
        //:   1 Specify a set of distinct object values (one per row) in terms
        //:     of their five-field representation.
        //:
        //:   2 Additionally, provide a (five-valued) column, 'NARGS',
        //:     indicating the number of significant field values in each row
        //:     of the table, where 'NARGS' is in the range '[1 .. 5]'.
        //:
        //: 2 For each row 'R1' in the table of P-1:  (C-1..4)
        //:
        //:   1 Use the value constructor to create a 'const' 'Obj', 'W', with
        //:     the value from 'R1'.
        //:
        //:   2 Use the default constructor to create two objects, 'X' and 'Y'.
        //:
        //:   3 Use the 'setInterval' method to set the value of 'X' to the
        //:     value in 'R1', supplying only 'NARGS' arguments to the method
        //:     (letting the remaining '5 - NARGS' arguments take their default
        //:     values).
        //:
        //:   4 Also use the 'setInterval' method to set the value of 'Y' to
        //:     the value in 'R1', but this time passing '5 - NARGS' trailing 0
        //:     arguments explicitly.
        //:
        //:   5 Use the equality-comparison operator to verify that 'W' and 'X'
        //:     have the same value, and that 'X' and 'Y' have the same value.
        //:
        //:   6 For each row 'R2' in the table of P-2:  (C-1..4)
        //:
        //:     1 Use the value constructor to create a 'const' 'Obj', 'Z',
        //:       with the value from 'R2'.
        //:
        //:     2 Use the copy constructor to create two objects, 'U' and 'V',
        //:       from 'W'.
        //:
        //:     3 Use the 'setInterval' method to set the value of 'U' to the
        //:       value in 'R2', supplying only 'NARGS' arguments to the method
        //:       (letting the remaining '5 - NARGS' arguments take their
        //:       default values).
        //:
        //:     4 Also use the 'setInterval' method to set the value of 'V' to
        //:       the value in 'R2', but this time passing '5 - NARGS' trailing
        //:       0 arguments explicitly.
        //:
        //:     5 Use the equality-comparison operator to verify that 'Z' and
        //:       'U' have the same value, and that 'U' and 'V' have the same
        //:       value.  (C-1..4)
        //:
        //: 3 Verify that, in appropriate build modes, defensive checks are
        //:   triggered for invalid total-millisecond values, but not triggered
        //:   for adjacent valid ones (using the 'BSLS_ASSERTTEST_*' macros).
        //:   (C-5)
        //
        // Testing:
        //   void setInterval(int d, Int64 h = 0, m = 0, s = 0, ms = 0);
        // --------------------------------------------------------------------

        if (verbose) cout << endl
                          << "'setInterval' MANIPULATOR" << endl
                          << "=========================" << endl;

        if (verbose) cout << "\nUse a table of distinct object values."
                          << endl;

        const int          NUM_DATA        = ALT_NUM_DATA;
        const AltDataRow (&DATA)[NUM_DATA] = ALT_DATA;

        for (int ti = 0; ti < NUM_DATA; ++ti) {
            const int   ILINE  = DATA[ti].d_line;
            const int   INARGS = DATA[ti].d_nargs;
            const int   IDAYS  = DATA[ti].d_days;
            const Int64 IHOURS = DATA[ti].d_hours;
            const Int64 IMINS  = DATA[ti].d_mins;
            const Int64 ISECS  = DATA[ti].d_secs;
            const Int64 IMSECS = DATA[ti].d_msecs;

            const Obj W(IDAYS, IHOURS, IMINS, ISECS, IMSECS);

            Obj mX;  const Obj& X = mX;
            Obj mY;  const Obj& Y = mY;

            switch (INARGS) {
              case 1: {
                mX.setInterval(IDAYS);
                mY.setInterval(IDAYS,      0,     0,     0,      0);
              } break;
              case 2: {
                mX.setInterval(IDAYS, IHOURS);
                mY.setInterval(IDAYS, IHOURS,     0,     0,      0);
              } break;
              case 3: {
                mX.setInterval(IDAYS, IHOURS, IMINS);
                mY.setInterval(IDAYS, IHOURS, IMINS,     0,      0);
              } break;
              case 4: {
                mX.setInterval(IDAYS, IHOURS, IMINS, ISECS);
                mY.setInterval(IDAYS, IHOURS, IMINS, ISECS,      0);
              } break;
              case 5: {
                mX.setInterval(IDAYS, IHOURS, IMINS, ISECS, IMSECS);
                mY.setInterval(IDAYS, IHOURS, IMINS, ISECS, IMSECS);
              } break;
              default: {
                LOOP_ASSERT(INARGS, !"Bad 'INARGS' value.");
              } break;
            }

            if (veryVerbose) { T_ P_(X) T_ P(Y) }

            // Ensure the first row of the table contains the
            // default-constructed value.

            static bool firstFlag = true;
            if (firstFlag) {
                LOOP3_ASSERT(ILINE, Obj(), X, Obj() == X)
                firstFlag = false;
            }

            LOOP3_ASSERT(ILINE, W, X, W == X);
            LOOP3_ASSERT(ILINE, X, Y, X == Y);

            for (int tj = 0; tj < NUM_DATA; ++tj) {
                const int   JLINE  = DATA[tj].d_line;
                const int   JNARGS = DATA[tj].d_nargs;
                const int   JDAYS  = DATA[tj].d_days;
                const Int64 JHOURS = DATA[tj].d_hours;
                const Int64 JMINS  = DATA[tj].d_mins;
                const Int64 JSECS  = DATA[tj].d_secs;
                const Int64 JMSECS = DATA[tj].d_msecs;

                const Obj Z(JDAYS, JHOURS, JMINS, JSECS, JMSECS);

                Obj mU(W);  const Obj& U = mU;
                Obj mV(W);  const Obj& V = mV;

                switch (JNARGS) {
                  case 1: {
                    mU.setInterval(JDAYS);
                    mV.setInterval(JDAYS,      0,     0,     0,      0);
                  } break;
                  case 2: {
                    mU.setInterval(JDAYS, JHOURS);
                    mV.setInterval(JDAYS, JHOURS,     0,     0,      0);
                  } break;
                  case 3: {
                    mU.setInterval(JDAYS, JHOURS, JMINS);
                    mV.setInterval(JDAYS, JHOURS, JMINS,     0,      0);
                  } break;
                  case 4: {
                    mU.setInterval(JDAYS, JHOURS, JMINS, JSECS);
                    mV.setInterval(JDAYS, JHOURS, JMINS, JSECS,      0);
                  } break;
                  case 5: {
                    mU.setInterval(JDAYS, JHOURS, JMINS, JSECS, JMSECS);
                    mV.setInterval(JDAYS, JHOURS, JMINS, JSECS, JMSECS);
                  } break;
                  default: {
                    LOOP_ASSERT(JNARGS, !"Bad 'JNARGS' value.");
                  } break;
                }

                if (veryVerbose) { T_ P_(U) T_ P(V) }

                LOOP3_ASSERT(JLINE, Z, U, Z == U);
                LOOP3_ASSERT(JLINE, U, V, U == V);
            }
        }

        if (verbose) cout << "\nNegative Testing." << endl;
        {
            bsls::AssertFailureHandlerGuard hG(
                                             bsls::AssertTest::failTestDriver);

            {
                Obj mX;

                ASSERT_SAFE_FAIL(mX.setInterval(0, k_HOURS_MIN - 1));
                ASSERT_SAFE_PASS(mX.setInterval(0, k_HOURS_MIN    ));

                ASSERT_SAFE_PASS(mX.setInterval(0, k_HOURS_MAX    ));
                ASSERT_SAFE_FAIL(mX.setInterval(0, k_HOURS_MAX + 1));

                ASSERT_SAFE_FAIL(mX.setInterval(0, 0, k_MINS_MIN - 1));
                ASSERT_SAFE_PASS(mX.setInterval(0, 0, k_MINS_MIN    ));

                ASSERT_SAFE_PASS(mX.setInterval(0, 0, k_MINS_MAX    ));
                ASSERT_SAFE_FAIL(mX.setInterval(0, 0, k_MINS_MAX + 1));

                ASSERT_SAFE_FAIL(mX.setInterval(0, 0, 0, k_SECS_MIN - 1));
                ASSERT_SAFE_PASS(mX.setInterval(0, 0, 0, k_SECS_MIN    ));

                ASSERT_SAFE_PASS(mX.setInterval(0, 0, 0, k_SECS_MAX    ));
                ASSERT_SAFE_FAIL(mX.setInterval(0, 0, 0, k_SECS_MAX + 1));

                ASSERT_SAFE_FAIL(mX.setInterval(0, 0, 0, 0, k_MSECS_MIN - 1));
                ASSERT_SAFE_PASS(mX.setInterval(0, 0, 0, 0, k_MSECS_MIN    ));

                ASSERT_SAFE_PASS(mX.setInterval(0, 0, 0, 0, k_MSECS_MAX    ));
                ASSERT_SAFE_FAIL(mX.setInterval(0, 0, 0, 0, k_MSECS_MAX + 1));
            }

            {
                Obj mX;

                ASSERT_SAFE_FAIL(mX.setInterval(k_DAYS_MIN, -24));
                ASSERT_SAFE_PASS(mX.setInterval(k_DAYS_MIN, -23));

                ASSERT_SAFE_PASS(mX.setInterval(k_DAYS_MAX,  23));
                ASSERT_SAFE_FAIL(mX.setInterval(k_DAYS_MAX,  24));

                ASSERT_SAFE_FAIL(mX.setInterval(k_DAYS_MIN, -23, -60));
                ASSERT_SAFE_PASS(mX.setInterval(k_DAYS_MIN, -23, -59));

                ASSERT_SAFE_PASS(mX.setInterval(k_DAYS_MAX,  23,  59));
                ASSERT_SAFE_FAIL(mX.setInterval(k_DAYS_MAX,  23,  60));

                ASSERT_SAFE_FAIL(mX.setInterval(k_DAYS_MIN, -23, -59, -60));
                ASSERT_SAFE_PASS(mX.setInterval(k_DAYS_MIN, -23, -59, -59));

                ASSERT_SAFE_PASS(mX.setInterval(k_DAYS_MAX,  23,  59,  59));
                ASSERT_SAFE_FAIL(mX.setInterval(k_DAYS_MAX,  23,  59,  60));

                ASSERT_SAFE_FAIL(mX.setInterval(k_DAYS_MIN, -23, -59, -59,
                                                                       -1000));
                ASSERT_SAFE_PASS(mX.setInterval(k_DAYS_MIN, -23, -59, -59,
                                                                        -999));

                ASSERT_SAFE_PASS(mX.setInterval(k_DAYS_MAX,  23,  59,  59,
                                                                         999));
                ASSERT_SAFE_FAIL(mX.setInterval(k_DAYS_MAX,  23,  59,  59,
                                                                        1000));
            }

            {
                Obj mX;

                ASSERT_SAFE_FAIL(mX.setInterval(0, k_HOURS_MIN, -60));
                ASSERT_SAFE_PASS(mX.setInterval(0, k_HOURS_MIN, -59));

                ASSERT_SAFE_PASS(mX.setInterval(0, k_HOURS_MAX,  59));
                ASSERT_SAFE_FAIL(mX.setInterval(0, k_HOURS_MAX,  60));

                ASSERT_SAFE_FAIL(mX.setInterval(0, k_HOURS_MIN, -59, -60));
                ASSERT_SAFE_PASS(mX.setInterval(0, k_HOURS_MIN, -59, -59));

                ASSERT_SAFE_PASS(mX.setInterval(0, k_HOURS_MAX,  59,  59));
                ASSERT_SAFE_FAIL(mX.setInterval(0, k_HOURS_MAX,  59,  60));

                ASSERT_SAFE_FAIL(mX.setInterval(0, k_HOURS_MIN, -59, -59,
                                                                       -1000));
                ASSERT_SAFE_PASS(mX.setInterval(0, k_HOURS_MIN, -59, -59,
                                                                        -999));

                ASSERT_SAFE_PASS(mX.setInterval(0, k_HOURS_MAX,  59,  59,
                                                                         999));
                ASSERT_SAFE_FAIL(mX.setInterval(0, k_HOURS_MAX,  59,  59,
                                                                        1000));
            }

            {
                Obj mX;

                ASSERT_SAFE_FAIL(mX.setInterval(0, 0, k_MINS_MIN, -60));
                ASSERT_SAFE_PASS(mX.setInterval(0, 0, k_MINS_MIN, -59));

                ASSERT_SAFE_PASS(mX.setInterval(0, 0, k_MINS_MAX,  59));
                ASSERT_SAFE_FAIL(mX.setInterval(0, 0, k_MINS_MAX,  60));

                ASSERT_SAFE_FAIL(mX.setInterval(0, 0, k_MINS_MIN, -59, -1000));
                ASSERT_SAFE_PASS(mX.setInterval(0, 0, k_MINS_MIN, -59,  -999));

                ASSERT_SAFE_PASS(mX.setInterval(0, 0, k_MINS_MAX,  59,   999));
                ASSERT_SAFE_FAIL(mX.setInterval(0, 0, k_MINS_MAX,  59,  1000));
            }

            {
                Obj mX;

                ASSERT_SAFE_FAIL(mX.setInterval(0, 0, 0, k_SECS_MIN, -1000));
                ASSERT_SAFE_PASS(mX.setInterval(0, 0, 0, k_SECS_MIN,  -999));

                ASSERT_SAFE_PASS(mX.setInterval(0, 0, 0, k_SECS_MAX,   999));
                ASSERT_SAFE_FAIL(mX.setInterval(0, 0, 0, k_SECS_MAX,  1000));
            }
        }

      } break;
      case 11: {
        // --------------------------------------------------------------------
        // VALUE CTOR
        //   Ensure that we can put an object into any valid initial state.
        //
        // Concerns:
        //: 1 The value constructor can create an object having any value that
        //:   does not violate the constructor's documented preconditions.
        //:
        //: 2 The optional 'hours', 'minutes', 'seconds', and 'milliseconds'
        //:   parameters each have the correct default value (0).
        //:
        //: 3 The value constructor accepts time intervals that are specified
        //:   using a mix of positive, negative, and zero values for the
        //:   'days', 'hours', 'minutes', 'seconds', and 'milliseconds' fields.
        //:
        //: 4 QoI: Asserted precondition violations are detected when enabled.
        //
        // Plan:
        //: 1 Using the table-driven technique:
        //:
        //:   1 Specify a set of distinct object values (one per row) in terms
        //:     of their five-field representation.
        //:
        //:   2 Additionally, provide a (five-valued) column, 'NARGS',
        //:     indicating the number of significant field values in each row
        //:     of the table, where 'NARGS' is in the range '[1 .. 5]'.
        //:
        //: 2 For each row 'R' in the table of P-1:  (C-1..3)
        //:
        //:   1 Use the value constructor to create an object, 'X', from the
        //:     value in 'R', supplying only 'NARGS' arguments to the
        //:     constructor (letting the remaining '5 - NARGS' arguments take
        //:     their default values).
        //:
        //:   2 Also use the value constructor to create a second object, 'Y',
        //:     from the value in 'R', but this time passing '5 - NARGS'
        //:     trailing 0 arguments explicitly.
        //:
        //:   3 Using the 'flds2Msecs' helper function, convert the five-field
        //:     representation in 'R' to its corresponding total-milliseconds
        //:     representation.
        //:
        //:   4 Use the 'totalMilliseconds' accessor to verify that 'X' has the
        //:     same time interval as computed in P-2.3.
        //:
        //:   5 Use the equality-comparison operator to verify that 'X' and 'Y'
        //:     have the same value.  (C-1..3)
        //:
        //: 3 Verify that, in appropriate build modes, defensive checks are
        //:   triggered for invalid total-millisecond values, but not triggered
        //:   for adjacent valid ones (using the 'BSLS_ASSERTTEST_*' macros).
        //:   (C-4)
        //
        // Testing:
        //   DatetimeInterval(int d, Int64 h = 0, m = 0, s = 0, ms = 0);
        // --------------------------------------------------------------------

        if (verbose) cout << endl
                          << "VALUE CTOR" << endl
                          << "==========" << endl;

        if (verbose) cout << "\nUse a table of distinct object values."
                          << endl;

        const int          NUM_DATA        = ALT_NUM_DATA;
        const AltDataRow (&DATA)[NUM_DATA] = ALT_DATA;

        for (int ti = 0; ti < NUM_DATA; ++ti) {
            const int   LINE  = DATA[ti].d_line;
            const int   NARGS = DATA[ti].d_nargs;
            const int   DAYS  = DATA[ti].d_days;
            const Int64 HOURS = DATA[ti].d_hours;
            const Int64 MINS  = DATA[ti].d_mins;
            const Int64 SECS  = DATA[ti].d_secs;
            const Int64 MSECS = DATA[ti].d_msecs;

            bslma::TestAllocator fa("footprint", veryVeryVeryVerbose);

            Obj *XPtr = 0;
            Obj *YPtr = 0;

            switch (NARGS) {
              case 1: {
                XPtr = new (fa) Obj(DAYS);
                YPtr = new (fa) Obj(DAYS,     0,    0,    0,     0);
              } break;
              case 2: {
                XPtr = new (fa) Obj(DAYS, HOURS);
                YPtr = new (fa) Obj(DAYS, HOURS,    0,    0,     0);
              } break;
              case 3: {
                XPtr = new (fa) Obj(DAYS, HOURS, MINS);
                YPtr = new (fa) Obj(DAYS, HOURS, MINS,    0,     0);
              } break;
              case 4: {
                XPtr = new (fa) Obj(DAYS, HOURS, MINS, SECS);
                YPtr = new (fa) Obj(DAYS, HOURS, MINS, SECS,     0);
              } break;
              case 5: {
                XPtr = new (fa) Obj(DAYS, HOURS, MINS, SECS, MSECS);
                YPtr = new (fa) Obj(DAYS, HOURS, MINS, SECS, MSECS);
              } break;
              default: {
                LOOP_ASSERT(NARGS, !"Bad 'NARGS' value.");
              } break;
            }

            const Obj& X = *XPtr;
            const Obj& Y = *YPtr;

            if (veryVerbose) { T_ P_(X) T_ P(Y) }

            // Ensure the first row of the table contains the
            // default-constructed value.

            static bool firstFlag = true;
            if (firstFlag) {
                LOOP3_ASSERT(LINE, Obj(), X, Obj() == X)
                firstFlag = false;
            }

            const Int64 TOTAL_MSECS =
                                    flds2Msecs(DAYS, HOURS, MINS, SECS, MSECS);

            LOOP3_ASSERT(LINE, TOTAL_MSECS, X.totalMilliseconds(),
                         TOTAL_MSECS == X.totalMilliseconds());

            LOOP3_ASSERT(LINE, X, Y, X == Y);

            fa.deleteObject(XPtr);
            fa.deleteObject(YPtr);
        }

        if (verbose) cout << "\nNegative Testing." << endl;
        {
            bsls::AssertFailureHandlerGuard hG(
                                             bsls::AssertTest::failTestDriver);

            {
                ASSERT_SAFE_FAIL(Obj(0, k_HOURS_MIN - 1));
                ASSERT_SAFE_PASS(Obj(0, k_HOURS_MIN    ));

                ASSERT_SAFE_PASS(Obj(0, k_HOURS_MAX    ));
                ASSERT_SAFE_FAIL(Obj(0, k_HOURS_MAX + 1));

                ASSERT_SAFE_FAIL(Obj(0, 0, k_MINS_MIN - 1));
                ASSERT_SAFE_PASS(Obj(0, 0, k_MINS_MIN    ));

                ASSERT_SAFE_PASS(Obj(0, 0, k_MINS_MAX    ));
                ASSERT_SAFE_FAIL(Obj(0, 0, k_MINS_MAX + 1));

                ASSERT_SAFE_FAIL(Obj(0, 0, 0, k_SECS_MIN - 1));
                ASSERT_SAFE_PASS(Obj(0, 0, 0, k_SECS_MIN    ));

                ASSERT_SAFE_PASS(Obj(0, 0, 0, k_SECS_MAX    ));
                ASSERT_SAFE_FAIL(Obj(0, 0, 0, k_SECS_MAX + 1));

                ASSERT_SAFE_FAIL(Obj(0, 0, 0, 0, k_MSECS_MIN - 1));
                ASSERT_SAFE_PASS(Obj(0, 0, 0, 0, k_MSECS_MIN    ));

                ASSERT_SAFE_PASS(Obj(0, 0, 0, 0, k_MSECS_MAX    ));
                ASSERT_SAFE_FAIL(Obj(0, 0, 0, 0, k_MSECS_MAX + 1));
            }

            {
                ASSERT_SAFE_FAIL(Obj(k_DAYS_MIN, -24));
                ASSERT_SAFE_PASS(Obj(k_DAYS_MIN, -23));

                ASSERT_SAFE_PASS(Obj(k_DAYS_MAX,  23));
                ASSERT_SAFE_FAIL(Obj(k_DAYS_MAX,  24));

                ASSERT_SAFE_FAIL(Obj(k_DAYS_MIN, -23, -60));
                ASSERT_SAFE_PASS(Obj(k_DAYS_MIN, -23, -59));

                ASSERT_SAFE_PASS(Obj(k_DAYS_MAX,  23,  59));
                ASSERT_SAFE_FAIL(Obj(k_DAYS_MAX,  23,  60));

                ASSERT_SAFE_FAIL(Obj(k_DAYS_MIN, -23, -59, -60));
                ASSERT_SAFE_PASS(Obj(k_DAYS_MIN, -23, -59, -59));

                ASSERT_SAFE_PASS(Obj(k_DAYS_MAX,  23,  59,  59));
                ASSERT_SAFE_FAIL(Obj(k_DAYS_MAX,  23,  59,  60));

                ASSERT_SAFE_FAIL(Obj(k_DAYS_MIN, -23, -59, -59, -1000));
                ASSERT_SAFE_PASS(Obj(k_DAYS_MIN, -23, -59, -59,  -999));

                ASSERT_SAFE_PASS(Obj(k_DAYS_MAX,  23,  59,  59,   999));
                ASSERT_SAFE_FAIL(Obj(k_DAYS_MAX,  23,  59,  59,  1000));
            }

            {
                ASSERT_SAFE_FAIL(Obj(0, k_HOURS_MIN, -60));
                ASSERT_SAFE_PASS(Obj(0, k_HOURS_MIN, -59));

                ASSERT_SAFE_PASS(Obj(0, k_HOURS_MAX,  59));
                ASSERT_SAFE_FAIL(Obj(0, k_HOURS_MAX,  60));

                ASSERT_SAFE_FAIL(Obj(0, k_HOURS_MIN, -59, -60));
                ASSERT_SAFE_PASS(Obj(0, k_HOURS_MIN, -59, -59));

                ASSERT_SAFE_PASS(Obj(0, k_HOURS_MAX,  59,  59));
                ASSERT_SAFE_FAIL(Obj(0, k_HOURS_MAX,  59,  60));

                ASSERT_SAFE_FAIL(Obj(0, k_HOURS_MIN, -59, -59, -1000));
                ASSERT_SAFE_PASS(Obj(0, k_HOURS_MIN, -59, -59,  -999));

                ASSERT_SAFE_PASS(Obj(0, k_HOURS_MAX,  59,  59,   999));
                ASSERT_SAFE_FAIL(Obj(0, k_HOURS_MAX,  59,  59,  1000));
            }

            {
                ASSERT_SAFE_FAIL(Obj(0, 0, k_MINS_MIN, -60));
                ASSERT_SAFE_PASS(Obj(0, 0, k_MINS_MIN, -59));

                ASSERT_SAFE_PASS(Obj(0, 0, k_MINS_MAX,  59));
                ASSERT_SAFE_FAIL(Obj(0, 0, k_MINS_MAX,  60));

                ASSERT_SAFE_FAIL(Obj(0, 0, k_MINS_MIN, -59, -1000));
                ASSERT_SAFE_PASS(Obj(0, 0, k_MINS_MIN, -59,  -999));

                ASSERT_SAFE_PASS(Obj(0, 0, k_MINS_MAX,  59,   999));
                ASSERT_SAFE_FAIL(Obj(0, 0, k_MINS_MAX,  59,  1000));
            }

            {
                ASSERT_SAFE_FAIL(Obj(0, 0, 0, k_SECS_MIN, -1000));
                ASSERT_SAFE_PASS(Obj(0, 0, 0, k_SECS_MIN,  -999));

                ASSERT_SAFE_PASS(Obj(0, 0, 0, k_SECS_MAX,   999));
                ASSERT_SAFE_FAIL(Obj(0, 0, 0, k_SECS_MAX,  1000));
            }
        }

      } break;
      case 10: {
        // --------------------------------------------------------------------
        // TESTING BDEX STREAMING
        //   Verify the BDEX streaming implementation works correctly.
        //   Specific concerns include wire format, handling of stream states
        //   (valid, empty, invalid, incomplete, and corrupted), and exception
        //   neutrality.
        //
        // Concerns:
        //: 1 The class method 'maxSupportedBdexVersion' returns the correct
        //:   version to be used for the specified 'versionSelector'.
        //:
        //: 2 The 'bdexStreamOut' method is callable on a reference providing
        //:   only non-modifiable access.
        //:
        //: 3 For valid streams, externalization and unexternalization are
        //:   inverse operations.
        //:
        //: 4 For invalid streams, externalization leaves the stream invalid
        //:   and unexternalization does not alter the value of the object and
        //:   leaves the stream invalid.
        //:
        //: 5 Unexternalizing of incomplete, invalid, or corrupted data results
        //:   in a valid object of unspecified value and an invalidated stream.
        //:
        //: 6 The wire format of the object is as expected.
        //:
        //: 7 All methods are exception neutral.
        //:
        //: 8 The 'bdexStreamIn' and 'bdexStreamOut' methods return a reference
        //:   to the provided stream in all situations.
        //:
        //: 9 The initial value of the object has no affect on
        //:   unexternalization.
        //
        // Plan:
        //: 1 Test 'maxSupportedBdexVersion' explicitly.  (C-1)
        //:
        //: 2 All calls to the 'bdexStreamOut' accessor will be done from a
        //:   'const' object or reference and all calls to the 'bdexStreamOut'
        //:   free function (provided by 'bslx') will be supplied a 'const'
        //:   object or reference.  (C-2)
        //:
        //: 3 Perform a direct test of the 'bdexStreamOut' and 'bdexStreamIn'
        //:   methods (the rest of the testing will use the free functions
        //:   'bslx::OutStreamFunctions::bdexStreamOut' and
        //:   'bslx::InStreamFunctions::bdexStreamIn').
        //:
        //: 4 Define a set 'S' of test values to be used throughout the test
        //:   case.
        //:
        //: 5 For all '(u, v)' in the cross product 'S X S', stream the value
        //:   of 'u' into (a temporary copy of) 'v', 'T', and assert 'T == u'.
        //:   (C-3, 9)
        //:
        //: 6 For all 'u' in 'S', create a copy of 'u' and attempt to stream
        //:   into it from an invalid stream.  Verify after each attempt that
        //:   the object is unchanged and that the stream is invalid.  (C-4)
        //:
        //: 7 Write 3 distinct objects to an output stream buffer of total
        //:   length 'N'.  For each partial stream length from 0 to 'N - 1',
        //:   construct an input stream and attempt to read into objects
        //:   initialized with distinct values.  Verify values of objects
        //:   that are either successfully modified or left entirely
        //:   unmodified, and that the stream became invalid immediately after
        //:   the first incomplete read.  Finally, ensure that each object
        //:   streamed into is in some valid state.
        //:
        //: 8 Use the underlying stream package to simulate a typical valid
        //:   (control) stream and verify that it can be streamed in
        //:   successfully.  Then for each data field in the stream (beginning
        //:   with the version number), provide one or more similar tests with
        //:   that data field corrupted.  After each test, verify that the
        //:   object is in some valid state after streaming, and that the
        //:   input stream has become invalid.  (C-5)
        //:
        //: 9 Explicitly test the wire format.  (C-6)
        //:
        //:10 In all cases, confirm exception neutrality using the specially
        //:   instrumented 'bslx::TestInStream' and a pair of standard macros,
        //:   'BSLX_TESTINSTREAM_EXCEPTION_TEST_BEGIN' and
        //:   'BSLX_TESTINSTREAM_EXCEPTION_TEST_END', which configure the
        //:   'bslx::TestInStream' object appropriately in a loop.  (C-7)
        //:
        //:11 In all cases, verify the return value of the tested method.
        //:   (C-8)
        //
        // Testing:
        //   static int maxSupportedBdexVersion(int versionSelector);
        //   STREAM& bdexStreamIn(STREAM& stream, int version);
        //   STREAM& bdexStreamOut(STREAM& stream, int version) const;
#ifndef BDE_OPENSOURCE_PUBLICATION  // pending deprecation
        //   static int maxSupportedBdexVersion();
#endif // BDE_OPENSOURCE_PUBLICATION -- pending deprecation
#ifndef BDE_OMIT_INTERNAL_DEPRECATED  // BDE2.22
        //   static int maxSupportedVersion();
#endif // BDE_OMIT_INTERNAL_DEPRECATED -- BDE2.22
        // --------------------------------------------------------------------

        // Allocator to use instead of the default allocator.
        bslma::TestAllocator allocator("bslx", veryVeryVeryVerbose);

        if (verbose) cout << endl
                          << "TESTING BDEX STREAMING" << endl
                          << "======================" << endl;

        // Scalar object values used in various stream tests.
        const Obj VA(0);
        const Obj VB(1);
        const Obj VC(2);
        const Obj VD(3);
        const Obj VE(4);
        const Obj VF(5);
        const Obj VG(6);

        // Array object used in various stream tests.
        const Obj VALUES[]   = { VA, VB, VC, VD, VE, VF, VG };
        const int NUM_VALUES = static_cast<int>(sizeof VALUES
                                                / sizeof *VALUES);

        if (verbose) {
            cout << "\nTesting 'maxSupportedBdexVersion'." << endl;
        }
        {
            ASSERT(1 == Obj::maxSupportedBdexVersion(0));
            ASSERT(1 == Obj::maxSupportedBdexVersion(VERSION_SELECTOR));

            using bslx::VersionFunctions::maxSupportedBdexVersion;

            ASSERT(1 == maxSupportedBdexVersion(reinterpret_cast<Obj *>(0),
                                                0));
            ASSERT(1 == maxSupportedBdexVersion(reinterpret_cast<Obj *>(0),
                                                VERSION_SELECTOR));
        }

        const int VERSION = Obj::maxSupportedBdexVersion(0);

        if (verbose) {
            cout << "\nDirect initial trial of 'bdexStreamOut' and (valid) "
                 << "'bdexStreamIn' functionality." << endl;
        }
        {
            const Obj X(VC);
            Out       out(VERSION_SELECTOR, &allocator);

            Out& rvOut = X.bdexStreamOut(out, VERSION);
            ASSERT(&out == &rvOut);

            const char *const OD  = out.data();
            const int         LOD = static_cast<int>(out.length());

            In in(OD, LOD);
            ASSERT(in);
            ASSERT(!in.isEmpty());

            Obj mT(VA);  const Obj& T = mT;
            ASSERT(X != T);

            In& rvIn = mT.bdexStreamIn(in, VERSION);
            ASSERT(&in == &rvIn);
            ASSERT(X == T);
            ASSERT(in);
            ASSERT(in.isEmpty());
        }

        // We will use the stream free functions provided by 'bslx', as opposed
        // to the class member functions, since the 'bslx' implementation gives
        // priority to the free function implementations; we want to test what
        // will be used.  Furthermore, toward making this test case more
        // reusable in other components, from here on we generally use the
        // 'bdexStreamIn' and 'bdexStreamOut' free functions that are defined
        // in the 'bslx' package rather than call the like-named member
        // functions directly.

        if (verbose) {
            cout << "\nThorough test using stream free functions."
                 << endl;
        }
        {
            for (int i = 0; i < NUM_VALUES; ++i) {
                const Obj X(VALUES[i]);

                Out out(VERSION_SELECTOR, &allocator);

                using bslx::OutStreamFunctions::bdexStreamOut;
                using bslx::InStreamFunctions::bdexStreamIn;

                Out& rvOut = bdexStreamOut(out, X, VERSION);
                LOOP_ASSERT(i, &out == &rvOut);
                const char *const OD  = out.data();
                const int         LOD = static_cast<int>(out.length());

                // Verify that each new value overwrites every old value and
                // that the input stream is emptied, but remains valid.

                for (int j = 0; j < NUM_VALUES; ++j) {
                    In in(OD, LOD);
                    LOOP2_ASSERT(i, j, in);
                    LOOP2_ASSERT(i, j, !in.isEmpty());

                    Obj mT(VALUES[j]);  const Obj& T = mT;
                    LOOP2_ASSERT(i, j, (X == T) == (i == j));

                    BSLX_TESTINSTREAM_EXCEPTION_TEST_BEGIN(in) {
                        in.reset();
                        In& rvIn = bdexStreamIn(in, mT, VERSION);
                        LOOP2_ASSERT(i, j, &in == &rvIn);
                    } BSLX_TESTINSTREAM_EXCEPTION_TEST_END

                    LOOP2_ASSERT(i, j, X == T);
                    LOOP2_ASSERT(i, j, in);
                    LOOP2_ASSERT(i, j, in.isEmpty());
                }
            }
        }

        if (verbose) {
            cout << "\tOn empty streams and non-empty, invalid streams."
                 << endl;
        }

        // Verify correct behavior for empty streams (valid and invalid).

        {
            Out               out(VERSION_SELECTOR, &allocator);
            const char *const OD  = out.data();
            const int         LOD = static_cast<int>(out.length());
            ASSERT(0 == LOD);

            for (int i = 0; i < NUM_VALUES; ++i) {
                In in(OD, LOD);
                LOOP_ASSERT(i, in);
                LOOP_ASSERT(i, in.isEmpty());

                // Ensure that reading from an empty or invalid input stream
                // leaves the stream invalid and the target object unchanged.

                using bslx::InStreamFunctions::bdexStreamIn;

                const Obj  X(VALUES[i]);
                Obj        mT(X);
                const Obj& T = mT;
                LOOP_ASSERT(i, X == T);

                BSLX_TESTINSTREAM_EXCEPTION_TEST_BEGIN(in) {
                    in.reset();

                    // Stream is valid.
                    In& rvIn1 = bdexStreamIn(in, mT, VERSION);
                    LOOP_ASSERT(i, &in == &rvIn1);
                    LOOP_ASSERT(i, !in);
                    LOOP_ASSERT(i, X == T);

                    // Stream is invalid.
                    In& rvIn2 = bdexStreamIn(in, mT, VERSION);
                    LOOP_ASSERT(i, &in == &rvIn2);
                    LOOP_ASSERT(i, !in);
                    LOOP_ASSERT(i, X == T);
                } BSLX_TESTINSTREAM_EXCEPTION_TEST_END
            }
        }

        // Verify correct behavior for non-empty, invalid streams.

        {
            Out               out(VERSION_SELECTOR, &allocator);

            using bslx::OutStreamFunctions::bdexStreamOut;
            Out& rvOut = bdexStreamOut(out, Obj(), VERSION);
            ASSERT(&out == &rvOut);

            const char *const OD  = out.data();
            const int         LOD = static_cast<int>(out.length());
            ASSERT(0 < LOD);

            for (int i = 0; i < NUM_VALUES; ++i) {
                In in(OD, LOD);
                in.invalidate();
                LOOP_ASSERT(i, !in);
                LOOP_ASSERT(i, !in.isEmpty());

                // Ensure that reading from a non-empty, invalid input stream
                // leaves the stream invalid and the target object unchanged.

                using bslx::InStreamFunctions::bdexStreamIn;

                const Obj  X(VALUES[i]);
                Obj        mT(X);
                const Obj& T = mT;
                LOOP_ASSERT(i, X == T);

                BSLX_TESTINSTREAM_EXCEPTION_TEST_BEGIN(in) {
                    in.reset();
                    in.invalidate();
                    LOOP_ASSERT(i, !in);
                    LOOP_ASSERT(i, !in.isEmpty());

                    In& rvIn = bdexStreamIn(in, mT, VERSION);
                    LOOP_ASSERT(i, &in == &rvIn);
                    LOOP_ASSERT(i, !in);
                    LOOP_ASSERT(i, X == T);
                } BSLX_TESTINSTREAM_EXCEPTION_TEST_END
            }
        }

        if (verbose) {
            cout << "\tOn incomplete (but otherwise valid) data."
                 << endl;
        }
        {
            const Obj W1 = VA, X1 = VB;
            const Obj W2 = VB, X2 = VC;
            const Obj W3 = VC, X3 = VD;

            using bslx::OutStreamFunctions::bdexStreamOut;
            using bslx::InStreamFunctions::bdexStreamIn;

            Out out(VERSION_SELECTOR, &allocator);

            Out& rvOut1 = bdexStreamOut(out, X1, VERSION);
            ASSERT(&out == &rvOut1);
            const int         LOD1 = static_cast<int>(out.length());

            Out& rvOut2 = bdexStreamOut(out, X2, VERSION);
            ASSERT(&out == &rvOut2);
            const int         LOD2 = static_cast<int>(out.length());

            Out& rvOut3 = bdexStreamOut(out, X3, VERSION);
            ASSERT(&out == &rvOut3);
            const int         LOD3 = static_cast<int>(out.length());
            const char *const OD3  = out.data();

            for (int i = 0; i < LOD3; ++i) {
                In in(OD3, i);

                BSLX_TESTINSTREAM_EXCEPTION_TEST_BEGIN(in) {
                    in.reset();
                    LOOP_ASSERT(i, in);
                    LOOP_ASSERT(i, !i == in.isEmpty());

                    Obj mT1(W1);  const Obj& T1 = mT1;
                    Obj mT2(W2);  const Obj& T2 = mT2;
                    Obj mT3(W3);  const Obj& T3 = mT3;

                    if (i < LOD1) {
                        In& rvIn1 = bdexStreamIn(in, mT1, VERSION);
                        LOOP_ASSERT(i, &in == &rvIn1);
                        LOOP_ASSERT(i, !in);
                        if (0 == i) LOOP_ASSERT(i, W1 == T1);
                        In& rvIn2 = bdexStreamIn(in, mT2, VERSION);
                        LOOP_ASSERT(i, &in == &rvIn2);
                        LOOP_ASSERT(i, !in);
                        LOOP_ASSERT(i, W2 == T2);
                        In& rvIn3 = bdexStreamIn(in, mT3, VERSION);
                        LOOP_ASSERT(i, &in == &rvIn3);
                        LOOP_ASSERT(i, !in);
                        LOOP_ASSERT(i, W3 == T3);
                    }
                    else if (i < LOD2) {
                        In& rvIn1 = bdexStreamIn(in, mT1, VERSION);
                        LOOP_ASSERT(i, &in == &rvIn1);
                        LOOP_ASSERT(i,  in);
                        LOOP_ASSERT(i, X1 == T1);
                        In& rvIn2 = bdexStreamIn(in, mT2, VERSION);
                        LOOP_ASSERT(i, &in == &rvIn2);
                        LOOP_ASSERT(i, !in);
                        if (LOD1 <= i) LOOP_ASSERT(i, W2 == T2);
                        In& rvIn3 = bdexStreamIn(in, mT3, VERSION);
                        LOOP_ASSERT(i, &in == &rvIn3);
                        LOOP_ASSERT(i, !in);
                        LOOP_ASSERT(i, W3 == T3);
                    }
                    else {  // 'LOD2 <= i < LOD3'
                        In& rvIn1 = bdexStreamIn(in, mT1, VERSION);
                        LOOP_ASSERT(i, &in == &rvIn1);
                        LOOP_ASSERT(i,  in);
                        LOOP_ASSERT(i, X1 == T1);
                        In& rvIn2 = bdexStreamIn(in, mT2, VERSION);
                        LOOP_ASSERT(i, &in == &rvIn2);
                        LOOP_ASSERT(i,  in);
                        LOOP_ASSERT(i, X2 == T2);
                        In& rvIn3 = bdexStreamIn(in, mT3, VERSION);
                        LOOP_ASSERT(i, &in == &rvIn3);
                        LOOP_ASSERT(i, !in);
                        if (LOD2 <= i) LOOP_ASSERT(i, W3 == T3);
                    }

                    // Verify the objects are in a valid state.

                    LOOP_ASSERT(i, (   k_MSECS_MIN <= T1.totalMilliseconds()
                                    && k_MSECS_MAX >= T1.totalMilliseconds()));

                    LOOP_ASSERT(i, (   k_MSECS_MIN <= T2.totalMilliseconds()
                                    && k_MSECS_MAX >= T2.totalMilliseconds()));

                    LOOP_ASSERT(i, (   k_MSECS_MIN <= T3.totalMilliseconds()
                                    && k_MSECS_MAX >= T3.totalMilliseconds()));

                } BSLX_TESTINSTREAM_EXCEPTION_TEST_END
            }
        }

        if (verbose) {
            cout << "\tOn corrupted data." << endl;
        }

        const Obj W;                      // default value
        const Obj X(0, 0, 0, 0, 1);       // original (control)
        const Obj Y(0, 0, 0, 0, 2);       // new (streamed-out)

        // Verify the three objects are distinct.
        ASSERT(W != X);
        ASSERT(W != Y);
        ASSERT(X != Y);

        const int SERIAL_Y = 2;       // internal rep. of 'Y'

        if (verbose) {
            cout << "\t\tGood stream (for control)." << endl;
        }
        {
            Out out(VERSION_SELECTOR, &allocator);
            out.putInt64(SERIAL_Y);  // Stream out "new" value.
            const char *const OD  = out.data();
            const int         LOD = static_cast<int>(out.length());

            Obj mT(X);  const Obj& T = mT;
            ASSERT(X == T);

            In in(OD, LOD);
            ASSERT(in);

            using bslx::InStreamFunctions::bdexStreamIn;

            In& rvIn = bdexStreamIn(in, mT, VERSION);
            ASSERT(&in == &rvIn);
            ASSERT(in);
            ASSERT(Y == T);
        }

        if (verbose) {
            cout << "\t\tBad version." << endl;
        }
        {
            const char version = 0; // too small ('version' must be >= 1)

            Out out(VERSION_SELECTOR, &allocator);
            out.putInt64(SERIAL_Y);  // Stream out "new" value.

            const char *const OD  = out.data();
            const int         LOD = static_cast<int>(out.length());

            Obj mT(X);  const Obj& T = mT;
            ASSERT(X == T);

            In in(OD, LOD);
            ASSERT(in);
            in.setQuiet(!veryVerbose);

            using bslx::InStreamFunctions::bdexStreamIn;

            In& rvIn = bdexStreamIn(in, mT, version);
            ASSERT(&in == &rvIn);
            ASSERT(!in);
            ASSERT(X == T);
        }
        {
            const char version = 2 ; // too large (current version is 1)

            Out out(VERSION_SELECTOR, &allocator);
            out.putInt64(SERIAL_Y);  // Stream out "new" value.

            const char *const OD  = out.data();
            const int         LOD = static_cast<int>(out.length());

            Obj mT(X);  const Obj& T = mT;
            ASSERT(X == T);

            In in(OD, LOD);
            ASSERT(in);
            in.setQuiet(!veryVerbose);

            using bslx::InStreamFunctions::bdexStreamIn;

            In& rvIn = bdexStreamIn(in, mT, version);
            ASSERT(&in == &rvIn);
            ASSERT(!in);
            ASSERT(X == T);
        }

        if (verbose) {
            cout << "\t\tValue too small." << endl;
        }
        {
            Out out(VERSION_SELECTOR, &allocator);
            out.putInt64(k_MSECS_MIN - 1);  // Stream out "new" value.

            const char *const OD  = out.data();
            const int         LOD = static_cast<int>(out.length());

            Obj mT(X);  const Obj& T = mT;
            ASSERT(X == T);

            In in(OD, LOD);
            ASSERT(in);
            in.setQuiet(!veryVerbose);

            using bslx::InStreamFunctions::bdexStreamIn;

            In& rvIn = bdexStreamIn(in, mT, VERSION);
            ASSERT(&in == &rvIn);
            ASSERT(!in);
            ASSERT(X == T);
        }

        if (verbose) {
            cout << "\t\tValue too large." << endl;
        }
        {
            Out out(VERSION_SELECTOR, &allocator);
            out.putInt64(k_MSECS_MAX + 1);  // Stream out "new" value.

            const char *const OD  = out.data();
            const int         LOD = static_cast<int>(out.length());

            Obj mT(X);  const Obj& T = mT;
            ASSERT(X == T);

            In in(OD, LOD);
            ASSERT(in);
            in.setQuiet(!veryVerbose);

            using bslx::InStreamFunctions::bdexStreamIn;

            In& rvIn = bdexStreamIn(in, mT, VERSION);
            ASSERT(&in == &rvIn);
            ASSERT(!in);
            ASSERT(X == T);
        }

        if (verbose) {
             cout << "\nWire format direct tests." << endl;
        }
        {
            static const struct {
                int          d_lineNum;       // source line number
                int          d_milliseconds;  // specification milliseconds
                int          d_version;       // version to stream with
                bsl::size_t  d_length;        // expect output length
                const char  *d_fmt_p;         // expected output format
            } DATA[] = {
                //LINE  MS      VER  LEN  FORMAT
                //----  ------  ---  ---  -------------------
                { L_,        0,   1,   8, "\x00\x00\x00\x00\x00\x00\x00\x00" },
                { L_,        1,   1,   8, "\x00\x00\x00\x00\x00\x00\x00\x01" },
                { L_,      256,   1,   8, "\x00\x00\x00\x00\x00\x00\x01\x00" },
                { L_,    65536,   1,   8, "\x00\x00\x00\x00\x00\x01\x00\x00" }
            };
            const int NUM_DATA = static_cast<int>(sizeof DATA / sizeof *DATA);

            for (int i = 0; i < NUM_DATA; ++i) {
                const int         LINE         = DATA[i].d_lineNum;
                const int         MILLISECONDS = DATA[i].d_milliseconds;
                const int         VERSION      = DATA[i].d_version;
                const bsl::size_t LEN          = DATA[i].d_length;
                const char *const FMT          = DATA[i].d_fmt_p;

                // Test using class methods.

                {
                    Obj        mX(0, 0, 0, 0, MILLISECONDS);
                    const Obj& X = mX;

                    bslx::ByteOutStream  out(VERSION_SELECTOR, &allocator);
                    bslx::ByteOutStream& rvOut = X.bdexStreamOut(out, VERSION);
                    LOOP_ASSERT(LINE, &out == &rvOut);

                    LOOP_ASSERT(LINE, LEN == out.length());
                    LOOP_ASSERT(LINE, 0 == memcmp(out.data(), FMT, LEN));

                    if (verbose && memcmp(out.data(), FMT, LEN)) {
                        const char *hex = "0123456789abcdef";
                        P_(LINE);
                        for (bsl::size_t j = 0; j < out.length(); ++j) {
                            cout << "\\x"
                                 << hex[static_cast<unsigned char>
                                            ((*(out.data() + j) >> 4) & 0x0f)]
                                 << hex[static_cast<unsigned char>
                                                   (*(out.data() + j) & 0x0f)];
                        }
                        cout << endl;
                    }

                    Obj mY;  const Obj& Y = mY;

                    bslx::ByteInStream  in(out.data(), out.length());
                    bslx::ByteInStream& rvIn = mY.bdexStreamIn(in, VERSION);
                    LOOP_ASSERT(LINE, &in == &rvIn);
                    LOOP_ASSERT(LINE, X == Y);
                }

                // Test using free functions.

                {
                    Obj        mX(0, 0, 0, 0, MILLISECONDS);
                    const Obj& X = mX;

                    using bslx::OutStreamFunctions::bdexStreamOut;

                    bslx::ByteOutStream  out(VERSION_SELECTOR, &allocator);
                    bslx::ByteOutStream& rvOut = bdexStreamOut(out,
                                                               X,
                                                               VERSION);
                    LOOP_ASSERT(LINE, &out == &rvOut);

                    LOOP_ASSERT(LINE, LEN == out.length());
                    LOOP_ASSERT(LINE, 0 == memcmp(out.data(), FMT, LEN));

                    if (verbose && memcmp(out.data(), FMT, LEN)) {
                        const char *hex = "0123456789abcdef";
                        P_(LINE);
                        for (bsl::size_t j = 0; j < out.length(); ++j) {
                            cout << "\\x"
                                 << hex[static_cast<unsigned char>
                                            ((*(out.data() + j) >> 4) & 0x0f)]
                                 << hex[static_cast<unsigned char>
                                                   (*(out.data() + j) & 0x0f)];
                        }
                        cout << endl;
                    }

                    Obj mY;  const Obj& Y = mY;

                    using bslx::InStreamFunctions::bdexStreamIn;

                    bslx::ByteInStream  in(out.data(), out.length());
                    bslx::ByteInStream& rvIn = bdexStreamIn(in, mY, VERSION);
                    LOOP_ASSERT(LINE, &in == &rvIn);
                    LOOP_ASSERT(LINE, X == Y);
                }
            }
        }

#ifndef BDE_OPENSOURCE_PUBLICATION  // pending deprecation

        if (verbose) {
            cout << "\nTesting deprecated methods." << endl;
        }
        {
#ifndef BDE_OMIT_INTERNAL_DEPRECATED  // BDE2.22
            ASSERT(Obj::maxSupportedVersion()
                                           == Obj::maxSupportedBdexVersion(0));
#endif // BDE_OMIT_INTERNAL_DEPRECATED -- BDE2.22
            ASSERT(Obj::maxSupportedBdexVersion()
                                           == Obj::maxSupportedBdexVersion(0));
        }

#endif // BDE_OPENSOURCE_PUBLICATION -- pending deprecation
      } break;
      case 9: {
        // --------------------------------------------------------------------
        // COPY-ASSIGNMENT OPERATOR
        //   Ensure that we can assign the value of any object of the class to
        //   any object of the class, such that the two objects subsequently
        //   have the same value.
        //
        // Concerns:
        //: 1 The assignment operator can change the value of any modifiable
        //:   target object to that of any source object.
        //:
        //: 2 The signature and return type are standard.
        //:
        //: 3 The reference returned is to the target object (i.e., '*this').
        //:
        //: 4 The value of the source object is not modified.
        //:
        //: 5 Assigning an object to itself behaves as expected (alias-safety).
        //
        // Plan:
        //: 1 Use the address of 'operator=' to initialize a member-function
        //:   pointer having the appropriate signature and return type for the
        //:   copy-assignment operator defined in this component.  (C-2)
        //:
        //: 2 Using the table-driven technique, specify a set of distinct
        //:   object values (one per row) in terms of their total-milliseconds
        //:   representation.
        //:
        //: 3 For each row 'R1' in the table of P-2:  (C-1, 3..4)
        //:
        //:   1 Use the default constructor and 'setTotalMilliseconds' to
        //:     create two 'const' 'Obj', 'Z' and 'ZZ', having the value from
        //:     'R1'.
        //:
        //:   2 For each row 'R2' in the table of P-2:  (C-1, 3..4)
        //:
        //:     1 Use the default constructor and 'setTotalMilliseconds' to
        //:       create a modifiable 'Obj', 'mX', having the value from 'R2'.
        //:
        //:     2 Assign 'mX' from 'Z'.
        //:
        //:     3 Verify that the address of the return value is the same as
        //:       that of 'mX'.  (C-3)
        //:
        //:     4 Use the equality-comparison operator to verify that: (C-1, 4)
        //:
        //:       1 The target object, 'mX', now has the same value as that of
        //:         'Z'.  (C-1)
        //:
        //:       2 'Z' still has the same value as that of 'ZZ'.  (C-4)
        //:
        //: 4 Repeat steps similar to those described in P-3 except that, this
        //:   time, there is no inner loop (as in P-3.2); instead, the source
        //:   object, 'Z', is a reference to the target object, 'mX', and both
        //:   'mX' and 'ZZ' are created to have the value from 'R1'.  For each
        //:   'R1' in the table of P-2:  (C-5)
        //:
        //:   1 Use the default constructor and 'setTotalMilliseconds' to
        //:     create a modifiable 'Obj', 'mX', having the value from 'R1';
        //:     also use the default constructor and 'setTotalMilliseconds' to
        //:     create a 'const' 'Obj', 'ZZ', also having the value from 'R1'.
        //:
        //:   2 Let 'Z' be a reference providing only 'const' access to 'mX'.
        //:
        //:   3 Assign 'mX' from 'Z'.
        //:
        //:   4 Verify that the address of the return value is the same as that
        //:     of 'mX'.
        //:
        //:   5 Use the equality-comparison operator to verify that the
        //:     target object, 'Z' ('mX'), still has the same value as that of
        //:     'ZZ'.  (C-5)
        //
        // Testing:
        //   DatetimeInterval& operator=(const DatetimeInterval& rhs);
        // --------------------------------------------------------------------

        if (verbose) cout << endl
                          << "COPY-ASSIGNMENT OPERATOR" << endl
                          << "========================" << endl;

        if (verbose) cout <<
                 "\nAssign the address of the operator to a variable." << endl;
        {
            typedef Obj& (Obj::*operatorPtr)(const Obj&);

            // Verify that the signature and return type are standard.

            operatorPtr operatorAssignment = &Obj::operator=;

            (void)operatorAssignment;  // quash potential compiler warning
        }

        static const struct {
            int   d_line;        // source line number
            Int64 d_totalMsecs;
        } DATA[] = {
            //LINE   TOTAL MILLISECONDS
            //----   ------------------
            { L_,                     0 },

            { L_,                     1 },
            { L_,                 13027 },
            { L_,               INT_MAX },
            { L_,           k_MSECS_MAX },

            { L_,                    -1 },
            { L_,                -42058 },
            { L_,               INT_MIN },
            { L_,           k_MSECS_MIN },
        };
        const int NUM_DATA = sizeof DATA / sizeof *DATA;

        for (int ti = 0; ti < NUM_DATA; ++ti) {
            const int   ILINE        = DATA[ti].d_line;
            const Int64 ITOTAL_MSECS = DATA[ti].d_totalMsecs;

            Obj mZ;   const Obj& Z  = mZ;
            mZ. setTotalMilliseconds(ITOTAL_MSECS);

            Obj mZZ;  const Obj& ZZ = mZZ;
            mZZ.setTotalMilliseconds(ITOTAL_MSECS);

            if (veryVerbose) { T_ P_(ILINE) P(Z) }

            // Ensure the first row of the table contains the
            // default-constructed value.

            static bool firstFlag = true;
            if (firstFlag) {
                LOOP3_ASSERT(ILINE, Obj(), Z, Obj() == Z);
                firstFlag = false;
            }

            for (int tj = 0; tj < NUM_DATA; ++tj) {
                const int   JLINE        = DATA[tj].d_line;
                const Int64 JTOTAL_MSECS = DATA[tj].d_totalMsecs;

                Obj mX;  const Obj& X = mX;
                mX.setTotalMilliseconds(JTOTAL_MSECS);

                if (veryVerbose) { T_ T_ P_(JLINE) P(X) }

                LOOP4_ASSERT(ILINE, JLINE, Z, X,
                             (Z == X) == (ILINE == JLINE));

                Obj *mR = &(mX = Z);

                LOOP4_ASSERT(ILINE, JLINE,  Z,   X,  Z == X);
                LOOP4_ASSERT(ILINE, JLINE, mR, &mX, mR == &mX);
                LOOP4_ASSERT(ILINE, JLINE, ZZ,   Z, ZZ == Z);
            }

            // self-assignment

            {
                Obj mX;
                mX. setTotalMilliseconds(ITOTAL_MSECS);

                Obj mZZ;  const Obj& ZZ = mZZ;
                mZZ.setTotalMilliseconds(ITOTAL_MSECS);

                const Obj& Z = mX;

                LOOP3_ASSERT(ILINE, ZZ,   Z, ZZ == Z);

                Obj *mR = &(mX = Z);

                LOOP3_ASSERT(ILINE, mR, &mX, mR == &mX);
                LOOP3_ASSERT(ILINE, ZZ,   Z, ZZ == Z);
            }
        }

      } break;
      case 8: {
        // --------------------------------------------------------------------
        // SWAP MEMBER AND FREE FUNCTIONS
        //   Ensure that, when member and free 'swap' are implemented, we can
        //   exchange the values of any two objects.
        //
        // Concerns:
        //   N/A
        //
        // Plan:
        //   N/A
        //
        // Testing:
        //  Reserved for 'swap' testing.
        // --------------------------------------------------------------------

        if (verbose) cout << endl
                          << "SWAP MEMBER AND FREE FUNCTIONS" << endl
                          << "==============================" << endl;

        if (verbose) cout << "Not implemented for 'bdlt::DatetimeInterval'."
                                                                       << endl;

      } break;
      case 7: {
        // --------------------------------------------------------------------
        // COPY CONSTRUCTOR
        //   Ensure that we can create a distinct object of the class from any
        //   other one, such that the two objects have the same value.
        //
        // Concerns:
        //: 1 The copy constructor creates an object having the same value as
        //:   that of the supplied original object.
        //:
        //: 2 The original object is passed as a reference providing
        //:   non-modifiable access to that object.
        //:
        //: 3 The value of the original object is unchanged.
        //
        // Plan:
        //: 1 Using the table-driven technique, specify a set of distinct
        //:   object values (one per row) in terms of their total-milliseconds
        //:   representation.
        //:
        //: 2 For each row 'R' in the table of P-1:  (C-1..3)
        //:
        //:   1 Use the default constructor to create two objects, 'Z' and
        //:     'ZZ', then set both 'Z' and 'ZZ' to the value from 'R' (using
        //:     'setTotalMilliseconds').
        //:
        //:   2 Use the copy constructor to create an object 'X', supplying it
        //:     with a reference providing non-modifiable access to 'Z'.  (C-2)
        //:
        //:   3 Use the equality-comparison operator to verify that:  (C-1, 3)
        //:
        //:     1 'X' has the same value as that of 'Z'.  (C-1)
        //:
        //:     2 'Z' still has the same value as that of 'ZZ'.  (C-3)
        //
        // Testing:
        //   DatetimeInterval(const DatetimeInterval& original);
        // --------------------------------------------------------------------

        if (verbose) cout << endl
                          << "COPY CONSTRUCTOR" << endl
                          << "================" << endl;

        static const struct {
            int   d_line;        // source line number
            Int64 d_totalMsecs;
        } DATA[] = {
            //LINE   TOTAL MILLISECONDS
            //----   ------------------
            { L_,                     0 },

            { L_,                     1 },
            { L_,                 13027 },
            { L_,               INT_MAX },
            { L_,           k_MSECS_MAX },

            { L_,                    -1 },
            { L_,                -42058 },
            { L_,               INT_MIN },
            { L_,           k_MSECS_MIN },
        };
        const int NUM_DATA = sizeof DATA / sizeof *DATA;

        for (int ti = 0; ti < NUM_DATA; ++ti) {
            const int   LINE        = DATA[ti].d_line;
            const Int64 TOTAL_MSECS = DATA[ti].d_totalMsecs;

            Obj mZ;   const Obj& Z  = mZ;
            mZ. setTotalMilliseconds(TOTAL_MSECS);

            Obj mZZ;  const Obj& ZZ = mZZ;
            mZZ.setTotalMilliseconds(TOTAL_MSECS);

            if (veryVerbose) { T_ P_(Z) P(ZZ) }

            const Obj X(Z);

            if (veryVerbose) { T_ T_ P(X) }

            // Ensure the first row of the table contains the
            // default-constructed value.

            static bool firstFlag = true;
            if (firstFlag) {
                LOOP3_ASSERT(LINE, Obj(), X, Obj() == X)
                firstFlag = false;
            }

            // Verify the value of the object.

            LOOP3_ASSERT(LINE, Z,  X,  Z == X);

            // Verify that the value of 'Z' has not changed.

            LOOP3_ASSERT(LINE, ZZ, Z, ZZ == Z);
        }

      } break;
      case 6: {
        // --------------------------------------------------------------------
        // EQUALITY-COMPARISON OPERATORS
        //   Ensure that '==' and '!=' are the operational definition of value.
        //
        // Concerns:
        //: 1 Two objects, 'X' and 'Y', compare equal if and only if their
        //:   corresponding total-milliseconds representations compare equal.
        //:
        //: 2 'true  == (X == X)' (i.e., identity).
        //:
        //: 3 'false == (X != X)' (i.e., identity).
        //:
        //: 4 'X == Y' if and only if 'Y == X' (i.e., commutativity).
        //:
        //: 5 'X != Y' if and only if 'Y != X' (i.e., commutativity).
        //:
        //: 6 'X != Y' if and only if '!(X == Y)'.
        //:
        //: 7 Comparison is symmetric with respect to user-defined conversion
        //:   (i.e., both comparison operators are free functions).
        //:
        //: 8 Non-modifiable objects can be compared (i.e., objects or
        //:   references providing only non-modifiable access).
        //:
        //: 9 The equality-comparison operators' signatures and return types
        //:   are standard.
        //
        // Plan:
        //: 1 Use the respective addresses of 'operator==' and 'operator!=' to
        //:   initialize function pointers having the appropriate signatures
        //:   and return types for the two homogeneous, free equality-
        //:   comparison operators defined in this component.  (C-7..9)
        //:
        //: 2 Using the table-driven technique, specify a set of distinct
        //:   object values (one per row) in terms of their total-milliseconds
        //:   representation.
        //:
        //: 3 For each row 'R1' in the table of P-2:  (C-1..6)
        //:
        //:   1 Create an object 'W' using the default constructor, then set
        //:     'W' to the value from 'R1' (using 'setTotalMilliseconds').
        //:
        //:   2 Using 'W', verify the reflexive (anti-reflexive) property of
        //:     equality (inequality) in the presence of aliasing.  (C-2..3)
        //:
        //:   3 For each row 'R2' in the table of P-2:  (C-1, 4..6)
        //:
        //:     1 Record, in 'EXP', whether or not distinct objects set to
        //:       values from 'R1' and 'R2', respectively, are expected to have
        //:       the same value.
        //:
        //:     2 Create an object 'X' using the default constructor, then set
        //:       'X' to the value from 'R1' (using 'setTotalMilliseconds').
        //:
        //:     3 Create an object 'Y' using the default constructor, then set
        //:       'Y' to the value from 'R2'.
        //:
        //:     4 Using 'X' and 'Y', verify the commutativity property and
        //:       expected return value for both '==' and '!='.  (C-1, 4..6)
        //
        // Testing:
        //   bool operator==(const DatetimeInterval& lhs, rhs);
        //   bool operator!=(const DatetimeInterval& lhs, rhs);
        // --------------------------------------------------------------------

        if (verbose) cout << endl
                          << "EQUALITY-COMPARISON OPERATORS" << endl
                          << "=============================" << endl;

        if (verbose) cout <<
                "\nAssign the address of each operator to a variable." << endl;
        {
            typedef bool (*operatorPtr)(const Obj&, const Obj&);

            // Verify that the signatures and return types are standard.

            operatorPtr operatorEq = bdlt::operator==;
            operatorPtr operatorNe = bdlt::operator!=;

            (void)operatorEq;  // quash potential compiler warnings
            (void)operatorNe;
        }

        static const struct {
            int   d_line;        // source line number
            Int64 d_totalMsecs;
        } DATA[] = {
            //LINE   TOTAL MILLISECONDS
            //----   ------------------
            { L_,                     0 },

            { L_,                     1 },
            { L_,                 13027 },
            { L_,               INT_MAX },
            { L_,           k_MSECS_MAX },

            { L_,                    -1 },
            { L_,                -42058 },
            { L_,               INT_MIN },
            { L_,           k_MSECS_MIN },
        };
        const int NUM_DATA = sizeof DATA / sizeof *DATA;

        if (verbose) cout << "\nCompare every value with every value." << endl;

        for (int ti = 0; ti < NUM_DATA; ++ti) {
            const int   ILINE        = DATA[ti].d_line;
            const Int64 ITOTAL_MSECS = DATA[ti].d_totalMsecs;

            if (veryVerbose) { T_ P_(ILINE) P(ITOTAL_MSECS) }

            // Ensure an object compares correctly with itself (alias test).
            {
                Obj mW;  const Obj& W = mW;
                mW.setTotalMilliseconds(ITOTAL_MSECS);

                LOOP2_ASSERT(ILINE, W,   W == W);
                LOOP2_ASSERT(ILINE, W, !(W != W));

                // Ensure the first row of the table contains the
                // default-constructed value.

                static bool firstFlag = true;
                if (firstFlag) {
                    LOOP3_ASSERT(ILINE, Obj(), W, Obj() == W)
                    firstFlag = false;
                }
            }

            for (int tj = 0; tj < NUM_DATA; ++tj) {
                const int   JLINE        = DATA[tj].d_line;
                const Int64 JTOTAL_MSECS = DATA[tj].d_totalMsecs;

                if (veryVerbose) { T_ T_ P_(JLINE) P(JTOTAL_MSECS) }

                const bool EXP = ti == tj;  // expected for equality comparison

                Obj mX;  const Obj& X = mX;
                mX.setTotalMilliseconds(ITOTAL_MSECS);

                Obj mY;  const Obj& Y = mY;
                mY.setTotalMilliseconds(JTOTAL_MSECS);

                if (veryVerbose) { T_ T_ T_ P_(EXP) P_(X) P(Y) }

                // Verify expected against total-milliseconds comparison.

                LOOP4_ASSERT(ILINE, JLINE, X, Y,
                      EXP == (X.totalMilliseconds() == Y.totalMilliseconds()));
                LOOP4_ASSERT(ILINE, JLINE, X, Y,
                     !EXP == (X.totalMilliseconds() != Y.totalMilliseconds()));

                // Verify value and commutativity.

                LOOP4_ASSERT(ILINE, JLINE, X, Y,  EXP == (X == Y));
                LOOP4_ASSERT(ILINE, JLINE, Y, X,  EXP == (Y == X));

                LOOP4_ASSERT(ILINE, JLINE, X, Y, !EXP == (X != Y));
                LOOP4_ASSERT(ILINE, JLINE, Y, X, !EXP == (Y != X));
            }
        }

      } break;
      case 5: {
        // --------------------------------------------------------------------
        // PRINT AND OUTPUT OPERATOR (<<)
        //   Ensure that the value of the object can be formatted appropriately
        //   on an 'ostream' in some standard, human-readable form.
        //
        // Concerns:
        //: 1 The 'print' method writes the value to the specified 'ostream'.
        //:
        //: 2 The 'print' method writes the value in the intended format.
        //:
        //: 3 The output using 's << obj' is the same as 'obj.print(s, 0, -1)'.
        //:
        //: 4 The 'print' method's signature and return type are standard.
        //:
        //: 5 The 'print' method returns the supplied 'ostream'.
        //:
        //: 6 The optional 'level' and 'spacesPerLevel' parameters have the
        //:   correct default values (0 and 4, respectively).
        //:
        //: 7 The output 'operator<<'s signature and return type are standard.
        //:
        //: 8 The output 'operator<<' returns the destination 'ostream'.
        //
        // Plan:
        //: 1 Use the addresses of the 'print' member function and 'operator<<'
        //:   free function defined in this component to initialize,
        //:   respectively, member-function and free-function pointers having
        //:   the appropriate signatures and return types.  (C-4, 7)
        //:
        //: 2 Using the table-driven technique:  (C-1..3, 5..6, 8)
        //:
        //:   1 Define fourteen carefully selected combinations of (two) object
        //:     values ('A' and 'B'), having distinct values for each
        //:     corresponding time interval field, and various values for the
        //:     two formatting parameters, along with the expected output.
        //:
        //:     ( 'value' x  'level'   x 'spacesPerLevel' ):
        //:     1 { A   } x {  0     } x {  0, 1, -1, -8 } --> 3 expected o/ps
        //:     2 { A   } x {  3, -3 } x {  0, 2, -2, -8 } --> 6 expected o/ps
        //:     3 { B   } x {  2     } x {  3            } --> 1 expected o/p
        //:     4 { A B } x { -8     } x { -8            } --> 2 expected o/ps
        //:     5 { A B } x { -9     } x { -9            } --> 2 expected o/ps
        //:
        //:   2 For each row in the table defined in P-2.1:  (C-1..3, 5..6, 8)
        //:
        //:     1 Using a 'const' 'Obj', supply each object value and pair of
        //:       formatting parameters to 'print', omitting the 'level' or
        //:       'spacesPerLevel' parameter if the value of that argument is
        //:       '-8'.  If the parameters are, arbitrarily, '(-9, -9)', then
        //:       invoke the 'operator<<' instead.
        //:
        //:     2 Use a standard 'ostringstream' to capture the actual output.
        //:
        //:     3 Verify the address of what is returned is that of the
        //:       supplied stream.  (C-5, 8)
        //:
        //:     4 Compare the contents captured in P-2.2.2 with what is
        //:       expected.  (C-1..3, 6)
        //:
        //: 3 Using the table-driven technique, further corroborate that the
        //:   'print' method and 'operator<<' format object values correctly by
        //:   testing an additional set of time intervals (including extremal
        //:   values), but this time fixing the 'level' and 'spacesPerLevel'
        //:   arguments to 0 and -1, respectively.
        //
        // Testing:
        //   ostream& print(ostream& s, int level = 0, int sPL = 4) const;
        //   ostream& operator<<(ostream &os, const DatetimeInterval& object);
#ifndef BDE_OMIT_INTERNAL_DEPRECATED  // BDE2.22
        //   bsl::ostream& streamOut(bsl::ostream& stream) const;
#endif // BDE_OMIT_INTERNAL_DEPRECATED -- BDE2.22
        // --------------------------------------------------------------------

        if (verbose) cout << endl
                          << "PRINT AND OUTPUT OPERATOR (<<)" << endl
                          << "==============================" << endl;

        if (verbose) cout << "\nAssign the addresses of 'print' and "
                             "the output 'operator<<' to variables." << endl;
        {
            typedef ostream& (Obj::*funcPtr)(ostream&, int, int) const;
            typedef ostream& (*operatorPtr)(ostream&, const Obj&);

            // Verify that the signatures and return types are standard.

            funcPtr     printMember = &Obj::print;
            operatorPtr operatorOut = bdlt::operator<<;

            (void)printMember;  // quash potential compiler warnings
            (void)operatorOut;
        }

        if (verbose) cout <<
             "\nCreate a table of distinct value/format combinations." << endl;

        static const struct {
            int         d_line;            // source line number
            int         d_level;
            int         d_spacesPerLevel;

            int         d_days;
            Int64       d_hours;
            Int64       d_mins;
            Int64       d_secs;
            Int64       d_msecs;

            const char *d_expected_p;
        } DATA[] = {

#define NL "\n"

        // ------------------------------------------------------------------
        // P-2.1.1: { A } x { 0 } x { 0, 1, -1, -8 } --> 4 expected o/ps
        // ------------------------------------------------------------------

        //LINE L SPL   D   H   M   S   MS  EXP
        //---- - ---   -  --  --  --  ---  ---

        { L_,  0,  0,  1, 23, 59, 59, 999, "+1_23:59:59.999"              NL },

        { L_,  0,  1,  1, 23, 59, 59, 999, "+1_23:59:59.999"              NL },

        { L_,  0, -1,  1, 23, 59, 59, 999, "+1_23:59:59.999"                 },

        { L_,  0, -8,  1, 23, 59, 59, 999, "+1_23:59:59.999"              NL },

        // ------------------------------------------------------------------
        // P-2.1.2: { A } x { 3, -3 } x { 0, 2, -2, -8 } --> 6 expected o/ps
        // ------------------------------------------------------------------

        //LINE L SPL   D   H   M   S   MS  EXP
        //---- - ---   -  --  --  --  ---  ---

        { L_,  3,  0,  1, 23, 59, 59, 999, "+1_23:59:59.999"              NL },

        { L_,  3,  2,  1, 23, 59, 59, 999, "      +1_23:59:59.999"        NL },

        { L_,  3, -2,  1, 23, 59, 59, 999, "      +1_23:59:59.999"           },

        { L_,  3, -8,  1, 23, 59, 59, 999,
                                    "            +1_23:59:59.999"         NL },

        { L_, -3,  0,  1, 23, 59, 59, 999, "+1_23:59:59.999"              NL },

        { L_, -3,  2,  1, 23, 59, 59, 999, "+1_23:59:59.999"              NL },

        { L_, -3, -2,  1, 23, 59, 59, 999, "+1_23:59:59.999"                 },

        { L_, -3, -8,  1, 23, 59, 59, 999, "+1_23:59:59.999"              NL },

        // -----------------------------------------------------------------
        // P-2.1.3: { B } x { 2 } x { 3 } --> 1 expected o/p
        // -----------------------------------------------------------------

        //LINE L SPL   D   H   M   S   MS  EXP
        //---- - ---   -  --  --  --  ---  ---

        { L_,  2,  3, -2, -3, -9, -9, -99, "      -2_03:09:09.099"        NL },

        // -----------------------------------------------------------------
        // P-2.1.4: { A B } x { -8 } x { -8 } --> 2 expected o/ps
        // -----------------------------------------------------------------

        //LINE L SPL   D   H   M   S   MS  EXP
        //---- - ---   -  --  --  --  ---  ---

        { L_, -8, -8,  1, 23, 59, 59, 999, "+1_23:59:59.999"              NL },

        { L_, -8, -8, -2, -3, -9, -9, -99, "-2_03:09:09.099"              NL },

        // -----------------------------------------------------------------
        // P-2.1.5: { A B } x { -9 } x { -9 } --> 2 expected o/ps
        // -----------------------------------------------------------------

        //LINE L SPL   D   H   M   S   MS  EXP
        //---- - ---   -  --  --  --  ---  ---

        { L_, -9, -9,  1, 23, 59, 59, 999, "+1_23:59:59.999"                 },

        { L_, -9, -9, -2, -3, -9, -9, -99, "-2_03:09:09.099"                 },

#undef NL

        };
        const int NUM_DATA = sizeof DATA / sizeof *DATA;

        if (verbose) cout << "\nTesting with various print specifications."
                          << endl;
        {
            for (int ti = 0; ti < NUM_DATA; ++ti) {
                const int         LINE  = DATA[ti].d_line;
                const int         L     = DATA[ti].d_level;
                const int         SPL   = DATA[ti].d_spacesPerLevel;
                const int         DAYS  = DATA[ti].d_days;
                const Int64       HOURS = DATA[ti].d_hours;
                const Int64       MINS  = DATA[ti].d_mins;
                const Int64       SECS  = DATA[ti].d_secs;
                const Int64       MSECS = DATA[ti].d_msecs;
                const char *const EXP   = DATA[ti].d_expected_p;

                if (veryVerbose) {
                    T_ P_(LINE) P_(L) P(SPL)
                    T_ P_(DAYS) P_(HOURS) P_(MINS) P_(SECS) P(MSECS)
                }

                if (veryVeryVerbose) { T_ T_ Q(EXPECTED) cout << EXP; }

                const Int64 TOTAL_MSECS =
                                    flds2Msecs(DAYS, HOURS, MINS, SECS, MSECS);

                Obj mX;  const Obj& X = mX;
                mX.setTotalMilliseconds(TOTAL_MSECS);

                bslma::TestAllocator oa("object", veryVeryVeryVerbose);

                ostringstream os(&oa);

                // Verify supplied stream is returned by reference.

                if (-9 == L && -9 == SPL) {
                    LOOP_ASSERT(LINE, &os == &(os << X));

                    if (veryVeryVerbose) { T_ T_ Q(operator<<) }
                }
                else {
                    LOOP_ASSERT(LINE, -8 == SPL || -8 != L);

                    if (-8 != SPL) {
                        LOOP_ASSERT(LINE, &os == &X.print(os, L, SPL));
                    }
                    else if (-8 != L) {
                        LOOP_ASSERT(LINE, &os == &X.print(os, L));
                    }
                    else {
                        LOOP_ASSERT(LINE, &os == &X.print(os));
                    }

                    if (veryVeryVerbose) { T_ T_ Q(print) }
                }

                {
                    bslma::TestAllocator         da("default",
                                                    veryVeryVeryVerbose);
                    bslma::DefaultAllocatorGuard dag(&da);

                    // Verify output is formatted as expected.

                    if (veryVeryVerbose) { P(os.str()) }

                    LOOP3_ASSERT(LINE, EXP, os.str(), EXP == os.str());
                }
            }
        }

        if (verbose) cout << "\nVerify format of additional time intervals."
                          << endl;
        {
            static const struct {
                int         d_line;            // source line number

                int         d_days;
                Int64       d_hours;
                Int64       d_mins;
                Int64       d_secs;
                Int64       d_msecs;

                const char *d_expected_p;
            } DATA[] = {
                //LINE       D    H    M    S    MS   EXP
                //----      --   --   --   --   ---   ---

                { L_,        0,   0,   0,   0,    0,  "+0_00:00:00.000"      },

                { L_,        1,   0,   0,   0,    0,  "+1_00:00:00.000"      },
                { L_,        0,   2,   0,   0,    0,  "+0_02:00:00.000"      },
                { L_,        0,   0,   3,   0,    0,  "+0_00:03:00.000"      },
                { L_,        0,   0,   0,   4,    0,  "+0_00:00:04.000"      },
                { L_,        0,   0,   0,   0,    5,  "+0_00:00:00.005"      },

                { L_,       -1,   0,   0,   0,    0,  "-1_00:00:00.000"      },
                { L_,        0,  -2,   0,   0,    0,  "-0_02:00:00.000"      },
                { L_,        0,   0,  -3,   0,    0,  "-0_00:03:00.000"      },
                { L_,        0,   0,   0,  -4,    0,  "-0_00:00:04.000"      },
                { L_,        0,   0,   0,   0,   -5,  "-0_00:00:00.005"      },

                { L_,
                    k_DAYS_MAX,   0,   0,   0,    0,
                                                  "+2147483647_00:00:00.000" },
                { L_,
                    k_DAYS_MAX,  23,  59,  59,  999,
                                                  "+2147483647_23:59:59.999" },

                { L_,
                    k_DAYS_MIN,   0,   0,   0,    0,
                                                  "-2147483648_00:00:00.000" },
                { L_,
                    k_DAYS_MIN, -23, -59, -59, -999,
                                                  "-2147483648_23:59:59.999" },
            };
            const int NUM_DATA = sizeof DATA / sizeof *DATA;

            for (int ti = 0; ti < NUM_DATA; ++ti) {
                const int         LINE  = DATA[ti].d_line;
                const int         DAYS  = DATA[ti].d_days;
                const Int64       HOURS = DATA[ti].d_hours;
                const Int64       MINS  = DATA[ti].d_mins;
                const Int64       SECS  = DATA[ti].d_secs;
                const Int64       MSECS = DATA[ti].d_msecs;
                const char *const EXP   = DATA[ti].d_expected_p;

                const int         L     =  0;
                const int         SPL   = -1;

                if (veryVerbose) {
                    T_ P_(LINE) P_(L) P(SPL)
                    T_ P_(DAYS) P_(HOURS) P_(MINS) P_(SECS) P(MSECS)
                }

                if (veryVeryVerbose) { T_ T_ Q(EXPECTED) cout << EXP; }

                const Int64 TOTAL_MSECS =
                                    flds2Msecs(DAYS, HOURS, MINS, SECS, MSECS);

                Obj mX;  const Obj& X = mX;
                mX.setTotalMilliseconds(TOTAL_MSECS);

                bslma::TestAllocator oa("object", veryVeryVeryVerbose);

                ostringstream os1(&oa);  // use with 'print'
                ostringstream os2(&oa);  // use with 'operator<<'

                LOOP_ASSERT(LINE, &os1 == &X.print(os1, L, SPL));
                LOOP_ASSERT(LINE, &os2 == &(os2 << X));

                {
                    bslma::TestAllocator         da("default",
                                                    veryVeryVeryVerbose);
                    bslma::DefaultAllocatorGuard dag(&da);

                    // Verify output is formatted as expected.

                    if (veryVeryVerbose) { T_ P_(os1.str()) T_ P(os2.str()) }

                    LOOP3_ASSERT(LINE, EXP, os1.str(), EXP == os1.str());
                    LOOP3_ASSERT(LINE, EXP, os2.str(), EXP == os2.str());
                }
            }
        }

#ifndef BDE_OMIT_INTERNAL_DEPRECATED  // BDE2.22
        if (verbose) cout << "\nTesting DEPRECATED 'streamOut' for sanity."
                          << endl;
        {
            const Obj X(1003, 27, 42, 59, 257);

            bslma::TestAllocator oa("object", veryVeryVeryVerbose);

            ostringstream os1(&oa);  // use with 'print'
            ostringstream os2(&oa);  // use with 'streamOut'

            ASSERT(&os1 == &X.print(os1, 0, -1));
            ASSERT(&os2 == &X.streamOut(os2));

            ASSERT(os1.str() == os2.str());
        }
#endif // BDE_OMIT_INTERNAL_DEPRECATED -- BDE2.22
      } break;
      case 4: {
        // --------------------------------------------------------------------
        // BASIC ACCESSORS
        //   Ensure each basic accessor properly interprets object state.
        //
        // Concerns:
        //: 1 Each of the five field-based accessors returns the value of the
        //:   corresponding field of the time interval.
        //:
        //: 2 The 'totalMilliseconds' accessor returns the value of the time
        //:   interval in milliseconds.
        //:
        //: 3 Each basic accessor method is declared 'const'.
        //
        // Plan:
        //: 1 Using the table-driven technique, specify a set of distinct
        //:   object values (one per row) in terms of their five-field
        //:   representation.
        //:
        //: 2 For each row 'R' in the table of P-1:  (C-1..3)
        //:
        //:   1 Using the 'flds2Msecs' helper function, convert the five-field
        //:     representation in 'R' to its corresponding total-milliseconds
        //:     representation.
        //:
        //:   2 Create an object 'X' using the default constructor.
        //:
        //:   3 Using 'setTotalMilliseconds', set 'X' to the value computed in
        //:     P-2.1.
        //:
        //:   4 Verify that each basic accessor, invoked on a reference
        //:     providing non-modifiable access to the object created in P-2.2,
        //:     returns the expected value.  (C-1..3)
        //
        // Testing:
        //   int days() const;
        //   int hours() const;
        //   int minutes() const;
        //   int seconds() const;
        //   int milliseconds() const;
        //   Int64 totalMilliseconds() const;
        // --------------------------------------------------------------------

        if (verbose) cout << endl
                          << "BASIC ACCESSORS" << endl
                          << "===============" << endl;

        if (verbose) cout << "\nUse a table of distinct object values."
                          << endl;

        const int              NUM_DATA        = DEFAULT_NUM_DATA;
        const DefaultDataRow (&DATA)[NUM_DATA] = DEFAULT_DATA;

        if (verbose) cout <<
                "\nVerify all basic accessors report expected values." << endl;

        for (int ti = 0; ti < NUM_DATA; ++ti) {
            const int   LINE  = DATA[ti].d_line;
            const int   DAYS  = DATA[ti].d_days;
            const Int64 HOURS = DATA[ti].d_hours;
            const Int64 MINS  = DATA[ti].d_mins;
            const Int64 SECS  = DATA[ti].d_secs;
            const Int64 MSECS = DATA[ti].d_msecs;

            const Int64 TOTAL_MSECS =
                                    flds2Msecs(DAYS, HOURS, MINS, SECS, MSECS);

            Obj mX;  const Obj& X = mX;
            mX.setTotalMilliseconds(TOTAL_MSECS);

            if (veryVerbose) {
                T_ P_(LINE) P_(DAYS) P_(HOURS) P_(MINS) P_(SECS) P_(MSECS)
                T_ P_(TOTAL_MSECS) P(X)
            }

            LOOP_ASSERT(ti, DAYS        == X.days());
            LOOP_ASSERT(ti, HOURS       == X.hours());
            LOOP_ASSERT(ti, MINS        == X.minutes());
            LOOP_ASSERT(ti, SECS        == X.seconds());
            LOOP_ASSERT(ti, MSECS       == X.milliseconds());
            LOOP_ASSERT(ti, TOTAL_MSECS == X.totalMilliseconds());
        }

      } break;
      case 3: {
        // --------------------------------------------------------------------
        // TEST APPARATUS
        //   Ensure that the test helper function, 'flds2Msecs', correctly
        //   translates five-field representations of time intervals to their
        //   corresponding total-milliseconds representations.
        //
        // Concerns:
        //: 1 The 'flds2Msecs' helper function returns the correct
        //:   total-millisecond representation computed from the supplied
        //:   arguments.
        //:
        //: 2 'flds2Msecs' accepts the contractually specified range of
        //:   argument values.
        //:
        //: 3 The optional 'hours', 'minutes', 'seconds', and 'milliseconds'
        //:   parameters each have the correct default value (0).
        //:
        //: 4 QoI: Asserted precondition violations are detected when enabled.
        //
        // Plan:
        //: 1 Use the table-driven technique to specify a set of numbers of
        //:   days (one per row).
        //:
        //: 2 For each row 'R' in the table of P-1:  (C-1..3)
        //:
        //:   1 Record, in 'EXP', the number of milliseconds in the value
        //:     from 'R' (as computed by inline code).
        //:
        //:   2 Use the 'flds2Msecs' function to compute the number of
        //:     milliseconds in the value from 'R', supplying only one argument
        //:     to the function (letting the remaining four arguments take
        //:     their default values).
        //:
        //:   3 Use the 'flds2Msecs' function a second time to recompute the
        //:     number of milliseconds in the value from 'R', but this time
        //:     passing four trailing 0 arguments explicitly.
        //:
        //:   4 Verify that the values computed in P-2.2 and P-2.3 are the same
        //:     as that computed in P-2.1.  (C-1..3)
        //:
        //: 3 Repeat steps similar to those described in P-1..2 four times,
        //:   successively introducing an additional column to the tables (for
        //:   hours, minutes, seconds, and milliseconds), to test the supplying
        //:   of two, three, four, and five arguments to 'flds2Msecs'.
        //:
        //: 4 Verify that, in appropriate build modes, defensive checks are
        //:   triggered for invalid total-millisecond values, but not triggered
        //:   for adjacent valid ones (using the 'BSLS_ASSERTTEST_*' macros).
        //:   (C-4)
        //
        // Testing:
        //   TEST APPARATUS
        // --------------------------------------------------------------------

        if (verbose) cout << endl
                          << "TEST APPARATUS" << endl
                          << "==============" << endl;

        if (verbose) cout << "\nTesting 'flds2Msecs(d)'." << endl;
        {
            static const struct {
                int d_line;       // source line number
                int d_days;
            } DATA[] = {
                //LINE      DAYS
                //----   ----------
                { L_,             0 },

                { L_,             1 },
                { L_,         13027 },
                { L_,    k_DAYS_MAX },

                { L_,            -1 },
                { L_,        -42058 },
                { L_,    k_DAYS_MIN },
            };
            const int NUM_DATA = sizeof DATA / sizeof *DATA;

            for (int ti = 0; ti < NUM_DATA; ++ti) {
                const int LINE = DATA[ti].d_line;
                const int DAYS = DATA[ti].d_days;

                if (veryVerbose) { T_ P(DAYS) }

                const Int64 EXP = DAYS * k_MSECS_PER_DAY;

                {
                    const Int64 ACT = flds2Msecs(DAYS);
                    LOOP3_ASSERT(LINE, EXP, ACT, EXP == ACT);
                }

                {
                    const Int64 ACT = flds2Msecs(DAYS, 0, 0, 0, 0);
                    LOOP3_ASSERT(LINE, EXP, ACT, EXP == ACT);
                }
            }
        }

        if (verbose) cout << "\nTesting 'flds2Msecs(d, h)'." << endl;
        {
            static const struct {
                int   d_line;   // source line number
                int   d_days;
                Int64 d_hours;
            } DATA[] = {
                //LINE      DAYS        HOURS
                //----      ----        -----
                { L_,          0,           0 },

                { L_,          0,           1 },
                { L_,          0,          24 },
                { L_,          0, k_HOURS_MAX },

                { L_,          1,           0 },
                { L_,        366,           0 },
                { L_, k_DAYS_MAX,           0 },

                { L_,        333,         457 },

                { L_,
                  k_DAYS_MAX - 1,          47 },

                { L_, k_DAYS_MAX,          23 },

                { L_,          0,          -1 },
                { L_,          0,         -24 },
                { L_,          0, k_HOURS_MIN },

                { L_,         -1,           0 },
                { L_,       -366,           0 },
                { L_, k_DAYS_MIN,           0 },

                { L_,       -333,        -457 },

                { L_,
                  k_DAYS_MIN + 1,         -47 },

                { L_, k_DAYS_MIN,         -23 },

                { L_,     -23469,         256 },
                { L_,          5,          -4 },
            };
            const int NUM_DATA = sizeof DATA / sizeof *DATA;

            for (int ti = 0; ti < NUM_DATA; ++ti) {
                const int   LINE  = DATA[ti].d_line;
                const int   DAYS  = DATA[ti].d_days;
                const Int64 HOURS = DATA[ti].d_hours;

                if (veryVerbose) { T_ P_(LINE) P_(DAYS) P(HOURS) }

                const Int64 EXP = DAYS  * k_MSECS_PER_DAY
                                + HOURS * k_MSECS_PER_HOUR;

                {
                    const Int64 ACT = flds2Msecs(DAYS, HOURS);
                    LOOP3_ASSERT(LINE, EXP, ACT, EXP == ACT);
                }

                {
                    const Int64 ACT = flds2Msecs(DAYS, HOURS, 0, 0, 0);
                    LOOP3_ASSERT(LINE, EXP, ACT, EXP == ACT);
                }
            }
        }

        if (verbose) cout << "\nTesting 'flds2Msecs(d, h, m)'." << endl;
        {
            static const struct {
                int   d_line;   // source line number
                int   d_days;
                Int64 d_hours;
                Int64 d_mins;
            } DATA[] = {
                //LINE      DAYS        HOURS     MINUTES
                //----      ----        -----     -------
                { L_,          0,           0,          0 },

                { L_,          0,           0,          1 },
                { L_,          0,           0,         59 },
                { L_,          0,          24,         60 },
                { L_,        100,         200,        300 },

                { L_,          0,           1,
                                          k_MINS_MAX - 60 },

                { L_,          0,           0, k_MINS_MAX },

                { L_,          0,
                              k_HOURS_MAX - 1,        119 },

                { L_,          0, k_HOURS_MAX,         59 },
                { L_, k_DAYS_MAX,          23,         59 },

                { L_,          0,           0,         -1 },
                { L_,          0,           0,        -59 },
                { L_,          0,         -24,        -60 },
                { L_,       -100,        -200,       -300 },

                { L_,          0,          -1,
                                          k_MINS_MIN + 60 },

                { L_,          0,           0, k_MINS_MIN },

                { L_,          0,
                              k_HOURS_MIN + 1,       -119 },

                { L_,          0, k_HOURS_MIN,        -59 },
                { L_, k_DAYS_MIN,         -23,        -59 },

                { L_,     -23469,         256,       -212 },
                { L_,          5,          -4,          3 },
            };
            const int NUM_DATA = sizeof DATA / sizeof *DATA;

            for (int ti = 0; ti < NUM_DATA; ++ti) {
                const int   LINE  = DATA[ti].d_line;
                const int   DAYS  = DATA[ti].d_days;
                const Int64 HOURS = DATA[ti].d_hours;
                const Int64 MINS  = DATA[ti].d_mins;

                if (veryVerbose) { T_ P_(LINE) P_(DAYS) P_(HOURS) P(MINS) }

                const Int64 EXP = DAYS  * k_MSECS_PER_DAY
                                + HOURS * k_MSECS_PER_HOUR
                                + MINS  * k_MSECS_PER_MIN;

                {
                    const Int64 ACT = flds2Msecs(DAYS, HOURS, MINS);
                    LOOP3_ASSERT(LINE, EXP, ACT, EXP == ACT);
                }

                {
                    const Int64 ACT = flds2Msecs(DAYS, HOURS, MINS, 0, 0);
                    LOOP3_ASSERT(LINE, EXP, ACT, EXP == ACT);
                }
            }
        }

        if (verbose) cout << "\nTesting 'flds2Msecs(d, h, m, s)'." << endl;
        {
            static const struct {
                int   d_line;   // source line number
                int   d_days;
                Int64 d_hours;
                Int64 d_mins;
                Int64 d_secs;
            } DATA[] = {
                //LINE      DAYS        HOURS     MINUTES    SECONDS
                //----      ----        -----     -------    -------
                { L_,          0,           0,          0,         0 },

                { L_,          0,           0,          0,         1 },
                { L_,          0,           0,         59,        59 },
                { L_,          0,          24,         60,        60 },
                { L_,        100,         200,        300,       400 },

                { L_,          0,           0,          1,
                                                     k_SECS_MAX - 60 },

                { L_,          0,           0,          0,
                                                          k_SECS_MAX },

                { L_,          0,           0,
                                           k_MINS_MAX - 1,       119 },

                { L_,          0,           0, k_MINS_MAX,        59 },

                { L_, k_DAYS_MAX,          23,         59,        59 },

                { L_,          0,           0,          0,        -1 },
                { L_,          0,           0,        -59,       -59 },
                { L_,          0,         -24,        -60,       -60 },
                { L_,       -100,        -200,       -300,      -400 },

                { L_,          0,           0,         -1,
                                                     k_SECS_MIN + 60 },

                { L_,          0,           0,          0,
                                                          k_SECS_MIN },
                { L_,          0,           0,
                                           k_MINS_MIN + 1,      -119 },

                { L_,          0,           0, k_MINS_MIN,       -59 },

                { L_, k_DAYS_MIN,         -23,        -59,       -59 },

                { L_,     -23469,         256,       -212,        77 },
                { L_,          5,          -4,          3,        -2 },
            };
            const int NUM_DATA = sizeof DATA / sizeof *DATA;

            for (int ti = 0; ti < NUM_DATA; ++ti) {
                const int   LINE  = DATA[ti].d_line;
                const int   DAYS  = DATA[ti].d_days;
                const Int64 HOURS = DATA[ti].d_hours;
                const Int64 MINS  = DATA[ti].d_mins;
                const Int64 SECS  = DATA[ti].d_secs;

                if (veryVerbose) {
                    T_ P_(LINE) P_(DAYS) P_(HOURS) P_(MINS) P(SECS)
                }

                const Int64 EXP = DAYS  * k_MSECS_PER_DAY
                                + HOURS * k_MSECS_PER_HOUR
                                + MINS  * k_MSECS_PER_MIN
                                + SECS  * k_MSECS_PER_SEC;

                {
                    const Int64 ACT = flds2Msecs(DAYS, HOURS, MINS, SECS);
                    LOOP3_ASSERT(LINE, EXP, ACT, EXP == ACT);
                }

                {
                    const Int64 ACT = flds2Msecs(DAYS, HOURS, MINS, SECS, 0);
                    LOOP3_ASSERT(LINE, EXP, ACT, EXP == ACT);
                }
            }
        }

        if (verbose) cout << "\nTesting 'flds2Msecs(d, h, m, s, ms)'." << endl;
        {
            static const struct {
                int   d_line;   // source line number
                int   d_days;
                Int64 d_hours;
                Int64 d_mins;
                Int64 d_secs;
                Int64 d_msecs;
            } DATA[] = {
                //LINE      DAYS    HOURS     MINUTES    SECONDS  MILLISECONDS
                //----      ----    -----     -------    -------  ------------
                { L_,          0,       0,          0,         0,          0 },

                { L_,          0,       0,          0,         0,          1 },
                { L_,          0,       0,          0,        59,        999 },
                { L_,          0,       0,         59,        59,        999 },
                { L_,          0,      24,         60,        60,       1000 },
                { L_,        100,     200,        300,       400,        500 },

                { L_,          0,       0,          0,         1,
                                                          k_MSECS_MAX - 1000 },

                { L_,          0,       0,          0,         0,
                                                                 k_MSECS_MAX },

                { L_,          0,       0,          0,
                                                  k_SECS_MAX - 1,       1999 },

                { L_,          0,       0,          0,
                                                      k_SECS_MAX,        999 },

                { L_, k_DAYS_MAX,      23,         59,        59,        999 },

                { L_,          0,       0,          0,         0,         -1 },
                { L_,          0,       0,          0,       -59,       -999 },
                { L_,          0,       0,        -59,       -59,       -999 },
                { L_,          0,     -24,        -60,       -60,      -1000 },
                { L_,       -100,    -200,       -300,      -400,       -500 },

                { L_,          0,       0,          0,        -1,
                                                          k_MSECS_MIN + 1000 },

                { L_,          0,       0,          0,         0,
                                                                 k_MSECS_MIN },
                { L_,          0,       0,          0,
                                               k_SECS_MIN + 1000,      -1999 },

                { L_,          0,       0,          0,
                                                      k_SECS_MIN,       -999 },

                { L_, k_DAYS_MIN,     -23,        -59,       -59,       -999 },

                { L_,     -23469,     256,       -212,        77,        -13 },
                { L_,          5,      -4,          3,        -2,          1 },
            };
            const int NUM_DATA = sizeof DATA / sizeof *DATA;

            for (int ti = 0; ti < NUM_DATA; ++ti) {
                const int   LINE  = DATA[ti].d_line;
                const int   DAYS  = DATA[ti].d_days;
                const Int64 HOURS = DATA[ti].d_hours;
                const Int64 MINS  = DATA[ti].d_mins;
                const Int64 SECS  = DATA[ti].d_secs;
                const Int64 MSECS = DATA[ti].d_msecs;

                if (veryVerbose) {
                    T_ P_(LINE) P_(DAYS) P_(HOURS) P_(MINS) P_(SECS) P(MSECS)
                }

                const Int64 EXP = DAYS  * k_MSECS_PER_DAY
                                + HOURS * k_MSECS_PER_HOUR
                                + MINS  * k_MSECS_PER_MIN
                                + SECS  * k_MSECS_PER_SEC
                                + MSECS;

                {
                    const Int64 ACT =
                                    flds2Msecs(DAYS, HOURS, MINS, SECS, MSECS);
                    LOOP3_ASSERT(LINE, EXP, ACT, EXP == ACT);
                }
            }
        }

        if (verbose) cout << "\nNegative Testing." << endl;
        {
            bsls::AssertFailureHandlerGuard hG(
                                             bsls::AssertTest::failTestDriver);

            {
                ASSERT_FAIL(flds2Msecs(0, k_HOURS_MIN - 1));
                ASSERT_PASS(flds2Msecs(0, k_HOURS_MIN    ));

                ASSERT_PASS(flds2Msecs(0, k_HOURS_MAX    ));
                ASSERT_FAIL(flds2Msecs(0, k_HOURS_MAX + 1));

                ASSERT_FAIL(flds2Msecs(0, 0, k_MINS_MIN - 1));
                ASSERT_PASS(flds2Msecs(0, 0, k_MINS_MIN    ));

                ASSERT_PASS(flds2Msecs(0, 0, k_MINS_MAX    ));
                ASSERT_FAIL(flds2Msecs(0, 0, k_MINS_MAX + 1));

                ASSERT_FAIL(flds2Msecs(0, 0, 0, k_SECS_MIN - 1));
                ASSERT_PASS(flds2Msecs(0, 0, 0, k_SECS_MIN    ));

                ASSERT_PASS(flds2Msecs(0, 0, 0, k_SECS_MAX    ));
                ASSERT_FAIL(flds2Msecs(0, 0, 0, k_SECS_MAX + 1));

                ASSERT_FAIL(flds2Msecs(0, 0, 0, 0, k_MSECS_MIN - 1));
                ASSERT_PASS(flds2Msecs(0, 0, 0, 0, k_MSECS_MIN    ));

                ASSERT_PASS(flds2Msecs(0, 0, 0, 0, k_MSECS_MAX    ));
                ASSERT_FAIL(flds2Msecs(0, 0, 0, 0, k_MSECS_MAX + 1));
            }

            {
                ASSERT_FAIL(flds2Msecs(k_DAYS_MIN, -24));
                ASSERT_PASS(flds2Msecs(k_DAYS_MIN, -23));

                ASSERT_PASS(flds2Msecs(k_DAYS_MAX,  23));
                ASSERT_FAIL(flds2Msecs(k_DAYS_MAX,  24));

                ASSERT_FAIL(flds2Msecs(k_DAYS_MIN, -23, -60));
                ASSERT_PASS(flds2Msecs(k_DAYS_MIN, -23, -59));

                ASSERT_PASS(flds2Msecs(k_DAYS_MAX,  23,  59));
                ASSERT_FAIL(flds2Msecs(k_DAYS_MAX,  23,  60));

                ASSERT_FAIL(flds2Msecs(k_DAYS_MIN, -23, -59, -60));
                ASSERT_PASS(flds2Msecs(k_DAYS_MIN, -23, -59, -59));

                ASSERT_PASS(flds2Msecs(k_DAYS_MAX,  23,  59,  59));
                ASSERT_FAIL(flds2Msecs(k_DAYS_MAX,  23,  59,  60));

                ASSERT_FAIL(flds2Msecs(k_DAYS_MIN, -23, -59, -59, -1000));
                ASSERT_PASS(flds2Msecs(k_DAYS_MIN, -23, -59, -59,  -999));

                ASSERT_PASS(flds2Msecs(k_DAYS_MAX,  23,  59,  59,   999));
                ASSERT_FAIL(flds2Msecs(k_DAYS_MAX,  23,  59,  59,  1000));
            }

            {
                ASSERT_FAIL(flds2Msecs(0, k_HOURS_MIN, -60));
                ASSERT_PASS(flds2Msecs(0, k_HOURS_MIN, -59));

                ASSERT_PASS(flds2Msecs(0, k_HOURS_MAX,  59));
                ASSERT_FAIL(flds2Msecs(0, k_HOURS_MAX,  60));

                ASSERT_FAIL(flds2Msecs(0, k_HOURS_MIN, -59, -60));
                ASSERT_PASS(flds2Msecs(0, k_HOURS_MIN, -59, -59));

                ASSERT_PASS(flds2Msecs(0, k_HOURS_MAX,  59,  59));
                ASSERT_FAIL(flds2Msecs(0, k_HOURS_MAX,  59,  60));

                ASSERT_FAIL(flds2Msecs(0, k_HOURS_MIN, -59, -59, -1000));
                ASSERT_PASS(flds2Msecs(0, k_HOURS_MIN, -59, -59,  -999));

                ASSERT_PASS(flds2Msecs(0, k_HOURS_MAX,  59,  59,   999));
                ASSERT_FAIL(flds2Msecs(0, k_HOURS_MAX,  59,  59,  1000));
            }

            {
                ASSERT_FAIL(flds2Msecs(0, 0, k_MINS_MIN, -60));
                ASSERT_PASS(flds2Msecs(0, 0, k_MINS_MIN, -59));

                ASSERT_PASS(flds2Msecs(0, 0, k_MINS_MAX,  59));
                ASSERT_FAIL(flds2Msecs(0, 0, k_MINS_MAX,  60));

                ASSERT_FAIL(flds2Msecs(0, 0, k_MINS_MIN, -59, -1000));
                ASSERT_PASS(flds2Msecs(0, 0, k_MINS_MIN, -59,  -999));

                ASSERT_PASS(flds2Msecs(0, 0, k_MINS_MAX,  59,   999));
                ASSERT_FAIL(flds2Msecs(0, 0, k_MINS_MAX,  59,  1000));
            }

            {
                ASSERT_FAIL(flds2Msecs(0, 0, 0, k_SECS_MIN, -1000));
                ASSERT_PASS(flds2Msecs(0, 0, 0, k_SECS_MIN,  -999));

                ASSERT_PASS(flds2Msecs(0, 0, 0, k_SECS_MAX,   999));
                ASSERT_FAIL(flds2Msecs(0, 0, 0, k_SECS_MAX,  1000));
            }
        }

      } break;
      case 2: {
        // --------------------------------------------------------------------
        // DEFAULT CTOR, PRIMARY MANIPULATORS, & DTOR
        //   Ensure that we can use the default constructor to create an
        //   object (having the default-constructed value), use the primary
        //   manipulators to put that object into any state relevant for
        //   thorough testing, and use the destructor to destroy it safely.
        //
        // Concerns:
        //: 1 An object created with the default constructor has the
        //:   contractually specified default value.
        //:
        //: 2 An object can be safely destroyed.
        //:
        //: 3 The 'setTotalMilliseconds' method can set an object to have any
        //:   value that does not violate the method's documented
        //:   preconditions.
        //:
        //: 4 'setTotalMilliseconds' is not affected by the state of the object
        //:   on entry.
        //:
        //: 5 QoI: Asserted precondition violations are detected when enabled.
        //
        // Plan:
        //: 1 Create an object using the default constructor.  Verify, using
        //:   the (as yet unproven) 'totalMilliseconds' accessor, that the
        //:   resulting object has a time interval of 0.  (C-1)
        //:
        //: 2 Let the object created in P-1 go out of scope.  (C-2)
        //:
        //: 3 Using the table-driven technique, specify a set of distinct
        //:   object values (one per row) in terms of their total-milliseconds
        //:   representation.
        //:
        //: 4 For each row 'R1' in the table of P-3:  (C-3..4)
        //:
        //:   1 Create an object 'X' using the default constructor.
        //:
        //:   2 Using the 'setTotalMilliseconds' (primary) manipulator, set 'X'
        //:     to the value specified in 'R1'.
        //:
        //:   3 Verify, using 'totalMilliseconds', that 'X' has the expected
        //:     value.  (C-3)
        //:
        //:   4 For each row 'R2' in the table of P-3:  (C-4)
        //:
        //:     1 Create an object 'Y' using the default constructor.
        //:
        //:     2 Using 'setTotalMilliseconds', first set 'Y' to the value
        //:       specified in 'R2', then set it to the value from 'R1'.  After
        //:       each setting, verify that 'Y' has the expected value.  (C-4)
        //:
        //: 5 Verify that, in appropriate build modes, defensive checks are
        //:   triggered for invalid total-millisecond values, but not triggered
        //:   for adjacent valid ones (using the 'BSLS_ASSERTTEST_*' macros).
        //:   (C-5)
        //
        // Testing:
        //   DatetimeInterval();
        //   ~DatetimeInterval();
        //   void setTotalMilliseconds(Int64 milliseconds);
        // --------------------------------------------------------------------

        if (verbose) cout << endl
                       << "DEFAULT CTOR, PRIMARY MANIPULATORS, & DTOR" << endl
                       << "==========================================" << endl;

        if (verbose) cout << "\nTesting default constructor." << endl;
        {
            Obj mX;  const Obj& X = mX;
            if (veryVerbose) P(X)

            ASSERT(0 == X.totalMilliseconds());
        }

        if (verbose) cout << "\nTesting 'setTotalMilliseconds'." << endl;

        static const struct {
            int   d_line;        // source line number
            Int64 d_totalMsecs;
        } DATA[] = {
            //LINE   TOTAL MILLISECONDS
            //----   ------------------
            { L_,                     0 },

            { L_,                     1 },
            { L_,                 13027 },
            { L_,               INT_MAX },
            { L_,           k_MSECS_MAX },

            { L_,                    -1 },
            { L_,                -42058 },
            { L_,               INT_MIN },
            { L_,           k_MSECS_MIN },
        };
        const int NUM_DATA = sizeof DATA / sizeof *DATA;

        for (int ti = 0; ti < NUM_DATA; ++ti) {
            const int   ILINE        = DATA[ti].d_line;
            const Int64 ITOTAL_MSECS = DATA[ti].d_totalMsecs;

            Obj mX;  const Obj& X = mX;

            mX.setTotalMilliseconds(ITOTAL_MSECS);
            if (veryVerbose) { T_ P_(X) P(ITOTAL_MSECS) }

            LOOP3_ASSERT(ILINE, ITOTAL_MSECS, X.totalMilliseconds(),
                         ITOTAL_MSECS == X.totalMilliseconds());

            for (int tj = 0; tj < NUM_DATA; ++tj) {
                const int   JLINE        = DATA[tj].d_line;
                const Int64 JTOTAL_MSECS = DATA[tj].d_totalMsecs;

                Obj mY;  const Obj& Y = mY;

                mY.setTotalMilliseconds(JTOTAL_MSECS);
                if (veryVeryVerbose) { T_ P_(Y) P(JTOTAL_MSECS) }

                LOOP3_ASSERT(JLINE, JTOTAL_MSECS, Y.totalMilliseconds(),
                             JTOTAL_MSECS == Y.totalMilliseconds());

                mY.setTotalMilliseconds(ITOTAL_MSECS);
                if (veryVeryVerbose) { T_ P_(Y) P(ITOTAL_MSECS) }

                LOOP3_ASSERT(ILINE, ITOTAL_MSECS, Y.totalMilliseconds(),
                             ITOTAL_MSECS == Y.totalMilliseconds());
            }
        }

        if (verbose) cout << "\nNegative Testing." << endl;
        {
            bsls::AssertFailureHandlerGuard hG(
                                             bsls::AssertTest::failTestDriver);

            if (veryVerbose) cout << "\t'setTotalMilliseconds'" << endl;
            {
                Obj mX;

                ASSERT_SAFE_FAIL(mX.setTotalMilliseconds(k_MSECS_MIN - 1));
                ASSERT_SAFE_PASS(mX.setTotalMilliseconds(k_MSECS_MIN    ));

                ASSERT_SAFE_PASS(mX.setTotalMilliseconds(k_MSECS_MAX    ));
                ASSERT_SAFE_FAIL(mX.setTotalMilliseconds(k_MSECS_MAX + 1));
            }
        }

      } break;
      case 1: {
        // --------------------------------------------------------------------
        // BREATHING TEST
        //   This case exercises (but does not fully test) basic functionality.
        //
        // Concerns:
        //: 1 The class is sufficiently functional to enable comprehensive
        //:   testing in subsequent test cases.
        //
        // Plan:
        //: 1 Create an object 'w' (default ctor).      { w:0             }
        //: 2 Create an object 'x' (copy from 'w').     { w:0 x:0         }
        //: 3 Set 'x' to 'A' (value distinct from 0).   { w:0 x:A         }
        //: 4 Create an object 'y' (init. to 'A').      { w:0 x:A y:A     }
        //: 5 Create an object 'z' (copy from 'y').     { w:0 x:A y:A z:A }
        //: 6 Set 'z' to 0 (the default value).         { w:0 x:A y:A z:0 }
        //: 7 Assign 'w' from 'x'.                      { w:A x:A y:A z:0 }
        //: 8 Assign 'w' from 'z'.                      { w:0 x:A y:A z:0 }
        //: 9 Assign 'x' from 'x' (aliasing).           { w:0 x:A y:A z:0 }
        //
        // Testing:
        //   BREATHING TEST
        // --------------------------------------------------------------------

        if (verbose) cout << endl
                          << "BREATHING TEST" << endl
                          << "==============" << endl;

        // - - - - - - - - - - - - - - - - - - - - - - - - - - - - - - - - - -

        // Constants defining 'A' value for testing.

        const int A_DAYS = 1, A_HRS = 2, A_MINS = 3, A_SECS = 4, A_MSECS = 5;

        // - - - - - - - - - - - - - - - - - - - - - - - - - - - - - - - - - -

        if (verbose) cout << "\n 1. Create an object 'w' (default ctor)."
                             "\t\t{ w:0             }" << endl;

        Obj mW;  const Obj& W = mW;

        if (veryVerbose) cout << "\ta. Check initial value of 'w'." << endl;
        if (veryVeryVerbose) { T_ P(W) }

        ASSERT(0 == W.days());
        ASSERT(0 == W.hours());
        ASSERT(0 == W.minutes());
        ASSERT(0 == W.seconds());
        ASSERT(0 == W.milliseconds());

        if (veryVerbose) cout <<
                          "\tb. Try equality operators: 'w' <op> 'w'." << endl;

        ASSERT(1 == (W == W));        ASSERT(0 == (W != W));

        // - - - - - - - - - - - - - - - - - - - - - - - - - - - - - - - - - -

        if (verbose) cout << "\n 2. Create an object 'x' (copy from 'w')."
                             "\t\t{ w:0 x:0         }" << endl;

        Obj mX(W);  const Obj& X = mX;

        if (veryVerbose) cout <<
                                "\ta. Check the initial value of 'x'." << endl;
        if (veryVeryVerbose) { T_ P(X) }

        ASSERT(0 == X.days());
        ASSERT(0 == X.hours());
        ASSERT(0 == X.minutes());
        ASSERT(0 == X.seconds());
        ASSERT(0 == X.milliseconds());

        if (veryVerbose) cout <<
                     "\tb. Try equality operators: 'x' <op> 'w', 'x'." << endl;

        ASSERT(1 == (X == W));        ASSERT(0 == (X != W));
        ASSERT(1 == (X == X));        ASSERT(0 == (X != X));

        // - - - - - - - - - - - - - - - - - - - - - - - - - - - - - - - - - -

        if (verbose) cout << "\n 3. Set 'x' to 'A' (value distinct from 0)."
                             "\t\t{ w:0 x:A         }" << endl;

        mX.setTotalDays(A_DAYS);
        mX.addHours(A_HRS);
        mX.addMinutes(A_MINS);
        mX.addSeconds(A_SECS);
        mX.addMilliseconds(A_MSECS);

        if (veryVerbose) cout << "\ta. Check new value of 'x'." << endl;
        if (veryVeryVerbose) { T_ P(X) }

        ASSERT(A_DAYS  == X.days());
        ASSERT(A_HRS   == X.hours());
        ASSERT(A_MINS  == X.minutes());
        ASSERT(A_SECS  == X.seconds());
        ASSERT(A_MSECS == X.milliseconds());

        if (veryVerbose) cout <<
                     "\tb. Try equality operators: 'x' <op> 'w', 'x'." << endl;

        ASSERT(0 == (X == W));        ASSERT(1 == (X != W));
        ASSERT(1 == (X == X));        ASSERT(0 == (X != X));

        // - - - - - - - - - - - - - - - - - - - - - - - - - - - - - - - - - -

        if (verbose) cout << "\n 4. Create an object 'y' (init. to 'A')."
                             "\t\t{ w:0 x:A y:A     }" << endl;

        Obj mY(A_DAYS, A_HRS, A_MINS, A_SECS, A_MSECS);  const Obj& Y = mY;

        if (veryVerbose) cout << "\ta. Check initial value of 'y'." << endl;
        if (veryVeryVerbose) { T_ P(Y) }

        ASSERT(A_DAYS  == Y.days());
        ASSERT(A_HRS   == Y.hours());
        ASSERT(A_MINS  == Y.minutes());
        ASSERT(A_SECS  == Y.seconds());
        ASSERT(A_MSECS == Y.milliseconds());

        if (veryVerbose) cout <<
                "\tb. Try equality operators: 'y' <op> 'w', 'x', 'y'." << endl;

        ASSERT(0 == (Y == W));        ASSERT(1 == (Y != W));
        ASSERT(1 == (Y == X));        ASSERT(0 == (Y != X));
        ASSERT(1 == (Y == Y));        ASSERT(0 == (Y != Y));

        // - - - - - - - - - - - - - - - - - - - - - - - - - - - - - - - - - -

        if (verbose) cout << "\n 5. Create an object 'z' (copy from 'y')."
                             "\t\t{ w:0 x:A y:A z:A }" << endl;

        Obj mZ(Y);  const Obj& Z = mZ;

        if (veryVerbose) cout << "\ta. Check initial value of 'z'." << endl;
        if (veryVeryVerbose) { T_ P(Z) }

        ASSERT(A_DAYS  == Z.days());
        ASSERT(A_HRS   == Z.hours());
        ASSERT(A_MINS  == Z.minutes());
        ASSERT(A_SECS  == Z.seconds());
        ASSERT(A_MSECS == Z.milliseconds());

        if (veryVerbose) cout <<
           "\tb. Try equality operators: 'z' <op> 'w', 'x', 'y', 'z'." << endl;

        ASSERT(0 == (Z == W));        ASSERT(1 == (Z != W));
        ASSERT(1 == (Z == X));        ASSERT(0 == (Z != X));
        ASSERT(1 == (Z == Y));        ASSERT(0 == (Z != Y));
        ASSERT(1 == (Z == Z));        ASSERT(0 == (Z != Z));

        // - - - - - - - - - - - - - - - - - - - - - - - - - - - - - - - - - -

        if (verbose) cout << "\n 6. Set 'z' to 0 (the default value)."
                             "\t\t\t{ w:0 x:A y:A z:0 }" << endl;

        mZ.setTotalMilliseconds(0);

        if (veryVerbose) cout << "\ta. Check new value of 'z'." << endl;
        if (veryVeryVerbose) { T_ P(Z) }

        ASSERT(0 == Z.days());
        ASSERT(0 == Z.hours());
        ASSERT(0 == Z.minutes());
        ASSERT(0 == Z.seconds());
        ASSERT(0 == Z.milliseconds());

        if (veryVerbose) cout <<
           "\tb. Try equality operators: 'z' <op> 'w', 'x', 'y', 'z'." << endl;

        ASSERT(1 == (Z == W));        ASSERT(0 == (Z != W));
        ASSERT(0 == (Z == X));        ASSERT(1 == (Z != X));
        ASSERT(0 == (Z == Y));        ASSERT(1 == (Z != Y));
        ASSERT(1 == (Z == Z));        ASSERT(0 == (Z != Z));

        // - - - - - - - - - - - - - - - - - - - - - - - - - - - - - - - - - -

        if (verbose) cout << "\n 7. Assign 'w' from 'x'."
                             "\t\t\t\t{ w:A x:A y:A z:0 }" << endl;

        mW = X;

        if (veryVerbose) cout << "\ta. Check new value of 'w'." << endl;
        if (veryVeryVerbose) { T_ P(W) }

        ASSERT(A_DAYS  == W.days());
        ASSERT(A_HRS   == W.hours());
        ASSERT(A_MINS  == W.minutes());
        ASSERT(A_SECS  == W.seconds());
        ASSERT(A_MSECS == W.milliseconds());

        if (veryVerbose) cout <<
           "\tb. Try equality operators: 'w' <op> 'w', 'x', 'y', 'z'." << endl;

        ASSERT(1 == (W == W));        ASSERT(0 == (W != W));
        ASSERT(1 == (W == X));        ASSERT(0 == (W != X));
        ASSERT(1 == (W == Y));        ASSERT(0 == (W != Y));
        ASSERT(0 == (W == Z));        ASSERT(1 == (W != Z));

        // - - - - - - - - - - - - - - - - - - - - - - - - - - - - - - - - - -

        if (verbose) cout << "\n 8. Assign 'w' from 'z'."
                             "\t\t\t\t{ w:0 x:A y:A z:0 }" << endl;

        mW = Z;

        if (veryVerbose) cout << "\ta. Check new value of 'w'." << endl;
        if (veryVeryVerbose) { T_ P(W) }

        ASSERT(0 == W.days());
        ASSERT(0 == W.hours());
        ASSERT(0 == W.minutes());
        ASSERT(0 == W.seconds());
        ASSERT(0 == W.milliseconds());

        if (veryVerbose) cout <<
           "\tb. Try equality operators: 'w' <op> 'w', 'x', 'y', 'z'." << endl;

        ASSERT(1 == (W == W));        ASSERT(0 == (W != W));
        ASSERT(0 == (W == X));        ASSERT(1 == (W != X));
        ASSERT(0 == (W == Y));        ASSERT(1 == (W != Y));
        ASSERT(1 == (W == Z));        ASSERT(0 == (W != Z));

        // - - - - - - - - - - - - - - - - - - - - - - - - - - - - - - - - - -

        if (verbose) cout << "\n 9. Assign 'x' from 'x' (aliasing)."
                             "\t\t\t{ w:0 x:A y:A z:0 }" << endl;

        mX = X;

        if (veryVerbose) cout << "\ta. Check (same) value of 'x'." << endl;
        if (veryVeryVerbose) { T_ P(X) }

        ASSERT(A_DAYS  == X.days());
        ASSERT(A_HRS   == X.hours());
        ASSERT(A_MINS  == X.minutes());
        ASSERT(A_SECS  == X.seconds());
        ASSERT(A_MSECS == X.milliseconds());

        if (veryVerbose) cout <<
           "\tb. Try equality operators: 'x' <op> 'w', 'x', 'y', 'z'." << endl;

        ASSERT(0 == (X == W));        ASSERT(1 == (X != W));
        ASSERT(1 == (X == X));        ASSERT(0 == (X != X));
        ASSERT(1 == (X == Y));        ASSERT(0 == (X != Y));
        ASSERT(0 == (X == Z));        ASSERT(1 == (X != Z));

      } break;
      default: {
        cerr << "WARNING: CASE `" << test << "' NOT FOUND." << endl;
        testStatus = -1;
      }
    }

    // CONCERN: In no case does memory come from the global allocator.

    LOOP_ASSERT(globalAllocator.numBlocksTotal(),
                0 == globalAllocator.numBlocksTotal());

    // CONCERN: In no case does memory come from the default allocator.

    LOOP_ASSERT(defaultAllocator.numBlocksTotal(),
                0 == defaultAllocator.numBlocksTotal());

    if (testStatus > 0) {
        cerr << "Error, non-zero test status = " << testStatus << "." << endl;
    }
    return testStatus;
}

// ----------------------------------------------------------------------------
// Copyright 2016 Bloomberg Finance L.P.
//
// Licensed under the Apache License, Version 2.0 (the "License");
// you may not use this file except in compliance with the License.
// You may obtain a copy of the License at
//
//     http://www.apache.org/licenses/LICENSE-2.0
//
// Unless required by applicable law or agreed to in writing, software
// distributed under the License is distributed on an "AS IS" BASIS,
// WITHOUT WARRANTIES OR CONDITIONS OF ANY KIND, either express or implied.
// See the License for the specific language governing permissions and
// limitations under the License.
// ----------------------------- END-OF-FILE ----------------------------------<|MERGE_RESOLUTION|>--- conflicted
+++ resolved
@@ -262,7 +262,10 @@
 static int s_countingLogMessageHandlerCount = 0;
 static std::string s_lastLogMessage;
 
-static void countingLogMessageHandler(const char *, const int, const char *msg)
+static void countingLogMessageHandler(bsls::LogSeverity::Enum,
+                                      const char *,
+                                      const int,
+                                      const char              *msg)
     // Increment 's_countingLogMessageHandlerCount'.
 {
     ++s_countingLogMessageHandlerCount;
@@ -565,67 +568,75 @@
     bslma::DefaultAllocatorGuard defaultAllocatorGuard(&defaultAllocator);
 
     switch (test) { case 0:
-<<<<<<< HEAD
       // --------------------------------------------------------------------
       // VERIFYING HANDLING OF PROPOSED INVALID INTERNAL REPRESENTATIONS
       // --------------------------------------------------------------------
+      case 41: {
+        bsls::Log::setLogMessageHandler(countingLogMessageHandler);
+
+        Obj mX(0, 0, 0, 0, Obj::k_PROPOSED_MILLISECONDS_MAX + 1);
+        const Obj& X = mX;
+
+        ASSERT(1 == s_countingLogMessageHandlerCount);
+
+        -X;
+
+        ASSERT(2 == s_countingLogMessageHandlerCount);
+      } break;
       case 40: {
         bsls::Log::setLogMessageHandler(countingLogMessageHandler);
 
-        Obj mX(0, 0, 0, 0, Obj::k_PROPOSED_MILLISECONDS_MAX + 1);
+        Obj mX(0, 0, 0, 0, Obj::k_PROPOSED_MILLISECONDS_MIN);
         const Obj& X = mX;
 
+        Obj mY(0, 0, 0, 0, 1);  const Obj& Y = mY;
+
+        ASSERT(0 == s_countingLogMessageHandlerCount);
+
+        X - Y;
+
         ASSERT(1 == s_countingLogMessageHandlerCount);
-
-        -X;
-
-        ASSERT(2 == s_countingLogMessageHandlerCount);
       } break;
       case 39: {
         bsls::Log::setLogMessageHandler(countingLogMessageHandler);
 
-        Obj mX(0, 0, 0, 0, Obj::k_PROPOSED_MILLISECONDS_MIN);
+        Obj mX(0, 0, 0, 0, Obj::k_PROPOSED_MILLISECONDS_MAX);
         const Obj& X = mX;
 
         Obj mY(0, 0, 0, 0, 1);  const Obj& Y = mY;
 
         ASSERT(0 == s_countingLogMessageHandlerCount);
 
-        X - Y;
+        X + Y;
 
         ASSERT(1 == s_countingLogMessageHandlerCount);
       } break;
       case 38: {
         bsls::Log::setLogMessageHandler(countingLogMessageHandler);
 
-        Obj mX(0, 0, 0, 0, Obj::k_PROPOSED_MILLISECONDS_MAX);
-        const Obj& X = mX;
-
-        Obj mY(0, 0, 0, 0, 1);  const Obj& Y = mY;
-
-        ASSERT(0 == s_countingLogMessageHandlerCount);
-
-        X + Y;
+        bslma::TestAllocator allocator("bslx", veryVeryVeryVerbose);
+
+        Out out(VERSION_SELECTOR, &allocator);
+
+        out.putInt64(Obj::k_PROPOSED_MILLISECONDS_MAX + 1);
+
+        const char *const OD  = out.data();
+        const int         LOD = static_cast<int>(out.length());
+
+        In in(OD, LOD);
+
+        Obj mX;
+
+        mX.bdexStreamIn(in, 1);
 
         ASSERT(1 == s_countingLogMessageHandlerCount);
       } break;
       case 37: {
         bsls::Log::setLogMessageHandler(countingLogMessageHandler);
 
-        bslma::TestAllocator allocator("bslx", veryVeryVeryVerbose);
-
-        Out out(VERSION_SELECTOR, &allocator);
-
-        out.putInt64(Obj::k_PROPOSED_MILLISECONDS_MAX + 1);
-
-        const char *const OD  = out.data();
-        const int         LOD = static_cast<int>(out.length());
-
-        In in(OD, LOD);
-
         Obj mX;
 
-        mX.bdexStreamIn(in, 1);
+        mX.addMilliseconds(Obj::k_PROPOSED_MILLISECONDS_MAX + 1);
 
         ASSERT(1 == s_countingLogMessageHandlerCount);
       } break;
@@ -634,7 +645,8 @@
 
         Obj mX;
 
-        mX.addMilliseconds(Obj::k_PROPOSED_MILLISECONDS_MAX + 1);
+        mX.addSeconds((Obj::k_PROPOSED_MILLISECONDS_MAX + 1)
+                                            / bdlt::TimeUnitRatio::k_MS_PER_S);
 
         ASSERT(1 == s_countingLogMessageHandlerCount);
       } break;
@@ -643,8 +655,8 @@
 
         Obj mX;
 
-        mX.addSeconds((Obj::k_PROPOSED_MILLISECONDS_MAX + 1)
-                                            / bdlt::TimeUnitRatio::k_MS_PER_S);
+        mX.addMinutes((Obj::k_PROPOSED_MILLISECONDS_MAX + 1)
+                                            / bdlt::TimeUnitRatio::k_MS_PER_M);
 
         ASSERT(1 == s_countingLogMessageHandlerCount);
       } break;
@@ -653,8 +665,8 @@
 
         Obj mX;
 
-        mX.addMinutes((Obj::k_PROPOSED_MILLISECONDS_MAX + 1)
-                                            / bdlt::TimeUnitRatio::k_MS_PER_M);
+        mX.addHours((Obj::k_PROPOSED_MILLISECONDS_MAX + 1)
+                                            / bdlt::TimeUnitRatio::k_MS_PER_H);
 
         ASSERT(1 == s_countingLogMessageHandlerCount);
       } break;
@@ -663,8 +675,8 @@
 
         Obj mX;
 
-        mX.addHours((Obj::k_PROPOSED_MILLISECONDS_MAX + 1)
-                                            / bdlt::TimeUnitRatio::k_MS_PER_H);
+        mX.addDays((Obj::k_PROPOSED_MILLISECONDS_MAX + 1)
+                                            / bdlt::TimeUnitRatio::k_MS_PER_D);
 
         ASSERT(1 == s_countingLogMessageHandlerCount);
       } break;
@@ -673,8 +685,7 @@
 
         Obj mX;
 
-        mX.addDays((Obj::k_PROPOSED_MILLISECONDS_MAX + 1)
-                                            / bdlt::TimeUnitRatio::k_MS_PER_D);
+        mX.addInterval(0, 0, 0, 0, Obj::k_PROPOSED_MILLISECONDS_MIN - 1);
 
         ASSERT(1 == s_countingLogMessageHandlerCount);
       } break;
@@ -683,7 +694,7 @@
 
         Obj mX;
 
-        mX.addInterval(0, 0, 0, 0, Obj::k_PROPOSED_MILLISECONDS_MIN - 1);
+        mX.setTotalMilliseconds(Obj::k_PROPOSED_MILLISECONDS_MAX + 1);
 
         ASSERT(1 == s_countingLogMessageHandlerCount);
       } break;
@@ -692,7 +703,8 @@
 
         Obj mX;
 
-        mX.setTotalMilliseconds(Obj::k_PROPOSED_MILLISECONDS_MAX + 1);
+        mX.setTotalSeconds((Obj::k_PROPOSED_MILLISECONDS_MAX + 1)
+                                            / bdlt::TimeUnitRatio::k_MS_PER_S);
 
         ASSERT(1 == s_countingLogMessageHandlerCount);
       } break;
@@ -701,8 +713,8 @@
 
         Obj mX;
 
-        mX.setTotalSeconds((Obj::k_PROPOSED_MILLISECONDS_MAX + 1)
-                                            / bdlt::TimeUnitRatio::k_MS_PER_S);
+        mX.setTotalMinutes((Obj::k_PROPOSED_MILLISECONDS_MAX + 1)
+                                            / bdlt::TimeUnitRatio::k_MS_PER_M);
 
         ASSERT(1 == s_countingLogMessageHandlerCount);
       } break;
@@ -711,8 +723,8 @@
 
         Obj mX;
 
-        mX.setTotalMinutes((Obj::k_PROPOSED_MILLISECONDS_MAX + 1)
-                                            / bdlt::TimeUnitRatio::k_MS_PER_M);
+        mX.setTotalHours((Obj::k_PROPOSED_MILLISECONDS_MAX + 1)
+                                            / bdlt::TimeUnitRatio::k_MS_PER_H);
 
         ASSERT(1 == s_countingLogMessageHandlerCount);
       } break;
@@ -721,8 +733,8 @@
 
         Obj mX;
 
-        mX.setTotalHours((Obj::k_PROPOSED_MILLISECONDS_MAX + 1)
-                                            / bdlt::TimeUnitRatio::k_MS_PER_H);
+        mX.setTotalDays((Obj::k_PROPOSED_MILLISECONDS_MAX + 1)
+                                            / bdlt::TimeUnitRatio::k_MS_PER_D);
 
         ASSERT(1 == s_countingLogMessageHandlerCount);
       } break;
@@ -731,45 +743,35 @@
 
         Obj mX;
 
-        mX.setTotalDays((Obj::k_PROPOSED_MILLISECONDS_MAX + 1)
-                                            / bdlt::TimeUnitRatio::k_MS_PER_D);
+        mX.setInterval(0, 0, 0, 0, Obj::k_PROPOSED_MILLISECONDS_MIN - 1);
 
         ASSERT(1 == s_countingLogMessageHandlerCount);
       } break;
       case 25: {
         bsls::Log::setLogMessageHandler(countingLogMessageHandler);
 
-        Obj mX;
-
-        mX.setInterval(0, 0, 0, 0, Obj::k_PROPOSED_MILLISECONDS_MIN - 1);
+        Obj mX(0, 0, 0, 0, -1);
+        Obj mY(0, 0, 0, 0, Obj::k_PROPOSED_MILLISECONDS_MAX);
+
+        const Obj& Y = mY;
+
+        mX -= Y;
 
         ASSERT(1 == s_countingLogMessageHandlerCount);
       } break;
       case 24: {
         bsls::Log::setLogMessageHandler(countingLogMessageHandler);
 
-        Obj mX(0, 0, 0, 0, -1);
+        Obj mX(0, 0, 0, 0, 1);
         Obj mY(0, 0, 0, 0, Obj::k_PROPOSED_MILLISECONDS_MAX);
 
         const Obj& Y = mY;
 
-        mX -= Y;
+        mX += Y;
 
         ASSERT(1 == s_countingLogMessageHandlerCount);
       } break;
       case 23: {
-        bsls::Log::setLogMessageHandler(countingLogMessageHandler);
-
-        Obj mX(0, 0, 0, 0, 1);
-        Obj mY(0, 0, 0, 0, Obj::k_PROPOSED_MILLISECONDS_MAX);
-
-        const Obj& Y = mY;
-
-        mX += Y;
-
-        ASSERT(1 == s_countingLogMessageHandlerCount);
-      } break;
-      case 22: {
         bsls::Log::setLogMessageHandler(countingLogMessageHandler);
 
         {
@@ -848,10 +850,7 @@
             ASSERT(++EXP == s_countingLogMessageHandlerCount);
         }
       } break;
-      case 21: {
-=======
       case 22: {
->>>>>>> a9aba8e8
         // --------------------------------------------------------------------
         // USAGE EXAMPLE
         //   Extracted from component header file.
