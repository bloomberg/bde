// bdlt_fixutil.h                                                     -*-C++-*-
#ifndef INCLUDED_BDLT_FIXUTIL
#define INCLUDED_BDLT_FIXUTIL

#ifndef INCLUDED_BSLS_IDENT
#include <bsls_ident.h>
#endif
BSLS_IDENT("$Id: $")

//@PURPOSE: Provide conversions between date/time objects and FIX strings.
//
//@CLASSES:
//  bdlt::FixUtil: namespace for FIX date/time conversion functions
//
//@SEE_ALSO: bdlt_fixutilconfiguration
//
//@DESCRIPTION: This component provides a namespace, 'bdlt::FixUtil',
// containing functions that convert 'bdlt' date, time, and datetime objects to
// and from ("generate" and "parse", respectively) corresponding string
// representations that are compliant with the FIX standard.  The version of
// the FIX standard that is the basis for this component can be found at:
//..
//  http://www.fixtradingcommunity.org/FIXimate/FIXimate3.0/latestEP/en/
//                                          FIX.5.0SP2_EP208/fix_datatypes.html
//..
// In general terms, 'FixUtil' functions support what FIX refers to as
// *complete* *representations* in *extended* *format*.  We first present a
// brief overview before delving into the details of the FIX representations
// that are supported for each of the relevant 'bdlt' vocabulary types.
//
// Each function that *generates* FIX strings (named 'generate' and
// 'generateRaw') takes a 'bdlt' object and a 'char *' buffer, 'bsl::string',
// or 'bsl::ostream', and writes a FIX representation of the object to the
// buffer, string, or stream.  The "raw" functions are distinguished from their
// non-"raw" counterparts in three respects:
//
//: o The length of the 'char *' buffer is not supplied to the 'generateRaw'
//:   functions.
//:
//: o The 'generateRaw' functions do not output a null terminator.
//:
//: o The 'generate' functions that provide an 'int bufferLength' parameter
//:   truncate the generated output to 'bufferLength' characters.  (Neither the
//:   'generateRaw' functions nor the 'generate' functions taking 'bsl::string'
//:   or 'bsl::ostream' do any truncation of their generated output.)
//
// Since the generate functions always succeed, no status value is returned.
// Instead, either the number of characters output to the 'char *' buffer or
// string, or a reference to the stream, is returned.  (Note that the
// generating functions also take an optional 'bdlt::FixUtilConfiguration'
// object, which is discussed shortly.)
//
// Each function that *parses* FIX strings (named 'parse') take the address of
// a target 'bdlt' object and a 'const char *' (paired with a 'length'
// argument) or 'bslstl::StringRef', and loads the object with the result of
// parsing the character string.  Since parsing can fail, the parse functions
// return an 'int' status value (0 for success and a non-zero value for
// failure).  Note that, besides elementary syntactical considerations, the
// validity of parsed strings are subject to the semantic constraints imposed
// by the various 'isValid*' class methods (i.e., 'Date::isValidYearMonthDay',
// 'Time::isValid', etc.).
//
///Terminology
///-----------
// As this component concerns FIX, some terms from that specification are used
// liberally in what follows.  Two FIX terms of particular note are *timezone*
// *offset* and *fractional* *second*.
//
// A FIX *timezone* *offset* corresponds to what other 'bdlt' components
// commonly refer to as a timezone offset (or simply as an offset; e.g., see
// 'bdlt_datetimetz').  For example, the FIX string '20020317-15:46:00+04:00'
// has a timezone offset of '+04:00', indicating a timezone 4 hours ahead of
// UTC.
//
<<<<<<< HEAD
// A FIX *fractional* *second* corresponds to, for example, combined
// 'millisecond' and 'microsecond' attributes of a 'bdlt::Datetime' or
// 'bdlt::Time' object.  For example, the 'Time' value (and FIX string)
// '15:46:09.330' has a 'millisecond' attribute value of 330; i.e., a
// fractional second of .33.
=======
// A FIX *fractional* *second* corresponds to, for example, the combined
// 'millisecond' and 'microsecond' attributes of a 'bdlt::Time' object, or the
// combined 'millisecond' and 'microsecond' attributes of a 'bdlt::Datetime'
// object.  For example, the 'Time' value (and FIX string) '15:46:09.330000'
// has a 'millisecond' attribute value of 330 and a microsecond attribute of 0
// (i.e., a fractional second of .33).
>>>>>>> c1a3a5ac
//
///FIX String Generation
///---------------------
// Strings produced by the 'generate' and 'generateRaw' functions are a
// straightforward transposition of the attributes of the source 'bdlt' value
// into an appropriate FIX format, and are best illustrated by a few examples.
// Note that for 'Datetime', 'DatetimeTz', and 'Time', the fractional second is
// generated with the precision specified in the configuration.  Also note that
// for 'TimeTz', no fractional second is generated (as per the FIX
// specification for "TZTimeOnly").
//..
//  +--------------------------------------+---------------------------------+
//  |             Object Value             |      Generated FIX String       |
//  |                                      |  (using default configuration)  |
//  +======================================+=================================+
//  |  Date(2002, 03, 17)                  |  20020317                       |
//  +--------------------------------------+---------------------------------+
//  |  Time(15, 46, 09, 330)               |  15:46:09.330                   |
//  +--------------------------------------+---------------------------------+
//  |  Datetime(Date(2002, 03, 17)         |                                 |
//  |           Time(15, 46, 09, 330))     |  20020317-15:46:09.330          |
//  +--------------------------------------+---------------------------------+
//  |  DateTz(Date(2002, 03, 17), -120)    |  20020317-02:00                 |
//  +--------------------------------------+---------------------------------+
//  |  TimeTz(Time(15, 46, 09, 330), 270)  |  15:46:09+04:30                 |
//  +--------------------------------------+---------------------------------+
//  |  DatetimeTz(Datetime(                |                                 |
//  |              Date(2002, 03, 17),     |                                 |
//  |              Time(15, 46, 09, 330)), |                                 |
//  |             0)                       |  20020317-15:46:09.330+00:00    |
//  +--------------------------------------+---------------------------------+
//..
// Note that the FIX specification does not have an equivalent to
// 'bdlt::DateTz'.
//
///Configuration
///- - - - - - -
// The 'generate' and 'generateRaw' functions provide an optional configuration
// parameter.  This optional parameter, of type 'FixUtilConfiguration', enables
// configuration of two aspects of FIX string generation:
//
//: o The precision of the fractional seconds.
//:
//: o Whether 'Z' is output for the timezone offset instead of '+00:00' (UTC).
//
// 'FixUtilConfiguration' has two attributes that directly correspond to these
// aspects.  In addition, for generate methods that are not supplied with a
// configuration argument, a process-wide configuration takes effect.  See
// 'bdlt_fixutilconfiguration' for details.
//
///FIX String Parsing
///------------------
// The parse functions accept *all* strings that are produced by the generate
// functions.  In addition, the parse functions accept some variation in the
// generated strings, the details of which are discussed next.  Note that the
// parse methods are not configurable like the generate methods (i.e., via an
// optional 'FixUtilConfiguration' argument).  Moreover, the process-wide
// configuration has no effect on parsing either.  Instead, the parse methods
// automatically treat '+00:00' and 'Z' as equivalent timezone offsets (both
// denoting UTC).  Finally, the parsing allows seconds to be optionally
// specified in all types, which is in contradiction to some of the types in
// the referenced FIX protocol specification.
//
///Timezone Offsets
/// - - - - - - - -
// The timezone offset is optional, and can be present when parsing for *any*
// type, i.e., even for 'Date', 'Time', and 'Datetime'.  If a timezone offset
// is parsed for a 'Date', it must be valid, so it can affect the status value
// that is returned in that case, but it is otherwise ignored.  For 'Time' and
// 'Datetime', any timezone offset present in the parsed string will affect the
// resulting object value (unless the timezone offset denotes UTC) because the
// result is converted to UTC.  If the timezone offset is absent, it is treated
// as if '+00:00' were specified:
//..
//  +------------------------------------+-----------------------------------+
//  |         Parsed FIX String          |        Result Object Value        |
//  +====================================+===================================+
//  |  20020317-02:00                    |  Date(2002, 03, 17)               |
//  |                                    |  # timezone offset ignored        |
//  +------------------------------------+-----------------------------------+
//  |  20020317-02:65                    |  Date: parsing fails              |
//  |                                    |  # invalid timezone offset        |
//  +------------------------------------+-----------------------------------+
//  |  15:46:09.330+04:30                |  Time(11, 16, 09, 330)            |
//  |                                    |  # converted to UTC               |
//  +------------------------------------+-----------------------------------+
//  |  15:46:09.330+04:30                |  TimeTz(Time(15, 46, 09, 330),    |
//  |                                    |         270)                      |
//  +------------------------------------+-----------------------------------+
//  |  15:46:09.330                      |  TimeTz(Time(15, 46, 09, 330),    |
//  |                                    |         0)                        |
//  |                                    |  # implied '+00:00'               |
//  +------------------------------------+-----------------------------------+
//  |  20020317-23:46:09.222-05:00       |  Datetime(Date(2002, 03, 18),     |
//  |                                    |           Time(04, 46, 09, 222))  |
//  |                                    |  # carry into 'day' attribute     |
//  |                                    |  # when converted to UTC          |
//  +------------------------------------+-----------------------------------+
//..
// In the last example above, the conversion to UTC incurs a carry into the
// 'day' attribute of the 'Date' component of the resulting 'Datetime' value.
// Note that if such a carry causes an underflow or overflow at the extreme
// ends of the valid range of dates (0001/01/01 and 9999/12/31), then parsing
// for 'Datetime' fails.
//
///Fractional Seconds
/// - - - - - - - - -
// The fractional second is optional.  When the fractional second is absent, it
// is treated as if '.0' were specified.  When the fractional second is
// present, it can have one or more digits (in divergence with the referenced
// FIX protocol document, which indicates the fractional second may be
// unspecified or have a positive multiple of three digits).  Although FIX has
// provision for picosecond (or finer) time resolution, be aware that 'bdlt' is
<<<<<<< HEAD
// limited to microsecond resolution ('Datetime', 'DatetimeTz', 'Time',
// 'TimeTz').  If more than six digits are included in the fractional second,
// values are rounded to a full microsecond; i.e., values greater than or equal
// to .5 microseconds are rounded up.  These roundings may incur a carry of one
// second into the 'second' attribute:
=======
// limited to microsecond resolution.  If more than six digits are included in
// the fractional second, values are rounded to a full microsecond; i.e.,
// values greater than or equal to .5 microseconds are rounded up.  These
// roundings may incur a carry of one second into the 'second' attribute:
>>>>>>> c1a3a5ac
//..
//  +--------------------------------------+---------------------------------+
//  |          Parsed FIX String           |      Result Object Value        |
//  +======================================+=================================+
//  |  15:46:09.1                          |  Time(15, 46, 09, 100)          |
//  +--------------------------------------+---------------------------------+
//  |  15:46:09-05:00                      |  TimeTz(Time(15, 46, 09), -300) |
//  |                                      |  # implied '.0'                 |
//  +--------------------------------------+---------------------------------+
//  |  15:46:09.99999949                   |  Time(15, 46, 09, 999, 999)     |
//  |                                      |  # truncate last two digits     |
//  +--------------------------------------+---------------------------------+
//  |  15:46:09.9999995                    |  Time(15, 46, 10, 000)          |
//  |                                      |  # round up and carry           |
//  +--------------------------------------+---------------------------------+
//..
// Note that, for 'Datetime' and 'DatetimeTz', if a carry due to rounding of
// the fractional second causes an overflow at the extreme upper end of the
// valid range of dates (i.e., 9999/12/31), then parsing fails.
//
///Leap Seconds
/// - - - - - -
// Leap seconds are not representable by 'bdlt::Time' or 'bdlt::Datetime'.
// Hence, they are not produced by any of the 'FixUtil' generate functions.
// However, positive leap seconds *are* supported by the parse functions.  A
// leap second is recognized when the value parsed for the 'second' attribute
// of a 'Time' is 60 -- regardless of the values parsed for the 'hour',
// 'minute', and 'millisecond' attributes.  Note that this behavior is more
// generous than that afforded by the FIX specification (which indicates that a
// positive leap second can only be represented as "23:59:60Z").
//
// When a leap second is detected during parsing of a FIX string, the 'second'
// attribute is taken to be 59, so that the value of the 'Time' object can be
// validly set; then an additional second is added to the object.  Note that
// the possible carry incurred by a leap second (i.e., when loading the result
// of parsing into a 'Datetime' or 'DatetimeTz' object) has the same potential
// for overflow as may occur with fractional seconds that are rounded up
// (although in admittedly pathological cases).
//
///The Time 24:00
/// - - - - - - -
// Although 24:00 is *representable* by 'bdlt', i.e., as the default value for
// 'bdlt::Time', "24:00:00.000" is *not* a valid string in the FIX protocol.
// As per other methods acting upon 24:00 within 'bdlt', an 'hour' attribute
// value of 24 is mapped to 0 by the generate functions provided by this
// component:
//..
//  +------------------------------------+-----------------------------------+
//  |        Source Object Value         |       Generated FIX String        |
//  +====================================+===================================+
//  |  Time(24, 0, 0, 0)                 |  00:00:00.000                     |
//  +------------------------------------+-----------------------------------+
//  |  Datetime(Date(2002, 03, 17),      |  20020317-00:00:00.000            |
//  |           Time(24, 0, 0, 0))       |                                   |
//  +------------------------------------+-----------------------------------+
//..
// Finally, a string representing 24:00 is rejected by the 'bdlt::FixUtil'
// parse methods.
//
///Summary of Supported FIX Representations
///- - - - - - - - - - - - - - - - - - - -
// The syntax description below summarizes the FIX string representations
// supported by this component.  Although not quoted (for readability),
// '[+-:.Z]' are literal characters that can occur in FIX strings.  The
// characters '[YMDhms]' each denote a decimal digit, '{}' brackets optional
// elements, '()' is used for grouping, and '|' separates alternatives:
//..
// <Generated Date>        ::=  <DATE>
//
// <Parsed Date>           ::=  <Parsed DateTz>
//
// <Generated DateTz>      ::=  <DATE><ZONE>
//
// <Parsed DateTz>         ::=  <DATE>{<ZONE>}
//
// <Generated Time>        ::=  <TIME FLEXIBLE>
//
// <Parsed Time>           ::=  <Parsed TimeTz>
//
// <Generated TimeTz>      ::=  <TIME FIXED><ZONE>
//
// <Parsed TimeTz>         ::=  <TIME FLEXIBLE>{<ZONE>}
//
// <Generated Datetime>    ::=  <DATE>-<TIME FLEXIBLE>
//
// <Parsed Datetime>       ::=  <Parsed DatetimeTz>
//
// <Generated DatetimeTz>  ::=  <DATE>-<TIME FLEXIBLE><ZONE>
//
// <Parsed DatetimeTz>     ::=  <DATE>-<TIME FLEXIBLE>{<ZONE>}
//
// <DATE>                  ::=  YYYYMMDD
//
// <TIME FIXED>            ::=  hh:mm:ss
//
// <TIME FLEXIBLE>         ::=  hh:mm{:ss{.s+}}
//
// <ZONE>                  ::=  ((+|-)hh{:mm})|Z  # timezone offset, the colon
//                                                # and minute attribute are
//                                                # optional during parsing
//..
//
///Usage
///-----
// This section illustrates intended use of this component.
//
///Example 1: Basic 'bdlt::FixUtil' Usage
/// - - - - - - - - - - - - - - - - - - -
// This example demonstrates basic use of one 'generate' function and two
// 'parse' functions.
//
// First, we construct a few objects that are prerequisites for this and the
// following example:
//..
//  const bdlt::Date date(2005, 1, 31);     // 2005/01/31
//  const bdlt::Time time(8, 59, 59, 123);  // 08:59:59.123
//  const int        tzOffset = 240;        // +04:00 (four hours west of UTC)
//..
// Then, we construct a 'bdlt::DatetimeTz' object for which a corresponding
// FIX-compliant string will be generated shortly:
//..
//  const bdlt::DatetimeTz sourceDatetimeTz(bdlt::Datetime(date, time),
//                                          tzOffset);
//..
// For comparison with the FIX string generated below, note that streaming the
// value of 'sourceDatetimeTz' to 'stdout':
//..
//  bsl::cout << sourceDatetimeTz << bsl::endl;
//..
// produces:
//..
//  31JAN2005_08:59:59.123000+0400
//..
// Next, we use a 'generate' function to produce a FIX-compliant string for
// 'sourceDatetimeTz', writing the output to a 'bsl::ostringstream', and assert
// that both the return value and the string that is produced are as expected:
//..
//  bsl::ostringstream  oss;
//  const bsl::ostream& ret = bdlt::FixUtil::generate(oss, sourceDatetimeTz);
//  assert(&oss == &ret);
//
//  const bsl::string fix = oss.str();
//  assert(fix == "20050131-08:59:59.123+04:00");
//..
// For comparison, see the output that was produced by the streaming operator
// above.
//
// Now, we parse the string that was just produced, loading the result of the
// parse into a second 'bdlt::DatetimeTz' object, and assert that the parse was
// successful and that the target object has the same value as that of the
// original (i.e., 'sourceDatetimeTz'):
//..
//  bdlt::DatetimeTz targetDatetimeTz;
//
//  int rc = bdlt::FixUtil::parse(&targetDatetimeTz,
//                                fix.c_str(),
//                                static_cast<int>(fix.length()));
//  assert(               0 == rc);
//  assert(sourceDatetimeTz == targetDatetimeTz);
//..
// Finally, we parse the 'fix' string a second time, this time loading the
// result into a 'bdlt::Datetime' object (instead of a 'bdlt::DatetimeTz'):
//..
//  bdlt::Datetime targetDatetime;
//
//  rc = bdlt::FixUtil::parse(&targetDatetime,
//                            fix.c_str(),
//                            static_cast<int>(fix.length()));
//  assert(                             0 == rc);
//  assert(sourceDatetimeTz.utcDatetime() == targetDatetime);
//..
// Note that this time the value of the target object has been converted to
// UTC.
//
///Example 2: Configuring FIX String Generation
///- - - - - - - - - - - - - - - - - - - - - -
// This example demonstrates use of a 'bdlt::FixUtilConfiguration' object to
// influence the format of the FIX strings that are generated by this component
// by passing that configuration object to 'generate'.  We also take this
// opportunity to illustrate the flavor of the 'generate' functions that
// outputs to a 'char *' buffer of a specified length.
//
// First, we construct the 'bdlt::FixUtilConfiguration' object that indicates
// how we would like to affect the generated output FIX string.  In this case,
// we want to have microsecond precision displayed:
//..
//  bdlt::FixUtilConfiguration configuration;
//
//  configuration.setFractionalSecondPrecision(6);
//..
// Then, we define the 'char *' buffer that will be used to stored the
// generated string.  A buffer of size 'bdlt::FixUtil::k_DATETIMETZ_STRLEN + 1'
// is large enough to hold any string generated by this component for a
// 'bdlt::DatetimeTz' object, including a null terminator:
//..
//  const int BUFLEN = bdlt::FixUtil::k_DATETIMETZ_STRLEN + 1;
//  char      buffer[BUFLEN];
//..
// Next, we use a 'generate' function that accepts our 'configuration' to
// produce a FIX-compliant string for 'sourceDatetimeTz', this time writing the
// output to a 'char *' buffer, and assert that both the return value and the
// string that is produced are as expected.  Note that in comparing the return
// value against 'BUFLEN - 1' we account for the fact that, although a null
// terminator was generated, it is not included in the character count returned
// by 'generate'.  Also note that we use 'bsl::strcmp' to compare the resulting
// string knowing that we supplied a buffer having sufficient capacity to
// accommodate a null terminator:
//..
//  rc = bdlt::FixUtil::generate(buffer,
//                               BUFLEN,
//                               sourceDatetimeTz,
//                               configuration);
//  assert(BUFLEN - 1 == rc);
//  assert(         0 == bsl::strcmp(buffer,
//                                   "20050131-08:59:59.123000+04:00"));
//..
// For comparison, see the output that was produced by the streaming operator
// above.
//
// Next, we parse the string that was just produced, loading the result of the
// parse into a second 'bdlt::DatetimeTz' object, and assert that the parse was
// successful and that the target object has the same value as that of the
// original (i.e., 'sourceDatetimeTz').  Note that 'BUFLEN - 1' is passed and
// *not* 'BUFLEN' because the former indicates the correct number of characters
// in 'buffer' that we wish to parse:
//..
//  rc = bdlt::FixUtil::parse(&targetDatetimeTz, buffer, BUFLEN - 1);
//
//  assert(               0 == rc);
//  assert(sourceDatetimeTz == targetDatetimeTz);
//..
// Then, we parse the string in 'buffer' a second time, this time loading the
// result into a 'bdlt::Datetime' object (instead of a 'bdlt::DatetimeTz'):
//..
//  rc = bdlt::FixUtil::parse(&targetDatetime, buffer, BUFLEN - 1);
//
//  assert(                             0 == rc);
//  assert(sourceDatetimeTz.utcDatetime() == targetDatetime);
//..
// Note that this time the value of the target object has been converted to
// UTC.
//
// Finally, we modify the 'configuration' to display the 'bdlt::DatetimeTz'
// without fractional seconds:
//..
//  configuration.setFractionalSecondPrecision(0);
//  rc = bdlt::FixUtil::generate(buffer,
//                               BUFLEN,
//                               sourceDatetimeTz,
//                               configuration);
//  assert(BUFLEN - 8 == rc);
//  assert(         0 == bsl::strcmp(buffer, "20050131-08:59:59+04:00"));
//..

#ifndef INCLUDED_BDLSCM_VERSION
#include <bdlscm_version.h>
#endif

#ifndef INCLUDED_BDLT_FIXUTILCONFIGURATION
#include <bdlt_fixutilconfiguration.h>
#endif

#ifndef INCLUDED_BSLS_ASSERT
#include <bsls_assert.h>
#endif

#ifndef INCLUDED_BSL_OSTREAM
#include <bsl_ostream.h>
#endif

#ifndef INCLUDED_BSL_STRING
#include <bsl_string.h>
#endif

namespace BloombergLP {
namespace bdlt {

class Date;
class DateTz;
class Datetime;
class DatetimeTz;
class Time;
class TimeTz;

class FixUtilConfiguration;

                              // ==============
                              // struct FixUtil
                              // ==============

struct FixUtil {
    // This 'struct' provides a namespace for a suite of pure functions that
    // perform conversions between objects of 'bdlt' vocabulary type and their
    // FIX representations.  Each 'generate' and 'generateRaw' method takes a
    // 'bdlt' object (of type 'Date', 'DateTz', 'Time', 'TimeTz', 'Datetime',
    // or 'DatetimeTz') and outputs its corresponding FIX representation to a
    // user-supplied character buffer or 'bsl::ostream'.  The 'parse' methods
    // effect the opposite conversion in that they populate a 'bdlt' object
    // from the result of parsing a FIX representation.

    // TYPES
    enum {
        // This enumeration defines fixed lengths for the FIX representations
        // of date, time, and datetime values.  Note that these constants do
        // *not* account for the null terminator that may be produced by the
        // 'generate' functions taking a 'bufferLength' argument.

        k_DATE_STRLEN       =  8,  // 'bdlt::Date'
        k_DATETZ_STRLEN     = 14,  // 'bdlt::DateTz'

        k_TIME_STRLEN       = 15,  // 'bdlt::Time'
        k_TIMETZ_STRLEN     = 14,  // 'bdlt::TimeTz'

        k_DATETIME_STRLEN   = 24,  // 'bdlt::Datetime'
        k_DATETIMETZ_STRLEN = 30,  // 'bdlt::DatetimeTz'

        k_MAX_STRLEN        = k_DATETIMETZ_STRLEN
    };

    // CLASS METHODS
    static int generate(char                        *buffer,
                        int                          bufferLength,
                        const Date&                  object);
    static int generate(char                        *buffer,
                        int                          bufferLength,
                        const Date&                  object,
                        const FixUtilConfiguration&  configuration);
    static int generate(char                        *buffer,
                        int                          bufferLength,
                        const Time&                  object);
    static int generate(char                        *buffer,
                        int                          bufferLength,
                        const Time&                  object,
                        const FixUtilConfiguration&  configuration);
    static int generate(char                        *buffer,
                        int                          bufferLength,
                        const Datetime&              object);
    static int generate(char                        *buffer,
                        int                          bufferLength,
                        const Datetime&              object,
                        const FixUtilConfiguration&  configuration);
    static int generate(char                        *buffer,
                        int                          bufferLength,
                        const DateTz&                object);
    static int generate(char                        *buffer,
                        int                          bufferLength,
                        const DateTz&                object,
                        const FixUtilConfiguration&  configuration);
    static int generate(char                        *buffer,
                        int                          bufferLength,
                        const TimeTz&                object);
    static int generate(char                        *buffer,
                        int                          bufferLength,
                        const TimeTz&                object,
                        const FixUtilConfiguration&  configuration);
    static int generate(char                        *buffer,
                        int                          bufferLength,
                        const DatetimeTz&            object);
    static int generate(char                        *buffer,
                        int                          bufferLength,
                        const DatetimeTz&            object,
                        const FixUtilConfiguration&  configuration);
        // Write the FIX representation of the specified 'object' to the
        // specified 'buffer' of the specified 'bufferLength' (in bytes),
        // truncating (if necessary) to 'bufferLength'.  Optionally specify a
        // 'configuration' to affect the format of the generated string.  If
        // 'configuration' is not supplied, the process-wide default value
        // 'FixUtilConfiguration::defaultConfiguration()' is used.  Return the
        // number of characters in the formatted string before truncation (not
        // counting a null terminator).  If 'bufferLength' indicates sufficient
        // capacity, 'buffer' is null terminated.  The behavior is undefined
        // unless '0 <= bufferLength'.  Note that a buffer of size
        // 'k_MAX_STRLEN + 1' is large enough to hold any string generated by
        // this component (counting a null terminator, if any).

    static int generate(bsl::string                 *string,
                        const Date&                  object);
    static int generate(bsl::string                 *string,
                        const Date&                  object,
                        const FixUtilConfiguration&  configuration);
    static int generate(bsl::string                 *string,
                        const Time&                  object);
    static int generate(bsl::string                 *string,
                        const Time&                  object,
                        const FixUtilConfiguration&  configuration);
    static int generate(bsl::string                 *string,
                        const Datetime&              object);
    static int generate(bsl::string                 *string,
                        const Datetime&              object,
                        const FixUtilConfiguration&  configuration);
    static int generate(bsl::string                 *string,
                        const DateTz&                object);
    static int generate(bsl::string                 *string,
                        const DateTz&                object,
                        const FixUtilConfiguration&  configuration);
    static int generate(bsl::string                 *string,
                        const TimeTz&                object);
    static int generate(bsl::string                 *string,
                        const TimeTz&                object,
                        const FixUtilConfiguration&  configuration);
    static int generate(bsl::string                 *string,
                        const DatetimeTz&            object);
    static int generate(bsl::string                 *string,
                        const DatetimeTz&            object,
                        const FixUtilConfiguration&  configuration);
        // Load the FIX representation of the specified 'object' into the
        // specified 'string'.  Optionally specify a 'configuration' to affect
        // the format of the generated string.  If 'configuration' is not
        // supplied, the process-wide default value
        // 'FixUtilConfiguration::defaultConfiguration()' is used.  Return the
        // number of characters in the formatted string.  The previous contents
        // of 'string' (if any) are discarded.

    static bsl::ostream& generate(bsl::ostream&               stream,
                                  const Date&                 object);
    static bsl::ostream& generate(bsl::ostream&               stream,
                                  const Date&                 object,
                                  const FixUtilConfiguration& configuration);
    static bsl::ostream& generate(bsl::ostream&               stream,
                                  const Time&                 object);
    static bsl::ostream& generate(bsl::ostream&               stream,
                                  const Time&                 object,
                                  const FixUtilConfiguration& configuration);
    static bsl::ostream& generate(bsl::ostream&               stream,
                                  const Datetime&             object);
    static bsl::ostream& generate(bsl::ostream&               stream,
                                  const Datetime&             object,
                                  const FixUtilConfiguration& configuration);
    static bsl::ostream& generate(bsl::ostream&               stream,
                                  const DateTz&               object);
    static bsl::ostream& generate(bsl::ostream&               stream,
                                  const DateTz&               object,
                                  const FixUtilConfiguration& configuration);
    static bsl::ostream& generate(bsl::ostream&               stream,
                                  const TimeTz&               object);
    static bsl::ostream& generate(bsl::ostream&               stream,
                                  const TimeTz&               object,
                                  const FixUtilConfiguration& configuration);
    static bsl::ostream& generate(bsl::ostream&               stream,
                                  const DatetimeTz&           object);
    static bsl::ostream& generate(bsl::ostream&               stream,
                                  const DatetimeTz&           object,
                                  const FixUtilConfiguration& configuration);
        // Write the FIX representation of the specified 'object' to the
        // specified 'stream'.  Optionally specify a 'configuration' to affect
        // the format of the generated string.  If 'configuration' is not
        // supplied, the process-wide default value
        // 'FixUtilConfiguration::defaultConfiguration()' is used.  Return a
        // reference to 'stream'.  Note that 'stream' is not null terminated.

    static int generateRaw(char                        *buffer,
                           const Date&                  object);
    static int generateRaw(char                        *buffer,
                           const Date&                  object,
                           const FixUtilConfiguration&  configuration);
    static int generateRaw(char                        *buffer,
                           const Time&                  object);
    static int generateRaw(char                        *buffer,
                           const Time&                  object,
                           const FixUtilConfiguration&  configuration);
    static int generateRaw(char                        *buffer,
                           const Datetime&              object);
    static int generateRaw(char                        *buffer,
                           const Datetime&              object,
                           const FixUtilConfiguration&  configuration);
    static int generateRaw(char                        *buffer,
                           const DateTz&                object);
    static int generateRaw(char                        *buffer,
                           const DateTz&                object,
                           const FixUtilConfiguration&  configuration);
    static int generateRaw(char                        *buffer,
                           const TimeTz&                object);
    static int generateRaw(char                        *buffer,
                           const TimeTz&                object,
                           const FixUtilConfiguration&  configuration);
    static int generateRaw(char                        *buffer,
                           const DatetimeTz&            object);
    static int generateRaw(char                        *buffer,
                           const DatetimeTz&            object,
                           const FixUtilConfiguration&  configuration);
        // Write the FIX representation of the specified 'object' to the
        // specified 'buffer'.  Optionally specify a 'configuration' to affect
        // the format of the generated string.  If 'configuration' is not
        // supplied, the process-wide default value
        // 'FixUtilConfiguration::defaultConfiguration()' is used.  Return the
        // number of characters in the formatted string.  'buffer' is not null
        // terminated.  The behavior is undefined unless 'buffer' has
        // sufficient capacity.  Note that a buffer of size 'k_MAX_STRLEN + 1'
        // is large enough to hold any string generated by this component
        // (counting a null terminator, if any).

    static int parse(Date *result, const char *string, int length);
        // Parse the specified initial 'length' characters of the specified FIX
        // 'string' as a 'Date' value, and load the value into the specified
        // 'result'.  Return 0 on success, and a non-zero value (with no
        // effect) otherwise.  'string' is assumed to be of the form:
        //..
        //  YYYYMMDD{(+|-)hh{:mm}|Z}
        //..
        // *Exactly* 'length' characters are parsed; parsing will fail if a
        // proper prefix of 'string' matches the expected format, but the
        // entire 'length' characters do not.  If the optional timezone offset
        // is present in 'string', it is parsed but ignored.  The behavior is
        // undefined unless '0 <= length'.

    static int parse(Time *result, const char *string, int length);
        // Parse the specified initial 'length' characters of the specified FIX
        // 'string' as a 'Time' value, and load the value into the specified
        // 'result'.  Return 0 on success, and a non-zero value (with no
        // effect) otherwise.  'string' is assumed to be of the form:
        //..
        //  hh:mm:ss{.s+}{(+|-)hh{:mm}|Z}
        //..
        // *Exactly* 'length' characters are parsed; parsing will fail if a
        // proper prefix of 'string' matches the expected format, but the
        // entire 'length' characters do not.  If an optional fractional second
        // having more than six digits is present in 'string', it is rounded
        // to the nearest value in microseconds.  If the optional timezone
        // offset is present in 'string', the resulting 'Time' value is
        // converted to the equivalent UTC time; if the timezone offset is
        // absent, UTC is assumed.  If a leap second is detected (i.e., the
        // parsed value of the 'second' attribute is 60; see {Leap Seconds}),
        // the 'second' attribute is taken to be 59, then an additional second
        // is added to 'result' at the end.  The behavior is undefined unless
        // '0 <= length'.

    static int parse(Datetime *result, const char *string, int length);
        // Parse the specified initial 'length' characters of the specified FIX
        // 'string' as a 'Datetime' value, and load the value into the
        // specified 'result'.  Return 0 on success, and a non-zero value (with
        // no effect) otherwise.  'string' is assumed to be of the form:
        //..
        //  YYYYMMDD-hh:mm{:ss{.s+}}{(+|-)hh{:mm}|Z}
        //..
        // *Exactly* 'length' characters are parsed; parsing will fail if a
        // proper prefix of 'string' matches the expected format, but the
        // entire 'length' characters do not.  If an optional fractional second
        // having more than six digits is present in 'string', it is rounded to
        // the nearest value in microseconds.  If the optional timezone offset
        // is present in 'string', the resulting 'Datetime' value is converted
        // to the equivalent UTC value; if the timezone offset is absent, UTC
        // is assumed.  If a leap second is detected (i.e., the parsed value of
        // the 'second' attribute is 60; see {Leap Seconds}), the 'second'
        // attribute is taken to be 59, then an additional second is added to
        // 'result' at the end.  The behavior is undefined unless
        // '0 <= length'.

    static int parse(DateTz *result, const char *string, int length);
        // Parse the specified initial 'length' characters of the specified FIX
        // 'string' as a 'DateTz' value, and load the value into the specified
        // 'result'.  Return 0 on success, and a non-zero value (with no
        // effect) otherwise.  'string' is assumed to be of the form:
        //..
        //  YYYYMMDD{(+|-)hh{:mm}|Z}
        //..
        // *Exactly* 'length' characters are parsed; parsing will fail if a
        // proper prefix of 'string' matches the expected format, but the
        // entire 'length' characters do not.  If the optional timezone offset
        // is not present in 'string', UTC is assumed.  The behavior is
        // undefined unless '0 <= length'.

    static int parse(TimeTz *result, const char *string, int length);
        // Parse the specified initial 'length' characters of the specified FIX
        // 'string' as a 'TimeTz' value, and load the value into the specified
        // 'result'.  Return 0 on success, and a non-zero value (with no
        // effect) otherwise.  'string' is assumed to be of the form:
        //..
        //  hh:mm{:ss{.s+}}{(+|-)hh{:mm}|Z}
        //..
        // *Exactly* 'length' characters are parsed; parsing will fail if a
        // proper prefix of 'string' matches the expected format, but the
        // entire 'length' characters do not.  If an optional fractional second
        // having more than six digits is present in 'string', it is rounded
        // to the nearest value in microseconds.  If the optional timezone
        // offset is not present in 'string', UTC is assumed.  If a leap second
        // is detected (i.e., the parsed value of the 'second' attribute is 60;
        // see {Leap Seconds}), the 'second' attribute is taken to be 59, then
        // an additional second is added to 'result' at the end.  The behavior
        // is undefined unless '0 <= length'.

    static int parse(DatetimeTz *result, const char *string, int length);
        // Parse the specified initial 'length' characters of the specified FIX
        // 'string' as a 'DatetimeTz' value, and load the value into the
        // specified 'result'.  Return 0 on success, and a non-zero value (with
        // no effect) otherwise.  'string' is assumed to be of the form:
        //..
        //  YYYYMMDD-hh:mm{:ss{.s+}}{(+|-)hh{:mm}|Z}
        //..
        // *Exactly* 'length' characters are parsed; parsing will fail if a
        // proper prefix of 'string' matches the expected format, but the
        // entire 'length' characters do not.  If an optional fractional second
        // having more than six digits is present in 'string', it is rounded to
        // the nearest value in microseconds.  If the optional timezone offset
        // is not present in 'string', UTC is assumed.  If a leap second is
        // detected (i.e., the parsed value of the 'second' attribute is 60;
        // see {Leap Seconds}), the 'second' attribute is taken to be 59, then
        // an additional second is added to 'result' at the end.  The behavior
        // is undefined unless '0 <= length'.

    static int parse(Date *result, const bslstl::StringRef& string);
        // Parse the specified FIX 'string' as a 'Date' value, and load the
        // value into the specified 'result'.  Return 0 on success, and a
        // non-zero value (with no effect) otherwise.  'string' is assumed to
        // be of the form:
        //..
        //  YYYYMMDD{(+|-)hh{:mm}|Z}
        //..
        // *Exactly* 'string.length()' characters are parsed; parsing will fail
        // if a proper prefix of 'string' matches the expected format, but the
        // entire 'string.length()' characters do not.  If the optional
        // timezone offset is present in 'string', it is parsed but ignored.
        // The behavior is undefined unless 'string.data()' is non-null.

    static int parse(Time *result, const bslstl::StringRef& string);
        // Parse the specified FIX 'string' as a 'Time' value, and load the
        // value into the specified 'result'.  Return 0 on success, and a
        // non-zero value (with no effect) otherwise.  'string' is assumed to
        // be of the form:
        //..
        //  hh:mm{:ss{.s+}}{(+|-)hh{:mm}|Z}
        //..
        // *Exactly* 'string.length()' characters are parsed; parsing will fail
        // if a proper prefix of 'string' matches the expected format, but the
        // entire 'string.length()' characters do not.  If an optional
        // fractional second having more than six digits is present in
        // 'string', it is rounded to the nearest value in microseconds.  If
        // the optional timezone offset is present in 'string', the resulting
        // 'Time' value is converted to the equivalent UTC time; if the
        // timezone offset is absent, UTC is assumed.  If a leap second is
        // detected (i.e., the parsed value of the 'second' attribute is 60;
        // see {Leap Seconds}), the 'second' attribute is taken to be 59, then
        // an additional second is added to 'result' at the end.  The behavior
        // is undefined unless 'string.data()' is non-null.

    static int parse(Datetime *result, const bslstl::StringRef& string);
        // Parse the specified FIX 'string' as a 'Datetime' value, and load the
        // value into the specified 'result'.  Return 0 on success, and a
        // non-zero value (with no effect) otherwise.  'string' is assumed to
        // be of the form:
        //..
        //  YYYYMMDD-hh:mm{:ss{.s+}}{(+|-)hh{:mm}|Z}
        //..
        // *Exactly* 'string.length()' characters are parsed; parsing will fail
        // if a proper prefix of 'string' matches the expected format, but the
        // entire 'string.length()' characters do not.  If an optional
        // fractional second having more than six digits is present in
        // 'string', it is rounded to the nearest value in microseconds.  If
        // the optional timezone offset is present in 'string', the resulting
        // 'Datetime' value is converted to the equivalent UTC value; if the
        // timezone offset is absent, UTC is assumed.  If a leap second is
        // detected (i.e., the parsed value of the 'second' attribute is 60;
        // see {Leap Seconds}), the 'second' attribute is taken to be 59, then
        // an additional second is added to 'result' at the end.  The behavior
        // is undefined unless 'string.data()' is non-null.

    static int parse(DateTz *result, const bslstl::StringRef& string);
        // Parse the specified FIX 'string' as a 'DateTz' value, and load the
        // value into the specified 'result'.  Return 0 on success, and a
        // non-zero value (with no effect) otherwise.  'string' is assumed to
        // be of the form:
        //..
        //  YYYYMMDD{(+|-)hh{:mm}|Z}
        //..
        // *Exactly* 'string.length()' characters are parsed; parsing will fail
        // if a proper prefix of 'string' matches the expected format, but the
        // entire 'string.length()' characters do not.  If the optional
        // timezone offset is not present in 'string', UTC is assumed.  The
        // behavior is undefined unless 'string.data()' is non-null.

    static int parse(TimeTz *result, const bslstl::StringRef& string);
        // Parse the specified FIX 'string' as a 'TimeTz' value, and load the
        // value into the specified 'result'.  Return 0 on success, and a
        // non-zero value (with no effect) otherwise.  'string' is assumed to
        // be of the form:
        //..
        //  hh:mm{:ss{.s+}}{(+|-)hh{:mm}|Z}
        //..
        // *Exactly* 'string.length()' characters are parsed; parsing will fail
        // if a proper prefix of 'string' matches the expected format, but the
        // entire 'string.length()' characters do not.  If an optional
        // fractional second having more than six digits is present in
        // 'string', it is rounded to the nearest value in microseconds.  If
        // the optional timezone offset is not present in 'string', UTC is
        // assumed.  If a leap second is detected (i.e., the parsed value of
        // the 'second' attribute is 60; see {Leap Seconds}), the 'second'
        // attribute is taken to be 59, then an additional second is added to
        // 'result' at the end.  The behavior is undefined unless
        // 'string.data()' is non-null.

    static int parse(DatetimeTz *result, const bslstl::StringRef& string);
        // Parse the specified FIX 'string' as a 'DatetimeTz' value, and load
        // the value into the specified 'result'.  Return 0 on success, and a
        // non-zero value (with no effect) otherwise.  'string' is assumed to
        // be of the form:
        //..
        //  YYYYMMDD-hh:mm{:ss{.s+}}{(+|-)hh{:mm}|Z}
        //..
        // *Exactly* 'string.length()' characters are parsed; parsing will fail
        // if a proper prefix of 'string' matches the expected format, but the
        // entire 'string.length()' characters do not.  If an optional
        // fractional second having more than six digits is present in
        // 'string', it is rounded to the nearest value in microseconds.  If
        // the optional timezone offset is not present in 'string', UTC is
        // assumed.  If a leap second is detected (i.e., the parsed value of
        // the 'second' attribute is 60; see {Leap Seconds}), the 'second'
        // attribute is taken to be 59, then an additional second is added to
        // 'result' at the end.  The behavior is undefined unless
        // 'string.data()' is non-null.
};

// ============================================================================
//                             INLINE DEFINITIONS
// ============================================================================

                              // --------------
                              // struct FixUtil
                              // --------------

// CLASS METHODS
inline
int FixUtil::generate(char *buffer, int bufferLength, const Date& object)
{
    BSLS_ASSERT_SAFE(buffer);
    BSLS_ASSERT_SAFE(0 <= bufferLength);

    return generate(buffer,
                    bufferLength,
                    object,
                    FixUtilConfiguration::defaultConfiguration());
}

inline
int FixUtil::generate(char *buffer, int bufferLength, const Time& object)
{
    BSLS_ASSERT_SAFE(buffer);
    BSLS_ASSERT_SAFE(0 <= bufferLength);

    return generate(buffer,
                    bufferLength,
                    object,
                    FixUtilConfiguration::defaultConfiguration());
}

inline
int
FixUtil::generate(char *buffer, int bufferLength, const Datetime& object)
{
    BSLS_ASSERT_SAFE(buffer);
    BSLS_ASSERT_SAFE(0 <= bufferLength);

    return generate(buffer,
                    bufferLength,
                    object,
                    FixUtilConfiguration::defaultConfiguration());
}

inline
int FixUtil::generate(char *buffer, int bufferLength, const DateTz& object)
{
    BSLS_ASSERT_SAFE(buffer);
    BSLS_ASSERT_SAFE(0 <= bufferLength);

    return generate(buffer,
                    bufferLength,
                    object,
                    FixUtilConfiguration::defaultConfiguration());
}

inline
int FixUtil::generate(char *buffer, int bufferLength, const TimeTz& object)
{
    BSLS_ASSERT_SAFE(buffer);
    BSLS_ASSERT_SAFE(0 <= bufferLength);

    return generate(buffer,
                    bufferLength,
                    object,
                    FixUtilConfiguration::defaultConfiguration());
}

inline
int
FixUtil::generate(char *buffer, int bufferLength, const DatetimeTz& object)
{
    BSLS_ASSERT_SAFE(buffer);
    BSLS_ASSERT_SAFE(0 <= bufferLength);

    return generate(buffer,
                    bufferLength,
                    object,
                    FixUtilConfiguration::defaultConfiguration());
}

inline
int FixUtil::generate(bsl::string *string, const Date& object)
{
    BSLS_ASSERT_SAFE(string);

    return generate(string,
                    object,
                    FixUtilConfiguration::defaultConfiguration());
}

inline
int FixUtil::generate(bsl::string *string, const Time& object)
{
    BSLS_ASSERT_SAFE(string);

    return generate(string,
                    object,
                    FixUtilConfiguration::defaultConfiguration());
}

inline
int FixUtil::generate(bsl::string *string, const Datetime& object)
{
    BSLS_ASSERT_SAFE(string);

    return generate(string,
                    object,
                    FixUtilConfiguration::defaultConfiguration());
}

inline
int FixUtil::generate(bsl::string *string, const DateTz& object)
{
    BSLS_ASSERT_SAFE(string);

    return generate(string,
                    object,
                    FixUtilConfiguration::defaultConfiguration());
}

inline
int FixUtil::generate(bsl::string *string, const TimeTz& object)
{
    BSLS_ASSERT_SAFE(string);

    return generate(string,
                    object,
                    FixUtilConfiguration::defaultConfiguration());
}

inline
int FixUtil::generate(bsl::string *string, const DatetimeTz& object)
{
    BSLS_ASSERT_SAFE(string);

    return generate(string,
                    object,
                    FixUtilConfiguration::defaultConfiguration());
}

inline
bsl::ostream& FixUtil::generate(bsl::ostream& stream, const Date& object)
{
    return generate(stream,
                    object,
                    FixUtilConfiguration::defaultConfiguration());
}

inline
bsl::ostream& FixUtil::generate(bsl::ostream&               stream,
                                const Date&                 object,
                                const FixUtilConfiguration& configuration)
{
    char buffer[k_DATE_STRLEN + 1];

    const int len = generate(buffer, k_DATE_STRLEN, object, configuration);
    BSLS_ASSERT_SAFE(k_DATE_STRLEN >= len);

    return stream.write(buffer, len);
}

inline
bsl::ostream& FixUtil::generate(bsl::ostream& stream, const Time& object)
{
    return generate(stream,
                    object,
                    FixUtilConfiguration::defaultConfiguration());
}

inline
bsl::ostream& FixUtil::generate(bsl::ostream&               stream,
                                const Time&                 object,
                                const FixUtilConfiguration& configuration)
{
    char buffer[k_TIME_STRLEN + 1];

    const int len = generate(buffer, k_TIME_STRLEN, object, configuration);
    BSLS_ASSERT_SAFE(k_TIME_STRLEN >= len);

    return stream.write(buffer, len);
}

inline
bsl::ostream&
FixUtil::generate(bsl::ostream& stream, const Datetime& object)
{
    return generate(stream,
                    object,
                    FixUtilConfiguration::defaultConfiguration());
}

inline
bsl::ostream& FixUtil::generate(bsl::ostream&               stream,
                                const Datetime&             object,
                                const FixUtilConfiguration& configuration)
{
    char buffer[k_DATETIME_STRLEN + 1];

    const int len = generate(buffer, k_DATETIME_STRLEN, object, configuration);
    BSLS_ASSERT_SAFE(k_DATETIME_STRLEN >= len);

    return stream.write(buffer, len);
}

inline
bsl::ostream& FixUtil::generate(bsl::ostream& stream, const DateTz& object)
{
    return generate(stream,
                    object,
                    FixUtilConfiguration::defaultConfiguration());
}

inline
bsl::ostream& FixUtil::generate(bsl::ostream&               stream,
                                const DateTz&               object,
                                const FixUtilConfiguration& configuration)
{
    char buffer[k_DATETZ_STRLEN + 1];

    const int len = generate(buffer, k_DATETZ_STRLEN, object, configuration);
    BSLS_ASSERT_SAFE(k_DATETZ_STRLEN >= len);

    return stream.write(buffer, len);
}

inline
bsl::ostream& FixUtil::generate(bsl::ostream& stream, const TimeTz& object)
{
    return generate(stream,
                    object,
                    FixUtilConfiguration::defaultConfiguration());
}

inline
bsl::ostream& FixUtil::generate(bsl::ostream&               stream,
                                const TimeTz&               object,
                                const FixUtilConfiguration& configuration)
{
    char buffer[k_TIMETZ_STRLEN + 1];

    const int len = generate(buffer, k_TIMETZ_STRLEN, object, configuration);
    BSLS_ASSERT_SAFE(k_TIMETZ_STRLEN >= len);

    return stream.write(buffer, len);
}

inline
bsl::ostream&
FixUtil::generate(bsl::ostream& stream, const DatetimeTz& object)
{
    return generate(stream,
                    object,
                    FixUtilConfiguration::defaultConfiguration());
}

inline
bsl::ostream& FixUtil::generate(bsl::ostream&               stream,
                                const DatetimeTz&           object,
                                const FixUtilConfiguration& configuration)
{
    char buffer[k_DATETIMETZ_STRLEN + 1];

    const int len = generate(buffer,
                             k_DATETIMETZ_STRLEN,
                             object,
                             configuration);
    BSLS_ASSERT_SAFE(k_DATETIMETZ_STRLEN >= len);

    return stream.write(buffer, len);
}

inline
int FixUtil::generateRaw(char *buffer, const Date& object)
{
    BSLS_ASSERT_SAFE(buffer);

    return generateRaw(buffer,
                       object,
                       FixUtilConfiguration::defaultConfiguration());
}

inline
int FixUtil::generateRaw(char *buffer, const Time& object)
{
    BSLS_ASSERT_SAFE(buffer);

    return generateRaw(buffer,
                       object,
                       FixUtilConfiguration::defaultConfiguration());
}

inline
int FixUtil::generateRaw(char *buffer, const Datetime& object)
{
    BSLS_ASSERT_SAFE(buffer);

    return generateRaw(buffer,
                       object,
                       FixUtilConfiguration::defaultConfiguration());
}

inline
int FixUtil::generateRaw(char *buffer, const DateTz& object)
{
    BSLS_ASSERT_SAFE(buffer);

    return generateRaw(buffer,
                       object,
                       FixUtilConfiguration::defaultConfiguration());
}

inline
int FixUtil::generateRaw(char *buffer, const TimeTz& object)
{
    BSLS_ASSERT_SAFE(buffer);

    return generateRaw(buffer,
                       object,
                       FixUtilConfiguration::defaultConfiguration());
}

inline
int FixUtil::generateRaw(char *buffer, const DatetimeTz& object)
{
    BSLS_ASSERT_SAFE(buffer);

    return generateRaw(buffer,
                       object,
                       FixUtilConfiguration::defaultConfiguration());
}

inline
int FixUtil::parse(Date *result, const bslstl::StringRef& string)
{
    BSLS_ASSERT_SAFE(string.data());

    return parse(result, string.data(), static_cast<int>(string.length()));
}

inline
int FixUtil::parse(Time *result, const bslstl::StringRef& string)
{
    BSLS_ASSERT_SAFE(string.data());

    return parse(result, string.data(), static_cast<int>(string.length()));
}

inline
int FixUtil::parse(Datetime *result, const bslstl::StringRef& string)
{
    BSLS_ASSERT_SAFE(string.data());

    return parse(result, string.data(), static_cast<int>(string.length()));
}

inline
int FixUtil::parse(DateTz *result, const bslstl::StringRef& string)
{
    BSLS_ASSERT_SAFE(string.data());

    return parse(result, string.data(), static_cast<int>(string.length()));
}

inline
int FixUtil::parse(TimeTz *result, const bslstl::StringRef& string)
{
    BSLS_ASSERT_SAFE(string.data());

    return parse(result, string.data(), static_cast<int>(string.length()));
}

inline
int FixUtil::parse(DatetimeTz *result, const bslstl::StringRef& string)
{
    BSLS_ASSERT_SAFE(string.data());

    return parse(result, string.data(), static_cast<int>(string.length()));
}

}  // close package namespace
}  // close enterprise namespace

#endif

// ----------------------------------------------------------------------------
// Copyright 2017 Bloomberg Finance L.P.
//
// Licensed under the Apache License, Version 2.0 (the "License");
// you may not use this file except in compliance with the License.
// You may obtain a copy of the License at
//
//     http://www.apache.org/licenses/LICENSE-2.0
//
// Unless required by applicable law or agreed to in writing, software
// distributed under the License is distributed on an "AS IS" BASIS,
// WITHOUT WARRANTIES OR CONDITIONS OF ANY KIND, either express or implied.
// See the License for the specific language governing permissions and
// limitations under the License.
// ----------------------------- END-OF-FILE ----------------------------------<|MERGE_RESOLUTION|>--- conflicted
+++ resolved
@@ -72,20 +72,11 @@
 // has a timezone offset of '+04:00', indicating a timezone 4 hours ahead of
 // UTC.
 //
-<<<<<<< HEAD
 // A FIX *fractional* *second* corresponds to, for example, combined
 // 'millisecond' and 'microsecond' attributes of a 'bdlt::Datetime' or
 // 'bdlt::Time' object.  For example, the 'Time' value (and FIX string)
 // '15:46:09.330' has a 'millisecond' attribute value of 330; i.e., a
 // fractional second of .33.
-=======
-// A FIX *fractional* *second* corresponds to, for example, the combined
-// 'millisecond' and 'microsecond' attributes of a 'bdlt::Time' object, or the
-// combined 'millisecond' and 'microsecond' attributes of a 'bdlt::Datetime'
-// object.  For example, the 'Time' value (and FIX string) '15:46:09.330000'
-// has a 'millisecond' attribute value of 330 and a microsecond attribute of 0
-// (i.e., a fractional second of .33).
->>>>>>> c1a3a5ac
 //
 ///FIX String Generation
 ///---------------------
@@ -199,18 +190,10 @@
 // FIX protocol document, which indicates the fractional second may be
 // unspecified or have a positive multiple of three digits).  Although FIX has
 // provision for picosecond (or finer) time resolution, be aware that 'bdlt' is
-<<<<<<< HEAD
-// limited to microsecond resolution ('Datetime', 'DatetimeTz', 'Time',
-// 'TimeTz').  If more than six digits are included in the fractional second,
-// values are rounded to a full microsecond; i.e., values greater than or equal
-// to .5 microseconds are rounded up.  These roundings may incur a carry of one
-// second into the 'second' attribute:
-=======
 // limited to microsecond resolution.  If more than six digits are included in
 // the fractional second, values are rounded to a full microsecond; i.e.,
 // values greater than or equal to .5 microseconds are rounded up.  These
 // roundings may incur a carry of one second into the 'second' attribute:
->>>>>>> c1a3a5ac
 //..
 //  +--------------------------------------+---------------------------------+
 //  |          Parsed FIX String           |      Result Object Value        |
