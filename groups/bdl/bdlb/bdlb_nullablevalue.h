--- conflicted
+++ resolved
@@ -179,11 +179,8 @@
 #endif
 
 #endif // BDE_DONT_ALLOW_TRANSITIVE_INCLUDES
-<<<<<<< HEAD
+
 /*
-=======
-
->>>>>>> 36c1123c
 namespace std {
 template <class TYPE>
 struct __domain_allocator_traits<TYPE, typename bsl::enable_if<
@@ -196,12 +193,9 @@
 	}
 };
 }
-<<<<<<< HEAD
+
 */
 
-=======
-/*
->>>>>>> 36c1123c
 template <class TYPE>
 struct bb_optional_wrap :  private std::_Enable_copy_move<
 	// Copy constructor.
@@ -331,11 +325,7 @@
   template <typename T, typename _Alloc>
   struct uses_allocator<bb_optional_wrap<T>, _Alloc> : true_type {};
 }
-<<<<<<< HEAD
-
-=======
-*/
->>>>>>> 36c1123c
+
 
 namespace BloombergLP {
 namespace bdlb {
@@ -347,7 +337,7 @@
 // class NullableValue<TYPE>
 // =========================
 
-<<<<<<< HEAD
+
 template<typename TYPE>
 using optional_base = std::conditional_t<bslma::UsesBslmaAllocator<TYPE>::value,
 		std::pmr::optional<bb_optional_wrap<TYPE>> ,
@@ -355,11 +345,6 @@
 
 template <class TYPE>
 class NullableValue : public optional_base<TYPE>
-=======
-
-template <class TYPE>
-class NullableValue : public std::pmr::optional<TYPE>
->>>>>>> 36c1123c
 {
 
 	// This template class extends the set of values of its value-semantic
@@ -408,11 +393,7 @@
 	NullableValue(typename bsl::enable_if<
 			bslma::UsesBslmaAllocator<DUMMY>::value,
 	        void>::type * = 0)
-<<<<<<< HEAD
 	:optional_base<DUMMY>(std::allocator_arg_t{},
-=======
-	:std::pmr::optional<TYPE>(std::allocator_arg_t{},
->>>>>>> 36c1123c
 			std::pmr::polymorphic_allocator<void>(
 							(std::pmr::memory_resource*)(bslma::Default::allocator(nullptr))))
 	{
@@ -421,11 +402,7 @@
 	NullableValue(typename bsl::enable_if<
 			!bslma::UsesBslmaAllocator<DUMMY>::value,
 	        void>::type * = 0)
-<<<<<<< HEAD
 	:optional_base<DUMMY>()
-=======
-	:std::pmr::optional<TYPE>()
->>>>>>> 36c1123c
 	{
 	}
 		// Create a nullable object having the null value.  If 'TYPE' takes an
@@ -602,7 +579,6 @@
 
 	//
 
-<<<<<<< HEAD
 	template<typename DUMMY = TYPE>
 	typename bsl::enable_if<bslma::UsesBslmaAllocator<DUMMY>::value,
 	DUMMY>::type &value()  { return optional_base<DUMMY>::value().value;}
@@ -621,9 +597,6 @@
 	const typename bsl::enable_if<!(bslma::UsesBslmaAllocator<DUMMY>::value),
 	DUMMY>::type &
 	 value() const { return optional_base<DUMMY>::value();}
-=======
-	//TYPE& value()
->>>>>>> 36c1123c
 	// Return a reference providing modifiable access to the underlying
 		// 'TYPE' object.  The behavior is undefined unless this object is
 		// non-null.
@@ -940,11 +913,7 @@
 template <class TYPE>
 inline
 NullableValue<TYPE>::NullableValue(bslma::Allocator *basicAllocator)
-<<<<<<< HEAD
 : optional_base<TYPE>(std::allocator_arg_t{},
-=======
-: std::pmr::optional<TYPE>(std::allocator_arg_t{},
->>>>>>> 36c1123c
 		std::pmr::polymorphic_allocator<void>(
 				(std::pmr::memory_resource*)(bslma::Default::allocator(basicAllocator))))
 {
@@ -954,11 +923,7 @@
 inline
 NullableValue<TYPE>::NullableValue(const NullableValue&  original,
                                    bslma::Allocator     *basicAllocator)
-<<<<<<< HEAD
 : optional_base<TYPE>(std::allocator_arg_t{},
-=======
-: std::pmr::optional<TYPE>(std::allocator_arg_t{},
->>>>>>> 36c1123c
 		                   (std::pmr::polymorphic_allocator<void>)(
 		                		   (std::pmr::memory_resource*)(bslma::Default::allocator(basicAllocator))))
 {
@@ -972,11 +937,7 @@
 NullableValue<TYPE>::NullableValue(
                               bslmf::MovableRef<NullableValue>  original,
                               bslma::Allocator                 *basicAllocator)
-<<<<<<< HEAD
 : optional_base<TYPE>(std::allocator_arg_t{},
-=======
-: std::pmr::optional<TYPE>(std::allocator_arg_t{},
->>>>>>> 36c1123c
   		                   std::pmr::polymorphic_allocator<void>(
   		                		   (std::pmr::memory_resource*)(bslma::Default::allocator(basicAllocator))))
 {
@@ -995,11 +956,8 @@
                             !bsl::is_convertible<BDE_OTHER_TYPE,
                                                  bslma::Allocator *>::value,
                             void>::type *)
-<<<<<<< HEAD
+
 : optional_base<TYPE>(BSLS_COMPILERFEATURES_FORWARD(BDE_OTHER_TYPE, value))
-=======
-: std::pmr::optional<TYPE>(BSLS_COMPILERFEATURES_FORWARD(BDE_OTHER_TYPE, value))
->>>>>>> 36c1123c
 {
 }
 
@@ -1011,11 +969,8 @@
     bslma::Allocator                                  *basicAllocator,
     typename bsl::enable_if<bsl::is_convertible<BDE_OTHER_TYPE, TYPE>::value,
                             void>::type *)
-<<<<<<< HEAD
+
 : optional_base<TYPE>(std::allocator_arg_t{},
-=======
-: std::pmr::optional<TYPE>(std::allocator_arg_t{},
->>>>>>> 36c1123c
           std::pmr::polymorphic_allocator<void>((std::pmr::memory_resource*)
         		  (bslma::Default::allocator(basicAllocator))),
 		  BSLS_COMPILERFEATURES_FORWARD(BDE_OTHER_TYPE, value))
@@ -1027,11 +982,8 @@
 inline
 NullableValue<TYPE>::NullableValue(
                                  const NullableValue<BDE_OTHER_TYPE>& original)
-<<<<<<< HEAD
+
 : optional_base<TYPE>((std::pmr::optional<BDE_OTHER_TYPE>)original)
-=======
-: std::pmr::optional<TYPE>((std::pmr::optional<BDE_OTHER_TYPE>)original)
->>>>>>> 36c1123c
 {
 }
 
@@ -1041,11 +993,8 @@
 NullableValue<TYPE>::NullableValue(
                           const NullableValue<BDE_OTHER_TYPE>&  original,
                           bslma::Allocator                     *basicAllocator)
-<<<<<<< HEAD
+
 : optional_base<TYPE>(std::allocator_arg_t{},
-=======
-: std::pmr::optional<TYPE>(std::allocator_arg_t{},
->>>>>>> 36c1123c
         std::pmr::polymorphic_allocator<void>((std::pmr::memory_resource*)
         		(bslma::Default::allocator(basicAllocator))))
 {
@@ -1117,11 +1066,7 @@
 inline
 NullableValue<TYPE>& NullableValue<TYPE>::operator=(const NullableValue& rhs)
 {
-<<<<<<< HEAD
 	optional_base<TYPE>::operator=(rhs);
-=======
-	std::pmr::optional<TYPE>::operator=(rhs);
->>>>>>> 36c1123c
     return *this;
 }
 
@@ -1130,13 +1075,8 @@
 NullableValue<TYPE>&
 NullableValue<TYPE>::operator=(bslmf::MovableRef<NullableValue> rhs)
 {
-<<<<<<< HEAD
     optional_base<TYPE>& rhs_base = rhs;
     optional_base<TYPE>::operator=(MoveUtil::move(rhs_base));
-=======
-    std::pmr::optional<TYPE>& rhs_base = rhs;
-    std::pmr::optional<TYPE>::operator=(MoveUtil::move(rhs_base));
->>>>>>> 36c1123c
     return *this;
 }
 
