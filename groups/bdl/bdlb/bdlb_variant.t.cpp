--- conflicted
+++ resolved
@@ -40,6 +40,13 @@
 //=============================================================================
 //                             TEST PLAN
 //-----------------------------------------------------------------------------
+//                            XLC Warning
+//                            -----------
+// There is a large set of template instantiations located at the bottom of
+// the file.  This was recommended by IBM support as a work-around for a
+// a xlc compiler crash caused by test-case 18.
+// 
+//
 //                              Overview
 //                              --------
 // The component under test is a value-semantic "variant" type, whose state is
@@ -6364,9 +6371,3477 @@
        {
            typedef bdlb::VariantImp<bslmf::TypeList<bslmf::Nil, int> > Obj;
 
-<<<<<<< HEAD
            Obj variant = Obj(bslmf::Nil());
-=======
+
+           ASSERT(false == variant.isUnset());
+       }
+
+   } 
+
+   static void testCase16() 
+   {
+       if (verbose) cout << endl
+                         << "TESTING VISITORS (unset variants)" << endl
+                         << "=================================" << endl;
+
+       typedef bdlb::VariantImp<
+       bslmf::TypeList<int, TestInt, bsl::string, TestString> > Obj;
+
+       if (verbose) cout << "\nTesting 'bslmf::Nil'." << endl;
+       {
+           my_UnsetVariantVisitor visitor;
+           LOOP_ASSERT(visitor.d_lastType,
+                      my_UnsetVariantVisitor::GENERIC == visitor.d_lastType);
+
+           Obj mX;
+           mX.apply(visitor);
+
+           LOOP_ASSERT(visitor.d_lastType,
+                      my_UnsetVariantVisitor::BSLMF_NIL == visitor.d_lastType);
+
+           visitor.d_lastType = my_UnsetVariantVisitor::GENERIC;
+           LOOP_ASSERT(visitor.d_lastType,
+                      my_UnsetVariantVisitor::GENERIC == visitor.d_lastType);
+
+           const Obj& X = mX;
+           X.apply(visitor);
+
+           LOOP_ASSERT(visitor.d_lastType,
+                      my_UnsetVariantVisitor::BSLMF_NIL == visitor.d_lastType);
+       }
+
+       if (verbose) cout << "\nTesting user specified 'defaultValue'."<< endl;
+       {
+           my_UnsetVariantVisitor visitor;
+           LOOP_ASSERT(visitor.d_lastType,
+                       my_UnsetVariantVisitor::GENERIC == visitor.d_lastType);
+
+           Obj mX;
+           mX.apply(visitor, TestArg<1>());
+
+           LOOP_ASSERT(visitor.d_lastType,
+                       my_UnsetVariantVisitor::TEST_ARG == visitor.d_lastType);
+
+           visitor.d_lastType = my_UnsetVariantVisitor::GENERIC;
+           LOOP_ASSERT(visitor.d_lastType,
+                       my_UnsetVariantVisitor::GENERIC == visitor.d_lastType);
+
+           const Obj& X = mX;
+           X.apply(visitor, TestArg<1>());
+
+           LOOP_ASSERT(visitor.d_lastType,
+                       my_UnsetVariantVisitor::TEST_ARG == visitor.d_lastType);
+       }
+
+       if (verbose) cout << "\nTesting a subtle warning case." << endl;
+       {
+           bdlb::Variant<int> v(1);
+           dummyConvert(0, v);
+       }
+
+       if (verbose) cout << "\nNegative Testing 'applyRaw'." << endl;
+       {
+           bsls::AssertFailureHandlerGuard hG(
+               bsls::AssertTest::failTestDriver);
+
+           Obj                    mX;
+           my_UnsetVariantVisitor visitor;
+
+           mX.assign<int>(77);  ASSERT_SAFE_PASS(mX.applyRaw(visitor));
+           mX.reset();          ASSERT_SAFE_FAIL(mX.applyRaw(visitor));
+       }
+
+   }
+
+   static void testCase15() 
+   {
+       if (verbose) cout << endl
+                         << "TESTING VISITORS (return values)" << endl
+                         << "================================" << endl;
+
+       bslma::TestAllocator testAllocator(veryVeryVerbose);
+       
+       typedef bdlb::VariantImp<
+                  bslmf::TypeList<int, TestInt, bsl::string, TestString> > Obj;
+
+       if (verbose) cout << "\nTesting visitor that modifies values" << endl;
+       {
+           enum { LENGTH = Obj::TypeList::LENGTH };
+           ASSERT(4 == LENGTH);
+
+           Obj mXs[LENGTH]; Obj mYs[LENGTH];
+           mXs[0].createInPlace<int>(INT_DATA[0]);
+           mXs[1].createInPlace<TestInt>(TEST_INT_DATA[0]);
+           mXs[2].createInPlace<bsl::string>(STRING_DATA[0]);
+           mXs[3].createInPlace<TestString>(TEST_STRING_DATA[0]);
+           mYs[0].createInPlace<int>(INT_DATA[0]);
+           mYs[1].createInPlace<TestInt>(TEST_INT_DATA[0]);
+           mYs[2].createInPlace<bsl::string>(STRING_DATA[0]);
+           mYs[3].createInPlace<TestString>(TEST_STRING_DATA[0]);
+
+           for (int i = 0;
+                i < static_cast<int>(sizeof STRING_DATA / sizeof *STRING_DATA);
+                ++i) {
+
+               const int         INTVAL        = mXs[0].the<int>();
+               const TestInt     TESTINTVAL    = mXs[1].the<TestInt>();
+               const bsl::string STRINGVAL     = mXs[2].the<bsl::string>();
+               const TestString  TESTSTRINGVAL = mXs[3].the<TestString>();
+
+               my_ModifyingVisitor visitor(i);
+
+               LOOP_ASSERT(i, INTVAL        == mXs[0].the<int>());
+               LOOP_ASSERT(i, TESTINTVAL    == mXs[1].the<TestInt>());
+               LOOP_ASSERT(i, STRINGVAL     == mXs[2].the<bsl::string>());
+               LOOP_ASSERT(i, TESTSTRINGVAL == mXs[3].the<TestString>());
+               LOOP_ASSERT(i, INTVAL        == mYs[0].the<int>());
+               LOOP_ASSERT(i, TESTINTVAL    == mYs[1].the<TestInt>());
+               LOOP_ASSERT(i, STRINGVAL     == mYs[2].the<bsl::string>());
+               LOOP_ASSERT(i, TESTSTRINGVAL == mYs[3].the<TestString>());
+
+               // Visit the values.
+
+               for (int j = 0; j < LENGTH; ++j) {
+                   mXs[j].apply(visitor);
+                   mYs[j].applyRaw(visitor);
+               }
+
+               if (veryVerbose) {
+                   const int          theInt       =mXs[0].the<int>();
+                   const TestInt&     theTestInt   =mXs[1].the<TestInt>();
+                   const bsl::string& theString    =mXs[2].the<bsl::string>();
+                   const TestString&  theTestString=mXs[3].the<TestString>();
+
+                   T_ P_(i) P_(INT_DATA[i])    P_(TEST_INT_DATA[i])
+                       P_(STRING_DATA[i]) P(TEST_STRING_DATA[i])
+                       P_(theInt) P_(theTestInt) P_(theString) P(theTestString)
+                       }
+
+               LOOP_ASSERT(i, INT_DATA[i]        ==mXs[0].the<int>());
+               LOOP_ASSERT(i, TEST_INT_DATA[i]   ==mXs[1].the<TestInt>());
+               LOOP_ASSERT(i, STRING_DATA[i]     ==mXs[2].the<bsl::string>());
+               LOOP_ASSERT(i, TEST_STRING_DATA[i]==mXs[3].the<TestString>());
+               LOOP_ASSERT(i, INT_DATA[i]        ==mYs[0].the<int>());
+               LOOP_ASSERT(i, TEST_INT_DATA[i]   ==mYs[1].the<TestInt>());
+               LOOP_ASSERT(i, STRING_DATA[i]     ==mYs[2].the<bsl::string>());
+               LOOP_ASSERT(i, TEST_STRING_DATA[i]==mYs[3].the<TestString>());
+           }
+       }
+
+        if (verbose) cout << "\nTesting return values from visitor." << endl;
+
+        typedef my_VariantWrapper<Obj> VWrap;
+
+        if (verbose) cout << "\t1. No specified return value." << endl;
+        {
+            Obj tmp(1);  // dummy used to initialize the variant
+            VWrap wrappedVariant(tmp, &testAllocator);
+            VWrap wrappedVariant2(tmp, &testAllocator);
+            my_DefaultNoReturnVisitor visitor(1);
+
+            wrappedVariant.apply(visitor);
+            wrappedVariant2.applyRaw(visitor);
+            LOOP_ASSERT(wrappedVariant.lastVisited(),
+                        VWrap::VOID_VISIT == wrappedVariant.lastVisited());
+            LOOP_ASSERT(wrappedVariant2.lastVisited(),
+                        VWrap::VOID_VISIT == wrappedVariant2.lastVisited());
+        }
+
+        if (verbose) cout << "\t2. Using 'typedef' 'ResultType'." << endl;
+        {
+            Obj tmp(1);  // dummy used to initialize the variant
+            VWrap wrappedVariant(tmp, &testAllocator);
+            VWrap wrappedVariant2(tmp, &testAllocator);
+            my_ReturningVisitor visitor(1);
+
+            const int RET  = wrappedVariant.apply(visitor);
+            const int RET2 = wrappedVariant2.applyRaw(visitor);
+            LOOP_ASSERT(wrappedVariant.lastVisited(),
+                        VWrap::RESULT_TYPE_VISIT
+                        == wrappedVariant.lastVisited());
+            LOOP_ASSERT(wrappedVariant2.lastVisited(),
+                        VWrap::RESULT_TYPE_VISIT
+                        == wrappedVariant.lastVisited());
+
+            ASSERT(RET  == INT_TYPE);
+            ASSERT(RET2 == INT_TYPE);
+        }
+
+        if (verbose) cout << "\t3. Explicitly specifying 'RET_TYPE'." << endl;
+        {
+            Obj tmp(1);  // dummy used to initialize the variant
+            VWrap wrappedVariant(tmp, &testAllocator);
+            VWrap wrappedVariant2(tmp, &testAllocator);
+            my_ReturningVisitor visitor(1);
+
+            ASSERT(999 <= wrappedVariant.apply<Convertible>(
+                       visitor).memberFunc());
+            ASSERT(999 <= wrappedVariant2.applyRaw<Convertible>(
+                       visitor).memberFunc());
+
+            LOOP_ASSERT(wrappedVariant.lastVisited(),
+                        VWrap::RET_TYPE_VISIT == wrappedVariant.lastVisited());
+            LOOP_ASSERT(wrappedVariant2.lastVisited(),
+                        VWrap::RET_TYPE_VISIT ==
+                        wrappedVariant2.lastVisited());
+        }
+
+        if (verbose) cout << "\nTesting 'const' 'apply' methods" << endl;
+
+        if (verbose) cout << "\t1. No specified return value." << endl;
+        {
+            Obj tmp(1);  // dummy used to initialize the variant
+            VWrap wrappedVariant(tmp, &testAllocator);
+            VWrap wrappedVariant2(tmp, &testAllocator);
+            const VWrap& WV  = wrappedVariant;
+            const VWrap& WV2 = wrappedVariant2;
+
+            wrappedVariant.variant().assign<int>(INT_DATA[1]);
+            wrappedVariant2.variant().assign<int>(INT_DATA[1]);
+
+            my_ConstVisitor visitor(1);
+            WV.apply(visitor);
+            WV2.applyRaw(visitor);
+
+            LOOP_ASSERT(wrappedVariant.lastVisited(),
+                        VWrap::VOID_VISIT_CONST
+                        == wrappedVariant.lastVisited());
+            LOOP_ASSERT(wrappedVariant2.lastVisited(),
+                        VWrap::VOID_VISIT_CONST
+                        == wrappedVariant2.lastVisited());
+        }
+
+        if (verbose) cout << "\t2. Using 'typedef' 'ResultType'." << endl;
+        {
+            Obj tmp(1);  // dummy used to initialize the variant
+            VWrap wrappedVariant(tmp, &testAllocator);
+            VWrap wrappedVariant2(tmp, &testAllocator);
+            const VWrap& WV  = wrappedVariant;
+            const VWrap& WV2 = wrappedVariant2;
+
+            wrappedVariant.variant().assign<int>(INT_DATA[1]);
+            wrappedVariant2.variant().assign<int>(INT_DATA[1]);
+
+            my_ConstReturningVisitor visitor(1);
+            const int RET  = WV.apply(visitor);
+            const int RET2 = WV2.applyRaw(visitor);
+
+            LOOP_ASSERT(wrappedVariant.lastVisited(),
+                        VWrap::RESULT_TYPE_VISIT_CONST
+                        == wrappedVariant.lastVisited());
+            LOOP_ASSERT(wrappedVariant2.lastVisited(),
+                        VWrap::RESULT_TYPE_VISIT_CONST
+                        == wrappedVariant2.lastVisited());
+
+            ASSERT(RET  == INT_TYPE);
+            ASSERT(RET2 == INT_TYPE);
+        }
+
+        if (verbose) cout << "\t3. Explicitly specifying 'RET_TYPE'." << endl;
+        {
+            Obj tmp(1);  // dummy used to initialize the variant
+            VWrap wrappedVariant(tmp, &testAllocator);
+            VWrap wrappedVariant2(tmp, &testAllocator);
+            const VWrap& WV  = wrappedVariant;
+            const VWrap& WV2 = wrappedVariant2;
+
+            wrappedVariant.variant().assign<int>(INT_DATA[1]);
+            wrappedVariant2.variant().assign<int>(INT_DATA[1]);
+
+            my_ConstReturningVisitor visitor(1);
+            ASSERT(999 <= WV.apply<Convertible>(visitor).memberFunc());
+            ASSERT(999 <= WV2.applyRaw<Convertible>(visitor).memberFunc());
+
+            LOOP_ASSERT(wrappedVariant.lastVisited(),
+                        VWrap::RET_TYPE_VISIT_CONST
+                        == wrappedVariant.lastVisited());
+            LOOP_ASSERT(wrappedVariant2.lastVisited(),
+                        VWrap::RET_TYPE_VISIT_CONST
+                        == wrappedVariant2.lastVisited());
+        }
+
+        if (verbose) cout << "\nTesting that visitors do not modify the value."
+                          << endl;
+        {
+            Obj tmp(1);  // dummy used to initialize the variant
+            VWrap wrappedVariant(tmp, &testAllocator);
+            VWrap wrappedVariant2(tmp, &testAllocator);
+            wrappedVariant.variant().createInPlace<bsl::string>(
+                STRING_DATA[1]);
+            wrappedVariant2.variant().createInPlace<bsl::string>(
+                STRING_DATA[1]);
+
+            my_ConstVisitor visitor(1);
+            wrappedVariant.apply(visitor);
+            wrappedVariant2.applyRaw(visitor);
+
+            ASSERT(STRING_DATA[1]
+                   == wrappedVariant.variant().the<bsl::string>());
+            ASSERT(STRING_DATA[1]
+                   == wrappedVariant2.variant().the<bsl::string>());
+        }
+    }
+
+    static void testCase14()
+    {
+        if (verbose) cout << endl
+                          << "TESTING 'createInPlace'" << endl
+                          << "=======================" << endl;
+
+        typedef bdlb::VariantImp<bslmf::TypeList<Copyable> > Obj;
+
+        if (verbose) cout << "\nTesting 'createInPlace' with no arg." << endl;
+        {
+            Obj mX;     const Obj& X = mX;
+            mX.createInPlace<Copyable>();
+
+            ASSERT(false == Copyable::s_copyConstructorCalled);
+            checkCopyableParameters(X.the<Copyable>(), 0);
+        }
+
+        if (verbose) cout << "\nTesting 'createInPlace' with 1 arg." << endl;
+        {
+            Obj mX;     const Obj& X = mX;
+            mX.createInPlace<Copyable>(true);
+
+            ASSERT(false == Copyable::s_copyConstructorCalled);
+            checkCopyableParameters(X.the<Copyable>(), 1);
+        }
+
+        if (verbose) cout << "\nTesting 'createInPlace' with 2 args." << endl;
+        {
+            Obj mX;     const Obj& X = mX;
+            mX.createInPlace<Copyable>(true, true);
+
+            ASSERT(false == Copyable::s_copyConstructorCalled);
+            checkCopyableParameters(X.the<Copyable>(), 2);
+        }
+
+        if (verbose) cout << "\nTesting 'createInPlace' with 3 args." << endl;
+        {
+            Obj mX;     const Obj& X = mX;
+            mX.createInPlace<Copyable>(true, true, true);
+
+            ASSERT(false == Copyable::s_copyConstructorCalled);
+            checkCopyableParameters(X.the<Copyable>(), 3);
+        }
+
+        if (verbose) cout << "\nTesting 'createInPlace' with 4 args." << endl;
+        {
+            Obj mX;     const Obj& X = mX;
+            mX.createInPlace<Copyable>(true, true, true, true);
+
+            ASSERT(false == Copyable::s_copyConstructorCalled);
+            checkCopyableParameters(X.the<Copyable>(), 4);
+        }
+
+        if (verbose) cout << "\nTesting 'createInPlace' with 5 args." << endl;
+        {
+            Obj mX;     const Obj& X = mX;
+            mX.createInPlace<Copyable>(true, true, true, true, true);
+
+            ASSERT(false == Copyable::s_copyConstructorCalled);
+            checkCopyableParameters(X.the<Copyable>(), 5);
+        }
+
+        if (verbose) cout << "\nTesting 'createInPlace' with 6 args." << endl;
+        {
+            Obj mX;     const Obj& X = mX;
+            mX.createInPlace<Copyable>(true, true, true, true, true, true);
+
+            ASSERT(false == Copyable::s_copyConstructorCalled);
+            checkCopyableParameters(X.the<Copyable>(), 6);
+        }
+
+        if (verbose) cout << "\nTesting 'createInPlace' with 7 args." << endl;
+        {
+            Obj mX;     const Obj& X = mX;
+            mX.createInPlace<Copyable>(true, true, true, true, true, true,
+                                       true);
+
+            ASSERT(false == Copyable::s_copyConstructorCalled);
+            checkCopyableParameters(X.the<Copyable>(), 7);
+        }
+
+        if (verbose) cout << "\nTesting 'createInPlace' with 8 args." << endl;
+        {
+            Obj mX;     const Obj& X = mX;
+            mX.createInPlace<Copyable>(true, true, true, true, true, true,
+                                       true, true);
+
+            ASSERT(false == Copyable::s_copyConstructorCalled);
+            checkCopyableParameters(X.the<Copyable>(), 8);
+        }
+
+        if (verbose) cout << "\nTesting 'createInPlace' with 9 args." << endl;
+        {
+            Obj mX;     const Obj& X = mX;
+            mX.createInPlace<Copyable>(true, true, true, true, true, true,
+                                       true, true, true);
+
+            ASSERT(false == Copyable::s_copyConstructorCalled);
+            checkCopyableParameters(X.the<Copyable>(), 9);
+        }
+
+        if (verbose) cout << "\nTesting 'createInPlace' with 10 args." << endl;
+        {
+            Obj mX;     const Obj& X = mX;
+            mX.createInPlace<Copyable>(true, true, true, true, true, true,
+                                       true, true, true, true);
+
+            ASSERT(false == Copyable::s_copyConstructorCalled);
+            checkCopyableParameters(X.the<Copyable>(), 10);
+        }
+
+        if (verbose) cout << "\nTesting 'createInPlace' with 11 args." << endl;
+        {
+            Obj mX;     const Obj& X = mX;
+            mX.createInPlace<Copyable>(true, true, true, true, true, true,
+                                       true, true, true, true, true);
+
+            ASSERT(false == Copyable::s_copyConstructorCalled);
+            checkCopyableParameters(X.the<Copyable>(), 11);
+        }
+
+        if (verbose) cout << "\nTesting 'createInPlace' with 12 args." << endl;
+        {
+            Obj mX;     const Obj& X = mX;
+            mX.createInPlace<Copyable>(true, true, true, true, true, true,
+                                       true, true, true, true, true, true);
+
+            ASSERT(false == Copyable::s_copyConstructorCalled);
+            checkCopyableParameters(X.the<Copyable>(), 12);
+        }
+
+        if (verbose) cout << "\nTesting 'createInPlace' with 13 args." << endl;
+        {
+            Obj mX;     const Obj& X = mX;
+            mX.createInPlace<Copyable>(true, true, true, true, true, true,
+                                       true, true, true, true, true, true,
+                                       true);
+
+            ASSERT(false == Copyable::s_copyConstructorCalled);
+            checkCopyableParameters(X.the<Copyable>(), 13);
+        }
+
+        if (verbose) cout << "\nTesting 'createInPlace' with 14 args." << endl;
+        {
+            Obj mX;     const Obj& X = mX;
+            mX.createInPlace<Copyable>(true, true, true, true, true, true,
+                                       true, true, true, true, true, true,
+                                       true, true);
+
+            ASSERT(false == Copyable::s_copyConstructorCalled);
+            checkCopyableParameters(X.the<Copyable>(), 14);
+        }
+
+    }
+
+    static void testCase13()
+    {
+
+        if (verbose) cout << endl
+                          << "TESTING TYPE ASSIGNMENT" << endl
+                          << "=======================" << endl;
+
+        bslma::TestAllocator testAllocator(veryVeryVerbose);
+
+        if (verbose) cout << "\nTesting assignment from different values."
+                          << endl;
+
+        static struct {
+            int         d_lineNum;
+            const char *d_input;        // input specifications
+            int         d_expTypeIdx;   // expected type index
+            int         d_expValueIdx;  // expected value index (within type)
+        } DATA[] = {
+          // LINE  INPUT           TYPE_IDX  VALUE_IDX
+          // ----  -----           --------  ---------
+            { L_,  "A",            INT_TYPE,         0 }
+          , { L_,  "B",            INT_TYPE,         1 }
+          , { L_,  "C",            INT_TYPE,         2 }
+          , { L_,  "D",            INT_TYPE,         3 }
+          , { L_,  "E",            INT_TYPE,         4 }
+          , { L_,  "F",       TEST_INT_TYPE,         0 }
+          , { L_,  "G",       TEST_INT_TYPE,         1 }
+          , { L_,  "H",       TEST_INT_TYPE,         2 }
+          , { L_,  "I",       TEST_INT_TYPE,         3 }
+          , { L_,  "J",       TEST_INT_TYPE,         4 }
+          , { L_,  "S",         STRING_TYPE,         0 }
+          , { L_,  "T",         STRING_TYPE,         1 }
+          , { L_,  "U",         STRING_TYPE,         2 }
+          , { L_,  "V",         STRING_TYPE,         3 }
+          , { L_,  "W",         STRING_TYPE,         4 }
+          , { L_,  "K",    TEST_STRING_TYPE,         0 }
+          , { L_,  "L",    TEST_STRING_TYPE,         1 }
+          , { L_,  "M",    TEST_STRING_TYPE,         2 }
+          , { L_,  "N",    TEST_STRING_TYPE,         3 }
+          , { L_,  "O",    TEST_STRING_TYPE,         4 }
+          , { L_,  "Z",      TEST_VOID_TYPE,         0 }
+        };
+        const int NUM_DATA = static_cast<int>(sizeof DATA / sizeof *DATA);
+
+        for (int ti = 0; ti < NUM_DATA; ++ti) {
+            const int   LINE1      = DATA[ti].d_lineNum;
+            const char *INPUT1     = DATA[ti].d_input;
+            const int   TYPE_IDX1  = DATA[ti].d_expTypeIdx;
+            const int   VALUE_IDX1 = DATA[ti].d_expValueIdx;
+
+            if (veryVerbose) {
+                T_ P_(LINE1) P_(INPUT1) P_(TYPE_IDX1) P(VALUE_IDX1)
+            }
+
+            for (int tj = 0; tj < NUM_DATA; ++tj) {
+                const int LINE2      = DATA[tj].d_lineNum;
+                const int TYPE_IDX2  = DATA[tj].d_expTypeIdx;
+                const int VALUE_IDX2 = DATA[tj].d_expValueIdx;
+
+                if (veryVerbose) {
+                    T_ T_ P_(LINE2) P_(TYPE_IDX2) P(VALUE_IDX2)
+                }
+
+                {
+                    Obj mX(&testAllocator);     const Obj& X = mX;
+                    gg(&mX, INPUT1);
+
+                    switch (TYPE_IDX2) {
+                      case INT_TYPE: {
+
+                        int Y = INT_DATA[VALUE_IDX2];
+
+                        // Assign to 'X' the value 'Y' and check the returned
+                        // reference.
+
+                        LOOP2_ASSERT(LINE1, LINE2, INT_DATA[VALUE_IDX2] ==
+                                                         (mX = Y).the<int>());
+
+                        // Check that 'Y' is not modified.
+
+                        LOOP2_ASSERT(LINE1, LINE2, INT_DATA[VALUE_IDX2] == Y);
+
+                        // Check that 'X' is modified.
+
+                        LOOP2_ASSERT(LINE1, LINE2, Y == X.the<int>());
+
+                      } break;
+                      case TEST_INT_TYPE: {
+
+                        TestInt Y = TEST_INT_DATA[VALUE_IDX2];
+
+                        LOOP2_ASSERT(LINE1, LINE2, TEST_INT_DATA[VALUE_IDX2]
+                                                  == (mX = Y).the<TestInt>());
+                        LOOP2_ASSERT(LINE1, LINE2, TEST_INT_DATA[VALUE_IDX2]
+                                                                         == Y);
+                        LOOP2_ASSERT(LINE1, LINE2, Y == X.the<TestInt>());
+
+                      } break;
+                      case STRING_TYPE : {
+
+                        bsl::string Y = STRING_DATA[VALUE_IDX2];
+
+                        LOOP2_ASSERT(LINE1, LINE2, STRING_DATA[VALUE_IDX2]
+                                               == (mX = Y).the<bsl::string>());
+                        LOOP2_ASSERT(LINE1, LINE2, STRING_DATA[VALUE_IDX2]
+                                                                         == Y);
+                        LOOP2_ASSERT(LINE1, LINE2, Y == X.the<bsl::string>());
+
+                      } break;
+                      case TEST_STRING_TYPE: {
+
+                        TestString Y = TEST_STRING_DATA[VALUE_IDX2];
+
+                        LOOP2_ASSERT(LINE1, LINE2, TEST_STRING_DATA[VALUE_IDX2]
+                                                == (mX = Y).the<TestString>());
+                        LOOP2_ASSERT(LINE1, LINE2, TEST_STRING_DATA[VALUE_IDX2]
+                                                                         == Y);
+                        LOOP2_ASSERT(LINE1, LINE2, Y == X.the<TestString>());
+
+                      } break;
+                      case TEST_VOID_TYPE: {
+
+                        TestVoid Y;
+
+                        LOOP2_ASSERT(LINE1, LINE2, TestVoid()
+                                                  == (mX = Y).the<TestVoid>());
+                        LOOP2_ASSERT(LINE1, LINE2, TestVoid() == Y);
+                        LOOP2_ASSERT(LINE1, LINE2, Y == X.the<TestVoid>());
+
+                      } break;
+                      default : ASSERT(!"Unreachable by design");
+                    }
+
+                    // Verify value after 'Y' goes out of scope.
+
+                    switch (TYPE_IDX2) {
+                      case INT_TYPE: {
+                        LOOP2_ASSERT(LINE1, LINE2,
+                                     INT_DATA[VALUE_IDX2] == X.the<int>());
+                      } break;
+                      case TEST_INT_TYPE: {
+                        LOOP2_ASSERT(LINE1, LINE2,
+                                     TEST_INT_DATA[VALUE_IDX2]
+                                                          == X.the<TestInt>());
+                      } break;
+                      case STRING_TYPE: {
+                        LOOP2_ASSERT(LINE1, LINE2,
+                                     STRING_DATA[VALUE_IDX2]
+                                                      == X.the<bsl::string>());
+                      } break;
+                      case TEST_STRING_TYPE: {
+                        LOOP2_ASSERT(LINE1, LINE2,
+                                     TEST_STRING_DATA[VALUE_IDX2]
+                                                       == X.the<TestString>());
+                      } break;
+                      case TEST_VOID_TYPE: {
+                        LOOP2_ASSERT(LINE1, LINE2,
+                                     TestVoid() == X.the<TestVoid>());
+                      } break;
+                      default: ASSERT(!"Unreachable by design");
+                    }
+                }
+            }
+        }
+
+        if (verbose) cout << "\nTesting allocator with assignment." << endl;
+
+        {
+            bslma::TestAllocator ta, da;
+            bslma::DefaultAllocatorGuard guard(&da);
+
+            ASSERT(0 == ta.numBlocksTotal());
+            ASSERT(0 == da.numBlocksTotal());
+
+            TestAllocObj value(&ta);
+
+            const int TATOTAL = static_cast<int>(ta.numBlocksTotal());
+            ASSERT(TATOTAL == ta.numBlocksTotal());
+            ASSERT(0       == da.numBlocksTotal());
+
+            bdlb::Variant<bsl::string, TestAllocObj> mX(value);
+
+            ASSERT(TATOTAL == ta.numBlocksTotal());
+            ASSERT(TATOTAL == da.numBlocksTotal());
+        }
+
+        if (verbose) cout << "\nTesting exception safety with assignment."
+                          << endl;
+
+        for (int ti = 0; ti < NUM_DATA; ++ti) {
+            const int   LINE1      = DATA[ti].d_lineNum;
+            const char *INPUT1     = DATA[ti].d_input;
+            const int   TYPE_IDX1  = DATA[ti].d_expTypeIdx;
+            const int   VALUE_IDX1 = DATA[ti].d_expValueIdx;
+
+            if (veryVerbose) {
+                T_ P_(LINE1) P_(INPUT1) P_(TYPE_IDX1) P(VALUE_IDX1)
+            }
+
+            for (int tj = 0; tj < NUM_DATA; ++tj) {
+                const int LINE2      = DATA[tj].d_lineNum;
+                const int TYPE_IDX2  = DATA[tj].d_expTypeIdx;
+                const int VALUE_IDX2 = DATA[tj].d_expValueIdx;
+
+                if (veryVerbose) {
+                    T_ T_ P_(LINE2) P_(TYPE_IDX2) P(VALUE_IDX2)
+                }
+
+                Obj mX(&testAllocator);  const Obj& X = mX;
+                gg(&mX, INPUT1);
+
+                BSLMA_TESTALLOCATOR_EXCEPTION_TEST_BEGIN(testAllocator) {
+                  switch (TYPE_IDX2) {
+                    case INT_TYPE: {
+                      mX = INT_DATA[VALUE_IDX2];
+                      LOOP2_ASSERT(LINE1, LINE2,
+                                   INT_DATA[VALUE_IDX2] == X.the<int>());
+                    } break;
+                    case TEST_INT_TYPE: {
+                      mX = TEST_INT_DATA[VALUE_IDX2];
+                      LOOP2_ASSERT(LINE1, LINE2,
+                                   TEST_INT_DATA[VALUE_IDX2]
+                                                          == X.the<TestInt>());
+                    } break;
+                    case STRING_TYPE: {
+                      mX = STRING_DATA[VALUE_IDX2];
+                      LOOP2_ASSERT(LINE1, LINE2,
+                                   STRING_DATA[VALUE_IDX2]
+                                                      == X.the<bsl::string>());
+                    } break;
+                    case TEST_STRING_TYPE: {
+                      mX = TEST_STRING_DATA[VALUE_IDX2];
+                      LOOP2_ASSERT(LINE1, LINE2,
+                                   TEST_STRING_DATA[VALUE_IDX2]
+                                                       == X.the<TestString>());
+                    } break;
+                    case TEST_VOID_TYPE: {
+                      mX = TestVoid();
+                      LOOP2_ASSERT(LINE1, LINE2,
+                                   TestVoid() == X.the<TestVoid>());
+                    } break;
+                    default: ASSERT(!"Unreachable by design");
+                  }
+                } BSLMA_TESTALLOCATOR_EXCEPTION_TEST_END
+            }
+        }
+    }
+     
+    static void testCase12() 
+    {
+
+        if (verbose) cout << endl
+                          << "TESTING CREATORS" << endl
+                          << "================" << endl;
+
+        if (verbose) cout << "\nTesting one argument constructor with "
+                             "allocator." << endl;
+
+        {
+            // Added 'TestAllocObj' to confirm allocation.
+            typedef bdlb::Variant<TestAllocObj, int, bsl::string,
+                                  TestInt, TestString, TestVoid> Obj;
+
+            // 'da'  - default allocator
+            // 'ta'  - test allocator passed to the variant
+            // 'tmp' - allocator for temporaries
+
+            bslma::TestAllocator da, ta, tmp;
+            bslma::DefaultAllocatorGuard guard(&da);
+
+            ASSERT(0 == da.numBlocksTotal());
+            ASSERT(0 == ta.numBlocksTotal());
+            ASSERT(0 == tmp.numBlocksTotal());
+
+            {
+                Obj mX(&ta);   const Obj& X = mX;
+                ASSERT(0 == X.typeIndex());
+
+                if (veryVerbose) { T_ P(X) }
+
+                ASSERT(0 == X.is<TestAllocObj>());
+                ASSERT(0 == da.numBlocksTotal());
+                ASSERT(0 == ta.numBlocksTotal());
+                ASSERT(0 == tmp.numBlocksTotal());
+
+                const int CURRENTTOTAL = static_cast<int>(ta.numBlocksTotal());
+
+                bsl::string testString("Hello, this is a string long "
+                                       " enough to force memory allocation",
+                                       &tmp);
+
+                ASSERT(0            == da.numBlocksTotal());
+                ASSERT(CURRENTTOTAL == ta.numBlocksTotal());
+                ASSERT(0            <  tmp.numBlocksTotal());
+
+                mX.assign(testString);
+
+                ASSERT(0            == da.numBlocksTotal());
+                ASSERT(CURRENTTOTAL <  ta.numBlocksTotal());
+                ASSERT(0            <  tmp.numBlocksTotal());
+            }
+            ASSERT(0 == da.numBlocksInUse());
+            ASSERT(0 == ta.numBlocksInUse());
+            ASSERT(0 == tmp.numBlocksInUse());
+        }
+
+        if (verbose) cout << "\nTesting one argument constructor with "
+                             "'TYPE' and two-argument constructor" << endl;
+
+        static struct {
+            int         d_lineNum;
+            int         d_expTypeIdx;   // expected type index
+            int         d_expValueIdx;  // expected value index (within type)
+        } DATA[] = {
+          // LINE          TYPE_IDX  VALUE_IDX
+          // ----          --------  ---------
+            { L_,          INT_TYPE,         0 }
+          , { L_,          INT_TYPE,         1 }
+          , { L_,          INT_TYPE,         2 }
+          , { L_,          INT_TYPE,         3 }
+          , { L_,          INT_TYPE,         4 }
+          , { L_,     TEST_INT_TYPE,         0 }
+          , { L_,     TEST_INT_TYPE,         1 }
+          , { L_,     TEST_INT_TYPE,         2 }
+          , { L_,     TEST_INT_TYPE,         3 }
+          , { L_,     TEST_INT_TYPE,         4 }
+          , { L_,       STRING_TYPE,         0 }
+          , { L_,       STRING_TYPE,         1 }
+          , { L_,       STRING_TYPE,         2 }
+          , { L_,       STRING_TYPE,         3 }
+          , { L_,       STRING_TYPE,         4 }
+          , { L_,  TEST_STRING_TYPE,         0 }
+          , { L_,  TEST_STRING_TYPE,         1 }
+          , { L_,  TEST_STRING_TYPE,         2 }
+          , { L_,  TEST_STRING_TYPE,         3 }
+          , { L_,  TEST_STRING_TYPE,         4 }
+          , { L_,    TEST_VOID_TYPE,         0 }
+        };
+        const int NUM_DATA = static_cast<int>(sizeof DATA / sizeof *DATA);
+
+        for (int ti = 0; ti < NUM_DATA; ++ti) {
+            const int LINE      = DATA[ti].d_lineNum;
+            const int TYPE_IDX  = DATA[ti].d_expTypeIdx;
+            const int VALUE_IDX = DATA[ti].d_expValueIdx;
+
+            if (veryVerbose) {
+                T_ P_(LINE) P_(TYPE_IDX) P(VALUE_IDX)
+            }
+
+            bslma::TestAllocator da, ta;
+            bslma::DefaultAllocatorGuard guard(&da);
+
+            switch (TYPE_IDX) {
+              case INT_TYPE: {
+
+                ASSERT(0 == da.numBlocksTotal());
+
+                Obj mX(INT_DATA[VALUE_IDX]);                 const Obj& X = mX;
+
+                ASSERT(INT_TYPE            == X.typeIndex());
+                ASSERT(1                   == X.is<int>());
+                ASSERT(INT_DATA[VALUE_IDX] == X.the<int>());
+                ASSERT(0                   == da.numBlocksTotal());
+                ASSERT(0                   == ta.numBlocksTotal());
+
+                const int CURRENTTOTAL = static_cast<int>(da.numBlocksTotal());
+
+                Obj mY(INT_DATA[VALUE_IDX], &ta);            const Obj& Y = mY;
+
+                ASSERT(INT_TYPE            == Y.typeIndex());
+                ASSERT(1                   == Y.is<int>());
+                ASSERT(INT_DATA[VALUE_IDX] == Y.the<int>());
+                ASSERT(CURRENTTOTAL        == da.numBlocksTotal());
+                ASSERT(0                   == ta.numBlocksTotal());
+
+                Obj mZ;                                      const Obj& Z = mZ;
+                mZ.assign(INT_DATA[VALUE_IDX]);
+
+                ASSERT(Z.typeIndex() == X.typeIndex());
+                ASSERT(Z.is<int>()   == X.is<int>());
+                ASSERT(Z.the<int>()  == X.the<int>());
+                ASSERT(Z.typeIndex() == Y.typeIndex());
+                ASSERT(Z.is<int>()   == Y.is<int>());
+                ASSERT(Z.the<int>()  == Y.the<int>());
+
+              } break;
+              case TEST_INT_TYPE : {
+
+                ASSERT(0 == da.numBlocksTotal());
+
+                Obj mX(TEST_INT_DATA[VALUE_IDX]);            const Obj& X = mX;
+
+                ASSERT(TEST_INT_TYPE            == X.typeIndex());
+                ASSERT(1                        == X.is<TestInt>());
+                ASSERT(TEST_INT_DATA[VALUE_IDX] == X.the<TestInt>());
+                ASSERT(0                        == da.numBlocksTotal());
+                ASSERT(0                        == ta.numBlocksTotal());
+
+                const int CURRENTTOTAL = static_cast<int>(da.numBlocksTotal());
+
+                Obj mY(TEST_INT_DATA[VALUE_IDX], &ta);       const Obj& Y = mY;
+
+                ASSERT(TEST_INT_TYPE            == Y.typeIndex());
+                ASSERT(1                        == Y.is<TestInt>());
+                ASSERT(TEST_INT_DATA[VALUE_IDX] == Y.the<TestInt>());
+                ASSERT(CURRENTTOTAL             == da.numBlocksTotal());
+                ASSERT(0                        == ta.numBlocksTotal());
+
+                Obj mZ;                                      const Obj& Z = mZ;
+                mZ.assign(TEST_INT_DATA[VALUE_IDX]);
+
+                ASSERT(Z.typeIndex()    == X.typeIndex());
+                ASSERT(Z.is<TestInt>()  == X.is<TestInt>());
+                ASSERT(Z.the<TestInt>() == X.the<TestInt>());
+                ASSERT(Z.typeIndex()    == Y.typeIndex());
+                ASSERT(Z.is<TestInt>()  == Y.is<TestInt>());
+                ASSERT(Z.the<TestInt>() == Y.the<TestInt>());
+
+              } break;
+              case STRING_TYPE : {
+
+                ASSERT(0 == da.numBlocksTotal());
+
+                Obj mX(STRING_DATA[VALUE_IDX]);              const Obj& X = mX;
+
+                ASSERT(STRING_TYPE            == X.typeIndex());
+                ASSERT(1                      == X.is<bsl::string>());
+                ASSERT(STRING_DATA[VALUE_IDX] == X.the<bsl::string>());
+                ASSERT(0                      == ta.numBlocksTotal());
+
+                const int CURRENTTOTAL = static_cast<int>(da.numBlocksTotal());
+
+                Obj mY(STRING_DATA[VALUE_IDX], &ta);         const Obj& Y = mY;
+
+                ASSERT(STRING_TYPE            == Y.typeIndex());
+                ASSERT(1                      == Y.is<bsl::string>());
+                ASSERT(STRING_DATA[VALUE_IDX] == Y.the<bsl::string>());
+                ASSERT(CURRENTTOTAL           == da.numBlocksTotal());
+
+                Obj mZ;                                      const Obj& Z = mZ;
+                mZ.assign(STRING_DATA[VALUE_IDX]);
+
+                ASSERT(Z.typeIndex()        == X.typeIndex());
+                ASSERT(Z.is<bsl::string>()  == X.is<bsl::string>());
+                ASSERT(Z.the<bsl::string>() == X.the<bsl::string>());
+                ASSERT(Z.typeIndex()        == Y.typeIndex());
+                ASSERT(Z.is<bsl::string>()  == Y.is<bsl::string>());
+                ASSERT(Z.the<bsl::string>() == Y.the<bsl::string>());
+
+              } break;
+              case TEST_STRING_TYPE : {
+
+                ASSERT(0 == da.numBlocksTotal());
+
+                Obj mX(TEST_STRING_DATA[VALUE_IDX]);         const Obj& X = mX;
+
+                ASSERT(TEST_STRING_TYPE            == X.typeIndex());
+                ASSERT(1                           == X.is<TestString>());
+                ASSERT(TEST_STRING_DATA[VALUE_IDX] == X.the<TestString>());
+                ASSERT(0                           == ta.numBlocksTotal());
+
+                const int CURRENTTOTAL = static_cast<int>(da.numBlocksTotal());
+
+                Obj mY(TEST_STRING_DATA[VALUE_IDX], &ta);    const Obj& Y = mY;
+
+                ASSERT(TEST_STRING_TYPE            == Y.typeIndex());
+                ASSERT(1                           == Y.is<TestString>());
+                ASSERT(TEST_STRING_DATA[VALUE_IDX] == Y.the<TestString>());
+                ASSERT(CURRENTTOTAL                == da.numBlocksTotal());
+
+                Obj mZ;                                      const Obj& Z = mZ;
+                mZ.assign(TEST_STRING_DATA[VALUE_IDX]);
+
+                ASSERT(Z.typeIndex()       == X.typeIndex());
+                ASSERT(Z.is<TestString>()  == X.is<TestString>());
+                ASSERT(Z.the<TestString>() == X.the<TestString>());
+                ASSERT(Z.typeIndex()       == Y.typeIndex());
+                ASSERT(Z.is<TestString>()  == Y.is<TestString>());
+                ASSERT(Z.the<TestString>() == Y.the<TestString>());
+
+              } break;
+              case TEST_VOID_TYPE : {
+
+                ASSERT(0 == da.numBlocksTotal());
+
+                // The extra parenthesis around 'TestVoid()' is necessary since
+                // the compiler (both SUN and gcc) confuses the construction of
+                // a temporary with a function pointer to the constructor.
+
+                Obj mX((TestVoid()));                        const Obj& X = mX;
+
+                ASSERT(TEST_VOID_TYPE == X.typeIndex());
+                ASSERT(1              == X.is<TestVoid>());
+                ASSERT(TestVoid()     == X.the<TestVoid>());
+                ASSERT(0              == da.numBlocksTotal());
+                ASSERT(0              == ta.numBlocksTotal());
+
+                const int CURRENTTOTAL = static_cast<int>(da.numBlocksTotal());
+
+                Obj mY(TestVoid(), &ta);                     const Obj& Y = mY;
+
+                ASSERT(TEST_VOID_TYPE == Y.typeIndex());
+                ASSERT(1              == Y.is<TestVoid>());
+                ASSERT(TestVoid()     == Y.the<TestVoid>());
+                ASSERT(CURRENTTOTAL   == da.numBlocksTotal());
+                ASSERT(0              == ta.numBlocksTotal());
+
+                Obj mZ;                                      const Obj& Z = mZ;
+                mZ.assign(TestVoid());
+
+                ASSERT(Z.typeIndex()     == X.typeIndex());
+                ASSERT(Z.is<TestVoid>()  == X.is<TestVoid>());
+                ASSERT(Z.the<TestVoid>() == X.the<TestVoid>());
+                ASSERT(Z.typeIndex()     == Y.typeIndex());
+                ASSERT(Z.is<TestVoid>()  == Y.is<TestVoid>());
+                ASSERT(Z.the<TestVoid>() == Y.the<TestVoid>());
+
+              } break;
+              default : {
+                ASSERT(!"Not reachable by design");
+              }
+            }
+
+            const Obj X(int(3));
+            ASSERT(1 == X.is<int>());
+            ASSERT(3 == X.the<int>());
+        }
+    }
+
+};
+
+//=============================================================================
+//                                USAGE EXAMPLE
+//-----------------------------------------------------------------------------
+
+//..
+    class my_PrintVisitor {
+      public:
+        template <class TYPE>
+        void operator()(const TYPE& value) const
+        {
+            bsl::cout << value << bsl::endl;
+        }
+
+        void operator()(bslmf::Nil /* value */) const
+        {
+            bsl::cout << "null" << bsl::endl;
+        }
+    };
+//..
+
+//..
+    class my_AddVisitor {
+      public:
+        typedef bool ResultType;
+
+        //*************************************************************
+        // Note that the return type of 'operator()' is 'ResultType'. *
+        //*************************************************************
+
+        template <class TYPE>
+        ResultType operator()(TYPE& /* value */) const
+            // Return 'true' when addition is performed successfully, and
+            // 'false' otherwise.
+        {
+            if (bslmf::IsConvertible<TYPE, double>::VALUE) {
+
+                // Add certain values to the variant.  The details are elided
+                // as it is the return value that is the focus of this example.
+
+                return true;                                          // RETURN
+            }
+            return false;
+        }
+    };
+//..
+
+//..
+    class ThirdPartyVisitor {
+      public:
+        template <class TYPE>
+        bsl::string operator()(const TYPE& /* value */) const /* ; */
+            // Return the name of the specified 'value' as a 'bsl::string'.
+            // Note that the implementation of this class is deliberately not
+            // shown since this class belongs to a third-party library.
+        {
+            return "dummy";
+        }
+    };
+//..
+
+//=============================================================================
+//                                 MAIN PROGRAM
+//-----------------------------------------------------------------------------
+
+int main(int argc, char *argv[])
+{
+    int test = argc > 1 ? atoi(argv[1]) : 0;
+    verbose = argc > 2;
+    veryVerbose = argc > 3;
+    veryVeryVerbose = argc > 4;
+
+    cout << "TEST " << __FILE__ << " CASE " << test << endl;
+
+    bslma::TestAllocator testAllocator(veryVeryVerbose);
+
+    switch (test) { case 0:  // zero is always the leading case.
+      case 22: {
+        // --------------------------------------------------------------------
+        // USAGE EXAMPLE
+        //   Extracted from component header file.
+        //
+        // Concerns:
+        //: 1 The usage example provided in the component header file compiles,
+        //:   links, and runs as shown.
+        //
+        // Plan:
+        //: 1 Incorporate usage example from header into test driver, remove
+        //:   leading comment characters, and replace 'assert' with 'ASSERT'.
+        //:   (C-1)
+        //
+        // Testing:
+        //   USAGE EXAMPLE
+        // --------------------------------------------------------------------
+
+        if (verbose) cout << endl
+                          << "USAGE EXAMPLE" << endl
+                          << "=============" << endl;
+
+///Usage
+///-----
+// This section illustrates intended use of this component.
+//
+        {
+///Example 1: Variant Construction
+///- - - - - - - - - - - - - - - -
+// The following example illustrates the different ways of constructing a
+// 'bdlb::Variant':
+//..
+    typedef bdlb::Variant <int, double, bsl::string> List;
+    typedef bdlb::Variant3<int, double, bsl::string> List3;  // equivalent
+//..
+// The contained types can be retrieved as a 'bslmf::TypeList' (using the
+// 'TypeList' nested type), or individually (using 'TypeN', for 'N' varying
+// from 1 to the length of the 'TypeList').  In the example below, we use the
+// 'List' variant, but this could be substituted with 'List3' with no change
+// to the code:
+//..
+    ASSERT(3 == List::TypeList::LENGTH);
+    ASSERT(3 == List3::TypeList::LENGTH);
+//..
+// We can check whether the variant defaults to the unset state by using the
+// 'is<TYPE>' and 'typeIndex' methods:
+//..
+    List x;
+
+    ASSERT(!x.is<int>());
+    ASSERT(!x.is<double>());
+    ASSERT(!x.is<bsl::string>());
+    ASSERT(0 == x.typeIndex());
+//..
+// Single-argument construction from a type in the 'TypeList' of a variant is
+// also supported.  This is more efficient than creating an unset variant and
+// assigning a value to it:
+//..
+    List3 y(bsl::string("Hello"));
+
+    ASSERT(!y.is<int>());
+    ASSERT(!y.is<double>());
+    ASSERT( y.is<bsl::string>());
+
+    ASSERT("Hello" == y.the<bsl::string>());
+//..
+// Furthermore, 'createInPlace' is provided to support direct in-place
+// construction.  This method allows users to directly construct the target
+// type inside the variant, instead of first creating a temporary object, then
+// copy constructing the object to initialize the variant:
+//..
+    List z;
+    z.createInPlace<bsl::string>("Hello", 5);
+
+    ASSERT(!z.is<int>());
+    ASSERT(!z.is<double>());
+    ASSERT( z.is<bsl::string>());
+
+    ASSERT("Hello" == z.the<bsl::string>());
+//..
+// Up to 14 constructor arguments are supported for in-place construction of
+// an object.  Users can also safely create another object of the same or
+// different type in a variant that already holds a value using the
+// 'createInPlace' method.  No memory will be leaked in all cases and the
+// destructor for the currently held object will be invoked:
+//..
+    z.createInPlace<bsl::string>("Hello", 5);
+    ASSERT(z.is<bsl::string>());
+    ASSERT("Hello" == z.the<bsl::string>());
+
+    z.createInPlace<double>(10.0);
+    ASSERT(z.is<double>());
+    ASSERT(10.0 == z.the<double>());
+
+    z.createInPlace<int>(10);
+    ASSERT(z.is<int>());
+    ASSERT(10 == z.the<int>());
+//..
+        }
+        {
+//
+///Example 2: Variant Assignment
+///- - - - - - - - - - - - - - -
+// A value of a given type can be stored in a variant in three different ways:
+//..
+//: o 'operator='
+//: o 'assignTo<TYPE>'
+//: o 'assign'
+//..
+// 'operator=' automatically deduces the type that the user is trying to assign
+// to the variant.  This should be used most of the time.  The 'assignTo<TYPE>'
+// method should be used when conversion to the type that the user is assigning
+// to is necessary (see the first two examples below for more details).
+// Finally, 'assign' is equivalent to 'operator=' and exists simply for
+// backwards compatibility.
+//
+///'operator='
+/// -  -  -  -
+// The following example illustrates how to use 'operator=':
+//..
+    typedef bdlb::Variant <int, double, bsl::string> List;
+
+    List x;
+
+    List::Type1 v1 = 1;       // 'int'
+    List::Type2 v2 = 2.0;     // 'double'
+    List::Type3 v3("hello");  // 'bsl::string'
+
+    x = v1;
+    ASSERT( x.is<int>());
+    ASSERT(!x.is<double>());
+    ASSERT(!x.is<bsl::string>());
+    ASSERT(v1 == x.the<int>());
+
+    x = v2;
+    ASSERT(!x.is<int>());
+    ASSERT( x.is<double>());
+    ASSERT(!x.is<bsl::string>());
+    ASSERT(v2 == x.the<double>());
+
+    x = v3;
+    ASSERT(!x.is<int>());
+    ASSERT(!x.is<double>());
+    ASSERT( x.is<bsl::string>());
+    ASSERT(v3 == x.the<bsl::string>());
+//..
+// Note that the type of the object can be deduced automatically during
+// assignment, as in:
+//..
+//  x = v1;
+//..
+// This automatic deduction, however, cannot be extended to conversion
+// constructors, such as:
+//..
+//  x = (const char *)"Bye";  // ERROR
+//..
+// The compiler will diagnose that 'const char *' is not a variant type
+// specified in the list of parameter types used in the definition of 'List',
+// and will trigger a compile-time assertion.  To overcome this problem, see
+// the next usage example of 'assignTo<TYPE>'.
+//
+///'assignTo<TYPE>'
+///-  -  -  -  -  -
+// In the previous example, 'const char *' was not part of the variant's type
+// list, which resulted in a compilation diagnostic.  The use of
+// 'assignTo<TYPE>' explicitly informs the compiler of the intended type to
+// assign to the variant:
+//..
+    x.assignTo<bsl::string>((const char*)"Bye");
+
+    ASSERT(!x.is<int>());
+    ASSERT(!x.is<double>());
+    ASSERT( x.is<bsl::string>());
+
+    ASSERT("Bye" == x.the<bsl::string>());
+//..
+//
+///'assign'
+/// -  -  -
+// Finally, for backwards compatibility, 'assign' can also be used in place of
+// 'operator=' (but not 'assignTo'):
+//..
+    x.assign<int>(v1);
+    ASSERT( x.is<int>());
+    ASSERT(!x.is<double>());
+    ASSERT(!x.is<bsl::string>());
+    ASSERT(v1 == x.the<int>());
+
+    x.assign<double>(v2);
+    ASSERT(!x.is<int>());
+    ASSERT( x.is<double>());
+    ASSERT(!x.is<bsl::string>());
+    ASSERT(v2 == x.the<double>());
+
+    x.assign<bsl::string>(v3);
+    ASSERT(!x.is<int>());
+    ASSERT(!x.is<double>());
+    ASSERT( x.is<bsl::string>());
+    ASSERT(v3 == x.the<bsl::string>());
+//..
+        }
+        {
+//
+///Example 3: Visiting a Variant via 'apply'
+///- - - - - - - - - - - - - - - - - - - - -
+// As described in {Visitors} (above), there are different ways to invoke the
+// 'apply' method.  The first two examples below illustrate the different ways
+// to invoke 'apply' (with no return value) to control the behavior of visiting
+// an unset variant:
+//..
+//: o 'bslmf::Nil' is passed to the visitor.
+//:
+//: o A user-specified default value is passed to the visitor.
+//..
+// A third example illustrates use of 'applyRaw', the behavior of which is
+// undefined if the variant is unset.  Two final examples illustrate different
+// ways to specify the return value from 'apply:
+//..
+//: o The return value is specified in the visitor.
+//:
+//: o The return value is specified with the function call.
+//..
+//
+///'bslmf::Nil' Passed to Visitor
+///-  -  -  -  -  -  -  -  -  - -
+// A simple visitor that does not require any return value might be one that
+// prints the value of the variant to 'stdout':
+//..
+//  class my_PrintVisitor {
+//    public:
+//      template <class TYPE>
+//      void operator()(const TYPE& value) const
+//      {
+//          bsl::cout << value << bsl::endl;
+//      }
+//
+//      void operator()(bslmf::Nil value) const
+//      {
+//          bsl::cout << "null" << bsl::endl;
+//      }
+//  };
+//
+    typedef bdlb::Variant <int, double, bsl::string> List;
+
+    List x[4];
+
+    //*************************************
+    // Note that 'x[3]' is uninitialized. *
+    //*************************************
+
+    x[0].assign(1);
+    x[1].assign(1.1);
+    x[2].assignTo<bsl::string>((const char *)"Hello");
+
+    my_PrintVisitor printVisitor;
+
+    for (int i = 0; i < 4; ++i) {
+        x[i].apply(printVisitor);
+    }
+//..
+// The above prints the following on 'stdout':
+//..
+//  1
+//  1.1
+//  Hello
+//  null
+//..
+// Note that 'operator()' is overloaded with 'bslmf::Nil'.  A direct match has
+// higher precedence than a template parameter match.  When the variant is
+// unset (such as 'x[3]'), a 'bslmf::Nil' is passed to the visitor.
+//
+///User-Specified Default Value Passed to Visitor
+///-  -  -  -  -  -  -  -  -  -  -  -  -  -  -  -
+// Instead of using 'bslmf::Nil', users can also specify a default value to
+// pass to the visitor when the variant is currently unset.  Using the same
+// 'my_PrintVisitor' class from previous example:
+//..
+    for (int i = 0; i < 4; ++i) {
+        x[i].apply(printVisitor, "Print this when unset");
+    }
+//..
+// Now, the above code prints the following on 'stdout':
+//..
+//  1
+//  1.1
+//  Hello
+//  Print this when unset
+//..
+// This variation of 'apply' is useful since the user can provide a default
+// value to the visitor without incurring the cost of initializing the variant
+// itself.
+//
+///'applyRaw' Undefined If Variant Is Unset
+///-  -  -  -  -  -  -  -  -  -  -  -  -  -
+// If it is certain that a variant is not unset, then the 'applyRaw' method can
+// be used instead of 'apply'.  'applyRaw' is slightly more efficient than
+// 'apply', but the behavior of 'applyRaw' is undefined if the variant is
+// unset.  In the following application of 'applyRaw', we purposely circumvent
+// 'x[3]' from being visited because we know that it is unset:
+//..
+    for (int i = 0; i < 3; ++i) {     // NOT 'i < 4' as above.
+        ASSERT(!x[i].isUnset());
+        x[i].applyRaw(printVisitor);  // undefined behavior for 'x[3]'
+    }
+    ASSERT(x[3].isUnset());
+//..
+//
+        }
+        {
+///Return Value Specified in Visitor
+///  -  -  -  -  -  -  -  -  -  -  -
+// Users can also specify a return type that 'operator()' will return by
+// specifying a 'typedef' with the name 'ResultType' in their functor class.
+// This is necessary in order for the 'apply' method to know what type to
+// return at compile time:
+//..
+//  class my_AddVisitor {
+//    public:
+//      typedef bool ResultType;
+//
+//      //*************************************************************
+//      // Note that the return type of 'operator()' is 'ResultType'. *
+//      //*************************************************************
+//
+//      template <class TYPE>
+//      ResultType operator()(TYPE& value) const
+//          // Return 'true' when addition is performed successfully, and
+//          // 'false' otherwise.
+//      {
+//          if (bslmf::IsConvertible<TYPE, double>::VALUE) {
+//
+//              // Add certain values to the variant.  The details are elided
+//              // as it is the return value that is the focus of this example.
+//
+//              return true;
+//          }
+//          return false;
+//      }
+//  };
+//
+    typedef bdlb::Variant <int, double, bsl::string> List;
+
+    List x[3];
+
+    x[0].assign(1);
+    x[1].assign(1.1);
+    x[2].assignTo<bsl::string>((const char *)"Hello");
+
+    my_AddVisitor addVisitor;
+
+    bool ret[3];
+
+    for (int i = 0; i < 3; ++i) {
+        ret[i] = x[i].apply(addVisitor);
+        if (!ret[i]) {
+            bsl::cout << "Cannot add to types not convertible to 'double'."
+                      << bsl::endl;
+        }
+    }
+    ASSERT(true  == ret[0]);
+    ASSERT(true  == ret[1]);
+    ASSERT(false == ret[2]);
+//..
+// The above prints the following on 'stdout':
+//..
+//  Cannot add to types not convertible to 'double'.
+//..
+// Note that if no 'typedef' is provided (as in the 'my_PrintVisitor' class),
+// then the default return value is 'void'.
+        }
+        {
+//
+///Return Value Specified With Function Call
+/// -  -  -  -  -  -  -  -  -  -  -  -  -  -
+// There may be some cases when a visitor interface is not owned by a client
+// (hence the client cannot add a 'typedef' to the visitor), or the visitor
+// could not determine the return type at design time.  In these scenarios,
+// users can explicitly specify the return type when invoking 'apply':
+//..
+//  class ThirdPartyVisitor {
+//    public:
+//      template <class TYPE>
+//      bsl::string operator()(const TYPE& value) const;
+//          // Return the name of the specified 'value' as a 'bsl::string'.
+//          // Note that the implementation of this class is deliberately not
+//          // shown since this class belongs to a third-party library.
+//  };
+//
+    typedef bdlb::Variant <int, double, bsl::string> List;
+
+    List x[3];
+
+    x[0].assign(1);
+    x[1].assign(1.1);
+    x[2].assignTo<bsl::string>((const char *)"Hello");
+
+    ThirdPartyVisitor visitor;
+
+    for (int i = 0; i < 3; ++i) {
+
+        //*****************************************************
+        // Note that the return type is explicitly specified. *
+        //*****************************************************
+
+        bsl::string ret = x[i].apply<bsl::string>(visitor);
+        bsl::cout << ret << bsl::endl;
+    }
+//..
+        }
+
+      } break;
+      case 21: {
+        // --------------------------------------------------------------------
+        // TESTING 'swap'
+        //
+        // Concerns:
+        //   1. That unset variants can be swapped successfully.
+        //   2. That if one (and only one) of the variants is unset, the swap
+        //      can be completed successfully.
+        //   3. That if both variants are set, the swap can be completed
+        //      successfully.
+        //
+        // Plan:
+        //
+        // Testing:
+        //   void swap(bdlb::VariantImp& rhs);
+        // --------------------------------------------------------------------
+
+        // This test case is defined outside of 'main' to avoid out-of-memory
+        // errors with the XLC compiler.
+
+        TestUtil::testCase21();
+
+      } break;
+      case 20: {
+        // --------------------------------------------------------------------
+        // CONCERN: 'applyRaw' accepts VISITORs without a 'bslmf::Nil' overload
+        //
+        // Concerns:
+        //: 1 That 'applyRaw' can be called on a VISITOR functor that does not
+        //:   provide an overload for 'bslmf::Nil'.
+        //:
+        //: 2 That 'applyRaw' can be called on both 'const' and non-'const'
+        //:   VISITOR functors.
+        //:
+        //: 3 That 'applyRaw' can be called on both 'const' and non-'const'
+        //:   variants.
+        //:
+        //: 4 That 'applyRaw' can be called on functors that define and do not
+        //:   define a 'ResultType`.
+        //
+        // Plan:
+        //: 1 Call 'applyRaw' using a 'VISITOR' that does not have an overload
+        //:   for 'bslmf::Nil' on a cross product of:
+        //:   o 'const' and non-'const' variants.
+        //:   o 'const' and non-'const' visitors.
+        //:   o A visitor functor that:
+        //:     o Declares a result type.
+        //:     o Does not declare a result type and returns 'void'.
+        //:     o Does not declare a result type and doesn't return 'void'.
+        //:
+        //: 2 Call 'applyRaw<RESULT_TYPE>' (i.e., without using template
+        //:   argument deduction to determine the result type) using a visitor
+        //:   that does not have an overload of 'Nil' for the same cross
+        //:   product of situations as (1).
+        //
+        // Testing:
+        //  CONCERN: 'applyRaw' accepts VISITORs w/o a 'bslmf::Nil' overload
+        // --------------------------------------------------------------------
+
+        // This test case is defined outside of 'main' to avoid out-of-memory
+        // errors with the XLC compiler.
+
+        TestUtil::testCase20();
+
+      } break;
+      case 19: {
+        // --------------------------------------------------------------------
+        // TESTING TRAITS
+        //
+        // Concerns:
+        //   1. If no allocator pointer is needed, it will not be a part of the
+        //      variant members, i.e., 'sizeof(bdlb::Variant)' should go down
+        //      by 'sizeof(bslma::Allocator *)'.
+        //   2. That the 'bslma::UsesBslmaAllocator' trait is declared for the
+        //      variant when any types it holds has the trait.  If none of the
+        //      types has the trait, then the variant itself will not have the
+        //      trait.
+        //   3. When any types held by the variant does not have the
+        //      'bsl::is_trivially_copyable' trait, then the variant itself
+        //      will not have the bitwise moveable trait.
+        //   4. When any types held by the variant does not have the
+        //      'bslmf::IsBitwiseMoveable' trait, then the variant itself will
+        //      not have the bitwise moveable trait.
+        //
+        // Plan:
+        //   To address all the concerns, create a variety of types that have
+        //   the following traits:
+        //       o 'bslma::UsesBslmaAllocator'
+        //       o 'bsl::is_trivially_copyable'
+        //       o 'bslmf::IsBitwiseMoveable'
+        //       o no traits
+        //   Then populate the variant with different types and different
+        //   scenarios outlined in the concerns section.  Finally, check
+        //   whether the expected traits are declared (or not).
+        //
+        // Testing:
+        //   CONCERN: No allocator pointer in object if not necessary.
+        //   CONCERN: No 'bslma::UsesBslmaAllocator' trait when no allocator.
+        //   CONCERN: 'bsl::is_trivially_copyable' trait
+        //   CONCERN: 'bslmf::IsBitwiseMoveable' trait
+        // --------------------------------------------------------------------
+
+        // This test case is defined outside of 'main' to avoid out-of-memory
+        // errors with the XLC compiler.
+
+        TestUtil::testCase19();
+
+      } break;
+      case 18: {
+        // --------------------------------------------------------------------
+        // TESTING CLASSES 'bdlb::VariantN'
+        //   So far, our testing has tested the core functionality of the
+        //   'bdlb::VariantImp' class, through the thin 'bdlb::Variant'
+        //   wrapper.  We have focused on the value-semantic portion of the
+        //   functionality offered by this component.  We now address the
+        //   concerns related to the implementation of the core
+        //   'bdlb::VariantImp' and a multitude of thin wrappers (that derive
+        //   from 'bdlb::VariantImp') that offer extra constructors and traits.
+        //
+        // Concerns:
+        //   1. That the 'bdlb::VariantN' class templates take exactly 'N'
+        //      template arguments.
+        //   2. That the 'bdlb::VariantN' class constructor takes a single
+        //      argument of one of the 'N' types specified in its type list.
+        //   3. That the 'bdlb::VariantN' class 'operator=' takes a single
+        //      argument of one of the 'N' types specified in its type list.
+        //   4. That the 'bdlb::Variant' class template takes a variable
+        //      number of template arguments.
+        //   5. That the traits are set properly for the thin wrappers.
+        //   6. That the constructors propagate the allocator properly.
+        //   7. That the type indices are set properly.
+        //
+        // Plan:
+        //   To address concern 1, we instantiate each type with up to 20
+        //   parameters of distinct types 'TestArg<1>' to 'TestArg<20>'.
+        //   For Concern 2, we instantiate 'bdlb::Variant' with each
+        //   combination of up to 20 parameters and verify that the remaining
+        //   ones default to 'bslmf::TypeListNil'.
+        //
+        //   For concern 3, we manually check the traits of each class.
+        //
+        //   For concern 4, we verify that the allocator is correctly
+        //   propagated to a 'TestString' variant type.  Note that the
+        //   treatment of allocators being done through an applicator is
+        //   independent of the index of the type in the type list, and thus it
+        //   is enough to put 'TestString' as the first type.
+        //
+        //   For concern 5, we check the index of every type in the variant and
+        //   verify that it is as expected.  We also check the nested
+        //   'TypeList' and 'TypeN' types.
+        //
+        // Testing:
+        //   CLASSES: 'bdlb::VariantN', 'bdlb::Variant'
+        // --------------------------------------------------------------------
+
+        // This test case is defined outside of 'main' to avoid out-of-memory
+        // errors with the XLC compiler.
+
+        TestUtil::testCase18();
+
+      } break;
+      case 17: {
+        // --------------------------------------------------------------------
+        // TESTING 'isUnset'
+        //
+        // Concerns:
+        //   1. That 'isUnset' returns 'true' for an unset variant (default
+        //      constructed or after 'reset'), and 'false' otherwise.
+        //   2. That when 'bslmf::Nil' is used as one of the types in the
+        //      type list, 'isUnset' still returns false even when the variant
+        //      is initialized to 'bslmf::Nil'.
+        //
+        // Plan:
+        //   To address concern 1, create two variants, both default
+        //   constructed, and verify that 'isUnset' returns 'true'.  Assign a
+        //   value to both the variants, and verify that 'isUnset' returns
+        //   'false'.  Finally, invoke 'reset' on the first variant, and verify
+        //   that 'isUnset' returns 'true' on the first variant and 'false' on
+        //   the second variant.
+        //
+        //   For concern 2, create a variant with 'bslmf::Nil' in its type
+        //   list, then initialize it to a nil value.  Verify that 'isUnset'
+        //   returns 'false'.
+        //
+        // Testing:
+        //   bool isUnset() const;
+        // --------------------------------------------------------------------
+
+        // This test case is defined outside of 'main' to avoid out-of-memory
+        // errors with the XLC compiler.
+
+        TestUtil::testCase17();
+      } break;
+      case 16: {
+        // --------------------------------------------------------------------
+        // TESTING VISITORS (unset variant)
+        //
+        // Concerns:
+        //   1. That 'bslmf::Nil' is passed to the visitor if 'apply' is
+        //      invoked on an unset variant.
+        //   2. That, if specified, 'defaultValue' is passed to the visitor if
+        //      'apply' is invoked on an unset variant.
+        //   3. That an assert is triggered when 'applyRaw' is invoked on an
+        //      unset variant in debug mode.
+        //
+        // Plan:
+        //   To address concerns 1 and 2, create a visitor that has three
+        //   'operator()' overloads.  The first one is a parameterized
+        //   'operator()' that takes any type.  The second one is one that
+        //   takes a 'bslmf::Nil'.  The last one is one that takes a
+        //   user-defined type, and in this test case, 'TestArg<1>'.  Verify
+        //   that the proper 'operator()' is invoked when the variant is unset.
+        //
+        //   To address concern 3, use a 'bsls::AssertFailureHandlerGuard' and
+        //   provide an assertion handler.  In the assertion handler, record
+        //   that an assert is fired in debug mode.
+        //
+        // Testing:
+        //   VISITOR::ResultType apply(VISITOR& visitor, const TYPE& dVal);
+        //   void apply(VISITOR& visitor, const TYPE& dVal);
+        //   RET_TYPE apply(VISITOR& visitor, const TYPE& dVal);
+        //   VISITOR::ResultType applyRaw(VISITOR& visitor);
+        //   void applyRaw(VISITOR& visitor);
+        //   RET_TYPE applyRaw(VISITOR& visitor);
+        //   VISITOR::ResultType apply(VISITOR& v, const TYPE& dVal) const;
+        //   void apply(VISITOR& visitor, const TYPE& dVal) const;
+        //   RET_TYPE apply(VISITOR& visitor, const TYPE& dVal) const;
+        //   VISITOR::ResultType applyRaw(VISITOR& visitor) const;
+        //   void applyRaw(VISITOR& visitor) const;
+        //   RET_TYPE applyRaw(VISITOR& visitor) const;
+        // --------------------------------------------------------------------
+
+
+        // This test case is defined outside of 'main' to avoid out-of-memory
+        // errors with the XLC compiler.
+
+        TestUtil::testCase16();
+
+      } break;
+      case 15: {
+        // --------------------------------------------------------------------
+        // TESTING VISITORS (return values)
+        //
+        // Concerns:
+        //   1. Visitors can modify the value currently held by the variant
+        //      (meaning visitors are not read-only).
+        //   2. When no 'ResultType' is defined as a class type of the
+        //      visitor, the 'apply' method will not return anything.
+        //   3. When 'ResultType' is defined as a class type of the visitor,
+        //      the 'apply' method returns 'ResultType'.
+        //   4. When 'RET_TYPE' is specified as an explicit function template
+        //      parameter, the 'apply' method returns 'RET_TYPE', overriding
+        //      any return type specified in 'ResultType'.
+        //   5. 'const' variants can be visited by visitors with an
+        //      'operator()' that takes a 'const' reference to the value held
+        //      by the visitor.
+        //   6. Unless explicitly modified by the visitor, visiting the
+        //      variant does not modify the variant in any way.
+        //
+        // Plan:
+        //   To address concern 1, simply create a visitor that modifies
+        //   values of the variant according to the type of object currently
+        //   held by the variant.
+        //
+        //   To address concerns 2, 3, and 4, create a wrapper for
+        //   'bdlb::Variant' that records which 'apply' method is invoked.
+        //   Verify that the correct method is invoked depending on the
+        //   requirements listed in the concerns.  Furthermore, for visitors
+        //   that return values, verify that the value returned is as expected.
+        //   Finally, to verify that the return value is overridden when
+        //   explicitly specified in the 'apply' method, define a class
+        //   'Convertible' that is implicitly convertible from any class.
+        //   Specify 'Convertible' explicitly as the return type, and invoke
+        //   a member function 'memberFunc' of 'Convertible' directly on the
+        //   value returned by the 'apply' method:
+        //
+        //      (myVariant.apply<Convertible>(visitor)).memberFunc();
+        //
+        //   The above is necessary because we cannot do a comparison (due to
+        //   implicit conversion of any type to class 'Convertible').  If the
+        //   value returned is not the same as the explicitly specified type,
+        //   'memberFunc' will not be defined and the above will fail to
+        //   compile.
+        //
+        //   To address concern 5, create a 'const' variant and a visitor that
+        //   has a 'operator()' that takes a 'const' reference to the value
+        //   held by the visitor.  In the visitor, verify the value is properly
+        //   passed.
+        //
+        //   To address concern 6, create a (non-'const') variant and use the
+        //   visitor of concern 5 to visit it.  After visiting, verify that the
+        //   value held by the variant is not modified in any way.
+        //
+        // Testing:
+        //   VISITOR::ResultType apply(VISITOR& visitor);
+        //   VISITOR::ResultType apply(const VISITOR& visitor);
+        //   VISITOR::ResultType applyRaw(const VISITOR& visitor);
+        //   void apply(VISITOR& visitor);
+        //   void apply(const VISITOR& visitor);
+        //   void applyRaw(const VISITOR& visitor);
+        //   RET_TYPE apply<RET_TYPE>(VISITOR& visitor);
+        //   RET_TYPE apply<RET_TYPE>(const VISITOR& visitor);
+        //   RET_TYPE applyRaw<RET_TYPE>(const VISITOR& visitor);
+        //   VISITOR::ResultType apply(VISITOR& visitor) const;
+        //   VISITOR::ResultType apply(const VISITOR& visitor) const;
+        //   VISITOR::ResultType applyRaw(const VISITOR& visitor) const;
+        //   void apply(VISITOR& visitor) const;
+        //   void apply(const VISITOR& visitor) const;
+        //   void applyRaw(const VISITOR& visitor) const;
+        //   RET_TYPE apply<RET_TYPE>(VISITOR& visitor) const;
+        //   RET_TYPE apply<RET_TYPE>(const VISITOR& visitor) const;
+        //   RET_TYPE applyRaw<RET_TYPE>(const VISITOR& visitor) const;
+        // --------------------------------------------------------------------
+
+        // This test case is defined outside of 'main' to avoid out-of-memory
+        // errors with the XLC compiler.
+
+        TestUtil::testCase15();
+
+      } break;
+      case 14: {
+        // --------------------------------------------------------------------
+        // TESTING 'createInPlace'
+        //
+        // Concerns:
+        //   1. The 'createInPlace' method does not invoke the copy constructor
+        //      of the object being created.
+        //   2. The variant holds the correct type and value of the object
+        //      being created inside the variant (implying that all constructor
+        //      arguments are forwarded properly).
+        //
+        // Plan:
+        //   Define a 'Copyable' class whose copy constructor is monitored and
+        //   has a constructor that takes up to 14 arguments.  Also provide an
+        //   accessor to the 15 arguments being passed in.  Then invoke all 15
+        //   versions of 'createInPlace' and verify the arguments are forwarded
+        //   properly.  Also assert that the copy constructor is never invoked.
+        //
+        // Testing:
+        //   void createInPlace<TYPE>(...);                // all 15 variations
+        // --------------------------------------------------------------------
+
+        // This test case is defined outside of 'main' to avoid out-of-memory
+        // errors with the XLC compiler.
+
+        TestUtil::testCase14();
+
+      } break;
+      case 13: {
+        // --------------------------------------------------------------------
+        // TESTING TYPE ASSIGNMENT
+        //
+        // Concerns:
+        //   1. The value represented by any object of a variant-type can be
+        //      assigned to by any other object of a type specified on
+        //      that variant-type's type list.
+        //   2. The assignment operator returns a reference to the destination
+        //      object.
+        //   3. The 'value' passed to 'operator=' must not be affected by the
+        //      operation.
+        //   4. The 'value' going out of scope has no effect on the value of
+        //      the variant after the assignment.
+        //   5. The allocator currently held by the variant is used to allocate
+        //      memory for the assignment.
+        //   6. The assignment operator must be exception neutral with no
+        //      guarantee of rollback.
+        //
+        // Plan:
+        //   To address concerns 1, 2, 3, and 4, specify a set S of unique
+        //   object values with substantial and varied differences.  Construct
+        //   variant(X) = Y for all (X, Y) in S x S.  Also create YY that has
+        //   the same value as Y.  After the assignment, assert that
+        //   variant(X), Y, and the value returned by the assignment operator
+        //   all equal YY.  Let Y go out of scope and confirm that YY equals
+        //   variant(X).
+        //
+        //   To address concern 5, we create an object with the default
+        //   allocator and assign to it an object with a test allocator.
+        //   Then we verify that the memory of the new object is drawn from the
+        //   default allocator.
+        //
+        //   To address concern 6, we use a standard 'bslma' exception test.
+        //
+        // Testing:
+        //   bdlb::VariantImp& operator=(const TYPE& value);
+        // --------------------------------------------------------------------
+
+        // This test case is defined outside of 'main' to avoid out-of-memory
+        // errors with the XLC compiler.
+
+        TestUtil::testCase13();
+
+      } break;
+      case 12: {
+        // --------------------------------------------------------------------
+        // TESTING CREATORS
+        //
+        // Concerns:
+        //   1. When a 'bslma::Allocator' pointer is passed to the one-argument
+        //      constructor, the allocator should be used to supply memory
+        //      for construction.
+        //   2. When an object of a type in the variant's type list is passed
+        //      to the one-argument constructor, the variant should be
+        //      constructed with the specified type and value.  The currently
+        //      installed default allocator should be used to supply memory for
+        //      construction (if the default constructed variant uses an
+        //      allocator).
+        //   3. When the two-argument constructor is invoked, the variant
+        //      should be constructed with the specified type and value.
+        //      Memory should be supplied by the specified allocator (if the
+        //      default constructed variant uses an allocator).
+        //
+        // Plan:
+        //   To address concern 1, we make use of both the default allocator
+        //   guard and the 'bslma::TestAllocator'.  First, create two test
+        //   allocators, then hook one up with the default allocator guard.
+        //   Next, construct a variant passing the second test allocator in.
+        //   Verify that construction and subsequent allocations (using
+        //   'assign') uses the allocator that is passed in.  Also verify that
+        //   no memory allocations come from the first (default) allocator.
+        //
+        //   For concern 2, using the table-driven technique, construct every
+        //   type in the type list of the variant by passing in a
+        //   preconstructed object of that type.  Verify that the type and
+        //   value are same as the preconstructed object, and also verify that
+        //   the type and value are the same as a variant object that is first
+        //   default constructed, then assigned to the preconstructed object.
+        //   Finally, verify that all memory comes from the default allocator
+        //   using a default allocator guard and a test allocator.
+        //
+        //   For concern 3, construct a variant using the two-argument
+        //   constructor and verify both concerns 1 and 2 at the same time.
+        //   The same table will be used to test this.
+        //
+        // Testing:
+        //   bdlb::VariantImp(const TYPE_OR_ALLOCATOR& typeOrAlloc);
+        //   bdlb::VariantImp(const TYPE& value, bslma::Allocator *ba);
+        // --------------------------------------------------------------------
+
+        // This test case is defined outside of 'main' to avoid out-of-memory
+        // errors with the XLC compiler.
+
+        TestUtil::testCase12();
+
+      } break;
+      case 11: {
+        // --------------------------------------------------------------------
+        // TESTING 'assignTo'
+        //
+        // Concerns:
+        //   A call to the 'assignTo' method that specifies the value type
+        //   should not invoke the copy constructor.
+        //
+        // Plan:
+        //   Define a 'copyable' class whose copy constructor is monitored.
+        //   Invoke the 'assign' method of a variant that wraps this
+        //   'copyable' class.  Verify that the copy constructor has not been
+        //   called.
+        //
+        // Testing:
+        //   bdlb::VariantImp& assignTo(SOURCE& value);
+        // --------------------------------------------------------------------
+
+        if (verbose) cout << endl
+                          << "TESTING 'assignTo'" << endl
+                          << "==================" << endl;
+
+        if (verbose) cout << "\nWith custom 'Copyable' type." << endl;
+        {
+            ASSERT(false == Copyable::s_copyConstructorCalled);
+            bdlb::VariantImp<bslmf::TypeList<Copyable> > variant;
+            variant.assignTo<Copyable>(0);
+            ASSERT(false == Copyable::s_copyConstructorCalled);
+        }
+
+      } break;
+      case 10: {
+        // --------------------------------------------------------------------
+        // BDEX STREAMING
+        //   'bdlb::Variant' does not support BDEX streaming.
+        //
+        // Concerns:
+        //   N/A
+        //
+        // Plan:
+        //   N/A
+        //
+        // Testing:
+        //   Reserved for BDEX streaming.
+        // --------------------------------------------------------------------
+
+        if (verbose) cout << endl
+                          << "BDEX STREAMING" << endl
+                          << "==============" << endl;
+
+        if (verbose) cout << "BDEX streaming is not supported." << endl;
+
+      } break;
+      case 9: {
+        // --------------------------------------------------------------------
+        // TESTING ASSIGNMENT OPERATOR
+        //
+        // Concerns:
+        //   1. The value represented by any object of a variant type can be
+        //      assigned to by another object of the same variant type and that
+        //      the assignment operator returns a reference to the destination
+        //      object.
+        //   2. The 'rhs' value must not be affected by the operation.
+        //   3. 'rhs' going out of scope has no effect on the value of 'lhs'
+        //      after the assignment.
+        //   4. Aliasing (x = x): The assignment operator must always work --
+        //      even when the 'lhs' and 'rhs' are identically the same object.
+        //   5. The allocator value is not part of the assignment.
+        //   6. The assignment operator must be exception neutral with no
+        //      guarantee of rollback.
+        //
+        // Plan:
+        //   To address concerns 1, 2, and 3, specify a set S of unique object
+        //   values with substantial and varied differences.  Construct tests
+        //   X = Y for all (X, Y) in S x S.  For each of these test, generate Y
+        //   and YY using the same 'SPEC'.  After the assignment, assert that
+        //   X, Y, and the value returned by the assignment operator all equal
+        //   YY.  Let Y go out of scope and confirm that YY equals X.
+        //
+        //   To address concern 4, we perform Y = Y and verify that both the
+        //   return value of the assignment and Y itself equal YY.
+        //
+        //   To address concern 5, we create an object with the default
+        //   allocator and assign to it an object with a test allocator.  Then
+        //   we verify that the memory of the new object is drawn from the
+        //   default allocator.
+        //
+        //   To address concern 6, we use a standard 'bslma' exception test.
+        //
+        // Testing:
+        //   bdlb::Variant& operator=(const bdlb::Variant& rhs);
+        // --------------------------------------------------------------------
+
+        if (verbose) cout << endl
+                          << "TESTING ASSIGNMENT OPERATOR" << endl
+                          << "===========================" << endl;
+
+        static const char *SPECS[] = {
+            "", "A", "B", "C", "D", "E", "F", "G", "H", "I", "J",
+                "S", "T", "U", "V", "W", "K", "L", "M", "N", "O", "Z",
+        0}; // Null string required as last element.
+
+        for (int i = 0; SPECS[i]; ++i) {
+
+            if (veryVerbose) {
+                const Obj XX(g(SPECS[i]));
+                T_ T_ P_(i); P_(SPECS[i]); P(XX);
+            }
+
+            for (int j = 0; SPECS[j]; ++j) {
+                const Obj XX(g(SPECS[i]), &testAllocator);
+                const Obj YY(g(SPECS[j]), &testAllocator);
+
+                if (veryVerbose) {
+                    T_ T_ P_(j) P_(SPECS[j]) P(YY)
+                }
+
+                // In the block below, objects 'mX' and 'mZ' are assigned the
+                // value of 'mY'.  After 'mY' goes out of scope, we verify that
+                // 'mX' still has the value of 'mY'.  And when 'mZ' goes out of
+                // scope, its destructor will assert its invariants.
+
+                {
+                    Obj mX(&testAllocator);  const Obj& X = mX;
+                    gg(&mX, SPECS[i]);
+                    {
+                        Obj mY(&testAllocator); const Obj& Y = mY;
+                        Obj mZ(&testAllocator); const Obj& Z = mZ;
+                        gg(&mY, SPECS[j]);
+                        gg(&mZ, SPECS[i]);
+
+                        LOOP_ASSERT(i, YY == (mY = Y));
+                        LOOP_ASSERT(i, YY == Y);
+                        LOOP2_ASSERT(i, j, (i == j) == (X == Y));
+                        LOOP2_ASSERT(i, j, YY == (mX = Y));
+                        LOOP2_ASSERT(i, j, YY == (mZ = Y));
+                        LOOP2_ASSERT(i, j, YY == Y);
+                        LOOP2_ASSERT(i, j, YY == X);
+                        LOOP2_ASSERT(i, j, YY == Z);
+                    }
+                    LOOP2_ASSERT(i, j, YY == X);
+                }
+
+                // Verify that the allocator value is not part of the
+                // assignment.
+
+                {
+                    // Compute the number of blocks needed for this
+                    // assignment.
+
+                    Obj mX(&testAllocator);
+                    gg(&mX, SPECS[i]);
+                    int blocks =
+                              static_cast<int>(testAllocator.numBlocksTotal());
+                    mX = YY;
+                    blocks = static_cast<int>(testAllocator.numBlocksTotal())
+                             - blocks;
+
+                    // Assign 'YY' (which uses a test allocator) to 'mY' (which
+                    // uses the default allocator).  The allocator value of
+                    // 'mY' should not be affected.
+
+                    bslma::TestAllocator da; // default allocator
+                    const bslma::DefaultAllocatorGuard DAG(&da);
+                    Obj mY;
+                    gg(&mY, SPECS[i]);
+                    int defaultBlocks = static_cast<int>(da.numBlocksTotal());
+                    int testBlocks    =
+                             static_cast<int>(testAllocator.numBlocksTotal());
+                    mY = YY;
+                    defaultBlocks = static_cast<int>(da.numBlocksTotal())
+                                    - defaultBlocks;
+
+                    // Verify 'mY' still uses the default allocator to obtain
+                    // memory and the test allocator used by 'YY' is not used,
+                    // thus proving the allocator value of 'mY' is unaffected
+                    // by the assignment.
+
+                    LOOP3_ASSERT(i, blocks, defaultBlocks,
+                                                      blocks == defaultBlocks);
+                    LOOP3_ASSERT(i, testBlocks, testAllocator.numBlocksTotal(),
+                                 testBlocks == testAllocator.numBlocksTotal());
+                }
+
+                // Testing exception safety.
+
+                {
+                    Obj mX(&testAllocator); const Obj& X = mX;
+                    Obj mY(&testAllocator); const Obj& Y = mY;
+                    gg(&mX, SPECS[i]);
+                    gg(&mY, SPECS[j]);
+                    BSLMA_TESTALLOCATOR_EXCEPTION_TEST_BEGIN(testAllocator) {
+                      mX = Y;
+
+                      LOOP2_ASSERT(i, j, X == Y);
+                    } BSLMA_TESTALLOCATOR_EXCEPTION_TEST_END
+                }
+            }
+        }
+
+      } break;
+      case 8: {
+        // --------------------------------------------------------------------
+        // TESTING GENERATOR FUNCTION
+        //
+        // Concerns:
+        //   Since 'g' is implemented almost entirely using 'gg', we need to
+        //   verify only that the arguments are properly forwarded, that 'g'
+        //   does not affect the test allocator, and that 'g' returns an
+        //   object by value.
+        //
+        // Plan:
+        //   For each SPEC in a short list of specifications, compare the
+        //   object returned (by value) from the generator function, 'g(SPEC)'
+        //   with the value of a newly constructed OBJECT configured using
+        //   'gg(&OBJECT, SPEC)'.  Compare the results of calling the
+        //   allocator's 'numBlocksTotal' and 'numBytesInUse' methods before
+        //   and after calling 'g' in order to demonstrate that 'g' has no
+        //   effect on the test allocator.  Finally, compare the address of the
+        //   temporary object returned by 'g' to show that 'g' returns an
+        //   object by value.
+        //
+        // Testing:
+        //   bdlb::Variant g(const char *spec);
+        // --------------------------------------------------------------------
+
+        if (verbose) cout << endl
+                          << "TESTING GENERATOR FUNCTION 'g'" << endl
+                          << "==============================" << endl;
+
+        static const char *SPECS[] = {
+            "", "A", "B", "C", "D", "E", "F", "G", "H", "I", "J",
+                "S", "T", "U", "V", "W", "K", "L", "M", "N", "O", "Z",
+        0}; // Null string required as last element.
+
+        if (verbose) cout <<
+            "\nCompare values produced by 'g' and 'gg' for various inputs."
+                                                                       << endl;
+        for (int ti = 0; SPECS[ti]; ++ti) {
+            const char *spec = SPECS[ti];
+
+            if (veryVerbose) { P_(ti);  P(spec); }
+
+            Obj mX(&testAllocator);  gg(&mX, spec);  const Obj& X = mX;
+
+            if (veryVerbose) {
+                cout << "\t g = " << g(spec) << endl;
+                cout << "\tgg = " << X       << endl;
+            }
+
+            const int TOTAL_BLOCKS_BEFORE =
+                              static_cast<int>(testAllocator.numBlocksTotal());
+            const int IN_USE_BYTES_BEFORE =
+                              static_cast<int>(testAllocator.numBytesInUse());
+            LOOP_ASSERT(ti, X == g(spec));
+            const int TOTAL_BLOCKS_AFTER =
+                              static_cast<int>(testAllocator.numBlocksTotal());
+            const int IN_USE_BYTES_AFTER =
+                              static_cast<int>(testAllocator.numBytesInUse());
+            LOOP_ASSERT(ti, TOTAL_BLOCKS_BEFORE == TOTAL_BLOCKS_AFTER);
+            LOOP_ASSERT(ti, IN_USE_BYTES_BEFORE == IN_USE_BYTES_AFTER);
+        }
+
+        if (verbose) cout << "\nConfirm return-by-value." << endl;
+        {
+            const char *spec = "K";
+
+            ASSERT(sizeof(Obj) == sizeof g(spec));      // compile-time fact
+
+            const Obj& r1 = g(spec);
+            const Obj& r2 = g(spec);
+            ASSERT(&r2 != &r1);
+        }
+
+      } break;
+      case 7: {
+        // --------------------------------------------------------------------
+        // TESTING COPY CONSTRUCTOR
+        //
+        // Concerns:
+        //  1. The new object's value is the same as that of the original
+        //     object.
+        //  2. The value of the original object is left unaffected.
+        //  3. Subsequent changes in or destruction of the source object have
+        //     no effect on the copy-constructed object.
+        //  4. The object has its internal memory management system hooked up
+        //     properly so that *all* internally allocated memory draws from a
+        //     user-supplied allocator whenever one is specified, and otherwise
+        //     the default one.
+        //
+        // Plan:
+        //  To address concern 1 - 3, specify a set S of object values with
+        //  substantial and varied differences.  For each value in S,
+        //  initialize objects W and X, copy construct Y from X, and use
+        //  'operator==' to verify that both X and Y subsequently have the same
+        //  value as W.  Let X go out of scope and again verify that W == Y.
+        //
+        //  To address concern 4, we will install a test allocator as the
+        //  default and also supply a separate test allocator explicitly.  We
+        //  will measure the total usage of both allocators before and after
+        //  calling the copy constructor to ensure that no memory is allocated
+        //  from the default allocator.  Then we will call the copy constructor
+        //  to create another object using the default allocator and verify
+        //  that the amount of memory used is the same as that with the
+        //  supplied test allocator.
+        //
+        // Testing:
+        //   bdlb::Variant(const bdlb::Variant&, bslma::Allocator *ba = 0);
+        // --------------------------------------------------------------------
+
+        if (verbose) cout << endl
+                          << "TESTING COPY CONSTRUCTOR" << endl
+                          << "========================" << endl;
+
+        static struct {
+            int         d_lineNum;
+            const char *d_input;        // input specifications
+            int         d_expTypeIdx;   // expected type index
+            int         d_expValueIdx;  // expected value index (within type)
+        } DATA[] = {
+          // LINE INPUT               TYPE_IDX  VALUE_IDX
+          // ---- -----               --------  ---------
+            { L_, "",                    UNSET,         0 }
+          , { L_, "A",                INT_TYPE,         0 }
+          , { L_, "B",                INT_TYPE,         1 }
+          , { L_, "C",                INT_TYPE,         2 }
+          , { L_, "D",                INT_TYPE,         3 }
+          , { L_, "E",                INT_TYPE,         4 }
+          , { L_, "F",           TEST_INT_TYPE,         0 }
+          , { L_, "G",           TEST_INT_TYPE,         1 }
+          , { L_, "H",           TEST_INT_TYPE,         2 }
+          , { L_, "I",           TEST_INT_TYPE,         3 }
+          , { L_, "J",           TEST_INT_TYPE,         4 }
+          , { L_, "S",             STRING_TYPE,         0 }
+          , { L_, "T",             STRING_TYPE,         1 }
+          , { L_, "U",             STRING_TYPE,         2 }
+          , { L_, "V",             STRING_TYPE,         3 }
+          , { L_, "W",             STRING_TYPE,         4 }
+          , { L_, "K",        TEST_STRING_TYPE,         0 }
+          , { L_, "L",        TEST_STRING_TYPE,         1 }
+          , { L_, "M",        TEST_STRING_TYPE,         2 }
+          , { L_, "N",        TEST_STRING_TYPE,         3 }
+          , { L_, "O",        TEST_STRING_TYPE,         4 }
+          , { L_, "Z",          TEST_VOID_TYPE,         0 }
+        };
+        const int NUM_DATA = static_cast<int>(sizeof DATA / sizeof *DATA);
+
+        if (verbose) cout << "\nTesting with allocators." << endl;
+
+        for (int ti = 0; ti < NUM_DATA; ++ti) {
+            const int   LINE      = DATA[ti].d_lineNum;
+            const char *INPUT     = DATA[ti].d_input;
+            const int   TYPE_IDX  = DATA[ti].d_expTypeIdx;
+            const int   VALUE_IDX = DATA[ti].d_expValueIdx;
+
+            if (veryVerbose) {
+                T_ P_(LINE); P_(INPUT); P_(TYPE_IDX); P(VALUE_IDX);
+            }
+
+            Obj *pX = new Obj(&testAllocator);  // Dynamic allocation allows us
+                                                // to easily control the
+                                                // destruction of this object.
+            Obj& mX = *pX;  const Obj& X = mX;
+            Obj W(&testAllocator);
+
+            gg(&mX, INPUT);
+            gg(&W, INPUT);
+
+            bslma::TestAllocator da; // default allocator
+            const bslma::DefaultAllocatorGuard DAG(&da);
+            bslma::TestAllocator a;  // specified allocator
+
+            LOOP2_ASSERT(LINE, da.numBlocksTotal(), 0 == da.numBlocksTotal());
+            int blocks = static_cast<int>(a.numBlocksTotal());
+
+            const Obj Y(X, &a);
+            blocks = static_cast<int>(a.numBlocksTotal()) - blocks;
+            LOOP2_ASSERT(LINE, da.numBlocksTotal(), 0 == da.numBlocksTotal());
+
+            int defaultBlocks = static_cast<int>(da.numBlocksTotal());
+            const Obj Z(X);
+            defaultBlocks = static_cast<int>(da.numBlocksTotal())
+                            - defaultBlocks;
+            LOOP3_ASSERT(LINE, blocks, defaultBlocks, blocks == defaultBlocks);
+
+            LOOP_ASSERT(LINE, W == X);
+            LOOP_ASSERT(LINE, W == Y);
+            delete pX;  // X is now out of scope.
+            LOOP_ASSERT(LINE, W == Y);
+        }
+
+        if (verbose)
+            cout << "\nTesting with allocators in the presence of exceptions."
+                 << endl;
+
+        for (int ti = 0; ti < NUM_DATA; ++ti) {
+            const int   LINE      = DATA[ti].d_lineNum;
+            const char *INPUT     = DATA[ti].d_input;
+            const int   TYPE_IDX  = DATA[ti].d_expTypeIdx;
+            const int   VALUE_IDX = DATA[ti].d_expValueIdx;
+
+            if (veryVerbose) {
+                T_ P_(LINE); P_(INPUT); P_(TYPE_IDX); P(VALUE_IDX);
+            }
+
+            Obj mX;  const Obj& X = mX;
+            gg(&mX, INPUT);
+
+            BSLMA_TESTALLOCATOR_EXCEPTION_TEST_BEGIN(testAllocator) {
+              const Obj Y(X, &testAllocator);  // TEST HERE
+
+              LOOP_ASSERT(LINE, X == Y);
+            } BSLMA_TESTALLOCATOR_EXCEPTION_TEST_END
+        }
+
+      } break;
+      case 6: {
+        // --------------------------------------------------------------------
+        // TESTING EQUALITY OPERATORS
+        //
+        // Concern:
+        //   For 'operator==', we have the following concerns:
+        //   1. Return 'false' for two variants holding different types.
+        //   2. Return 'false' for two variants holding the same type but not
+        //      holding the same value.
+        //   3. Return 'true' for two variants holding the same type and the
+        //      same value.
+        //   For 'operator!=', we have the same concerns, except the method
+        //   should return 'false' whenever 'operator==' returns 'true' and
+        //   'true' whenever 'operator==' returns 'false'.
+        //
+        // Plan:
+        //   Using the table-driven technique, construct a set of specs
+        //   containing similar but different data values.  Then loop through
+        //   the cross product of the test data.  For each tuple, generate two
+        //   objects 'U' and 'V' using the previously tested 'gg' function.
+        //   Use the '==' and '!=' operators and check their return value for
+        //   correctness.
+        //
+        // Testing:
+        //   bool operator==(const bdlb::Variant& l, const bdlb::Variant& r);
+        //   bool operator!=(const bdlb::Variant& l, const bdlb::Variant& r);
+        // --------------------------------------------------------------------
+
+        if (verbose) cout << endl
+                          << "TESTING EQUALITY OEPRATORS" << endl
+                          << "==========================" << endl;
+
+        if (verbose) cout <<
+            "\nCompare each pair of similar values (u,v) in S X S." << endl;
+
+        static struct {
+            int         d_lineNum;
+            const char *d_input;        // input specifications
+            int         d_expTypeIdx;   // expected type index
+            int         d_expValueIdx;  // expected value index (within type)
+        } DATA[] = {
+          // LINE INPUT               TYPE_IDX  VALUE_IDX
+          // ---- -----               --------  ---------
+            { L_, "",                    UNSET,         0 }
+          , { L_, "A",                INT_TYPE,         0 }
+          , { L_, "B",                INT_TYPE,         1 }
+          , { L_, "C",                INT_TYPE,         2 }
+          , { L_, "D",                INT_TYPE,         3 }
+          , { L_, "E",                INT_TYPE,         4 }
+          , { L_, "F",           TEST_INT_TYPE,         0 }
+          , { L_, "G",           TEST_INT_TYPE,         1 }
+          , { L_, "H",           TEST_INT_TYPE,         2 }
+          , { L_, "I",           TEST_INT_TYPE,         3 }
+          , { L_, "J",           TEST_INT_TYPE,         4 }
+          , { L_, "S",             STRING_TYPE,         0 }
+          , { L_, "T",             STRING_TYPE,         1 }
+          , { L_, "U",             STRING_TYPE,         2 }
+          , { L_, "V",             STRING_TYPE,         3 }
+          , { L_, "W",             STRING_TYPE,         4 }
+          , { L_, "K",        TEST_STRING_TYPE,         0 }
+          , { L_, "L",        TEST_STRING_TYPE,         1 }
+          , { L_, "M",        TEST_STRING_TYPE,         2 }
+          , { L_, "N",        TEST_STRING_TYPE,         3 }
+          , { L_, "O",        TEST_STRING_TYPE,         4 }
+          , { L_, "Z",          TEST_VOID_TYPE,         0 }
+        };
+        const int NUM_DATA = static_cast<int>(sizeof DATA / sizeof *DATA);
+
+        for (int ti = 0; ti < NUM_DATA; ++ti) {
+            const int   LINE1      = DATA[ti].d_lineNum;
+            const char *INPUT1     = DATA[ti].d_input;
+            const int   TYPE1_IDX  = DATA[ti].d_expTypeIdx;
+            const int   VALUE1_IDX = DATA[ti].d_expValueIdx;
+
+            if (veryVerbose) {
+                T_ P_(LINE1) P_(INPUT1) P_(TYPE1_IDX) P(VALUE1_IDX)
+            }
+
+            for (int tj = 0; tj < NUM_DATA; ++tj) {
+                const int   LINE2      = DATA[tj].d_lineNum;
+                const char *INPUT2     = DATA[tj].d_input;
+                const int   TYPE2_IDX  = DATA[tj].d_expTypeIdx;
+                const int   VALUE2_IDX = DATA[tj].d_expValueIdx;
+
+                if (veryVerbose) {
+                    T_ T_ P_(LINE2) P_(INPUT2) P_(TYPE2_IDX) P(VALUE2_IDX)
+                }
+
+                Obj mX; const Obj& X = mX;
+                gg(&mX, INPUT1);
+
+                Obj mY; const Obj& Y = mY;
+                gg(&mY, INPUT2);
+
+                LOOP2_ASSERT(LINE1, LINE2, (ti == tj) == (X == Y));
+                LOOP2_ASSERT(LINE1, LINE2, (ti != tj) == (X != Y));
+            }
+        }
+
+      } break;
+      case 5: {
+        // --------------------------------------------------------------------
+        // TESTING OUTPUT (<<) OPERATOR AND 'print'
+        //
+        // Concerns:
+        //  We want to ensure that the 'print' method correctly formats a
+        //  'bdlb::Variant' object for output with any valid 'level' and
+        //  'spacesPerLevel' values and returns the specified stream.
+        //
+        // Plan:
+        //  We will verify that 'print' has been properly hooked up with the
+        //  'print' method of the variant object by using a small set of
+        //  variant objects combined with some 'level' and 'spacesPerLevel'
+        //  values as test vectors.  Since 'operator<<' is implemented based
+        //  upon the 'print' method, we will check its output against the
+        //  'print' method when the values of 'level' and 'spacesPerLevel'
+        //  match those used to implement 'operator<<'.  We will also verify
+        //  that 'operator<<' returns the specified stream.
+        //
+        // Testing:
+        //   bsl::ostream& print(bsl::ostream&, int, int) const;
+        //   bsl::ostream& operator<<(bsl::ostream&, const bdlb::VariantImp&);
+        // --------------------------------------------------------------------
+
+        if (verbose) cout << endl
+                          << "Testing OUTPUT (<<) OPERATOR AND 'print'" <<endl
+                          << "========================================" <<endl;
+
+        const char *F0 = "[ 123 ]";
+        const char *F1 = "  [\n    123\n  ]";
+
+        const char *G0 = "[ 456 ]";
+        const char *G1 = "  [\n    456\n  ]";
+
+        const char *K0 = "[ \"StringK\" ]";
+        const char *K1 = "  [\n    \"StringK\"\n  ]";
+
+        const char *L0 = "[ \"StringL\" ]";
+        const char *L1 = "  [\n    \"StringL\"\n  ]";
+
+        static const struct {
+            int         d_lineNum;
+            const char *d_spec;
+            int         d_level;
+            int         d_spacesPerLevel;
+            const char *d_result;
+        } DATA[] = {
+          // LINE SPEC      LEVEL SPACE   RESULT
+          // ---- ----      ----- -----   ------
+          {  L_,  "",        0,    -1,    ""            },
+          {  L_,  "",        1,     2,    ""            },
+          {  L_,  "",       -1,    -2,    ""            },
+          {  L_,  "A",       0,    -1,    "123"         },
+          {  L_,  "A",       1,     2,    "  123\n"     },
+          {  L_,  "A",      -1,    -2,    "123"         },
+          {  L_,  "B",       0,    -1,    "456"         },
+          {  L_,  "B",       1,     2,    "  456\n"     },
+          {  L_,  "B",      -1,    -2,    "456"         },
+          {  L_,  "S",       0,    -1,    "StringS"     },
+          {  L_,  "S",       1,     2,    "  StringS\n" },
+          {  L_,  "S",      -1,    -2,    "StringS"     },
+          {  L_,  "U",       0,    -1,    "StringU"     },
+          {  L_,  "U",       1,     2,    "  StringU\n" },
+          {  L_,  "U",      -1,    -2,    "StringU"     },
+          {  L_,  "F",       0,    -1,    F0            },
+          {  L_,  "F",       1,     2,    F1            },
+          {  L_,  "F",      -1,    -2,    F0            },
+          {  L_,  "G",       0,    -1,    G0            },
+          {  L_,  "G",       1,     2,    G1            },
+          {  L_,  "G",      -1,    -2,    G0            },
+          {  L_,  "K",       0,    -1,    K0            },
+          {  L_,  "K",       1,     2,    K1            },
+          {  L_,  "K",      -1,    -2,    K0            },
+          {  L_,  "L",       0,    -1,    L0            },
+          {  L_,  "L",       1,     2,    L1            },
+          {  L_,  "L",      -1,    -2,    L0            },
+        };
+        const int NUM_DATA = static_cast<int>(sizeof DATA / sizeof *DATA);
+
+        for (int ti = 0; ti < NUM_DATA; ++ti) {
+            const int          LINE   = DATA[ti].d_lineNum;
+            const char        *SPEC   = DATA[ti].d_spec;
+            const int          LEVEL  = DATA[ti].d_level;
+            const int          SPACES = DATA[ti].d_spacesPerLevel;
+            const bsl::string  RESULT = DATA[ti].d_result;
+
+            if (veryVerbose) {
+                T_ P_(LINE) P_(SPEC) P_(LEVEL) P_(SPACES) P(RESULT)
+            }
+
+            bsl::ostringstream printStream;
+            bsl::ostringstream operatorStream;
+            Obj mX(&testAllocator); const Obj& X = mX;
+
+            gg(&mX, SPEC);
+
+            LOOP_ASSERT(ti, &printStream == &X.print(printStream, LEVEL,
+                                                                      SPACES));
+            LOOP_ASSERT(ti, &operatorStream == &(operatorStream << X));
+
+            if (veryVerbose) {
+                T_ T_ P(printStream.str())
+                T_ T_ P(operatorStream.str())
+            }
+
+            bsl::string cmp = printStream.str();
+            LOOP3_ASSERT(LINE, cmp.size(), RESULT.size(),
+                                                  cmp.size() == RESULT.size());
+            for (int i = 0; i < static_cast<int>(cmp.size()); ++i) {
+                LOOP4_ASSERT(LINE, i, cmp[i], RESULT[i], cmp[i] == RESULT[i]);
+            }
+            if (0 == LEVEL && -1 == SPACES) {
+                bsl::string cmp2 = operatorStream.str();
+                LOOP3_ASSERT(LINE, cmp.size(), cmp2.size(),
+                                                    cmp.size() == cmp2.size());
+                for (int i = 0; i < static_cast<int>(cmp.size()); ++i) {
+                    LOOP4_ASSERT(LINE, i, cmp[i], cmp2[i], cmp[i] == cmp2[i]);
+                }
+            }
+        }
+
+      } break;
+      case 4: {
+        // --------------------------------------------------------------------
+        // TESTING BASIC ACCESSORS
+        //
+        // Concerns:
+        //   1. 'is<TYPE>()' reflects correct type information after both
+        //      default construction and assignment.
+        //   2. 'the<TYPE>()' returns the proper value after both default
+        //      construction and assignment.
+        //
+        // Plan:
+        //   Using the table-driven technique, create a table of test vectors
+        //   that address both concerns.  Then pass the spec from the table to
+        //   the generator function and verify against the expected result
+        //   using the basic accessors.
+        //
+        // Testing:
+        //   is<Type>() const;
+        //   the<Type>() const;
+        // --------------------------------------------------------------------
+
+        if (verbose) cout << endl
+                          << "TESTING BASIC ACCESSORS" << endl
+                          << "=======================" << endl;
+
+        static struct {
+            int         d_lineNum;
+            const char *d_input;        // input specifications
+            int         d_expTypeIdx;   // expected type index
+            int         d_expValueIdx;  // expected value index (within type)
+        } DATA[] = {
+          // LINE INPUT               TYPE_IDX VALUE_IDX
+          // ---- -----        --------------- ---------
+            { L_, "",                    UNSET,       0 }
+          , { L_, "A",                INT_TYPE,       0 }
+          , { L_, "B",                INT_TYPE,       1 }
+          , { L_, "C",                INT_TYPE,       2 }
+          , { L_, "D",                INT_TYPE,       3 }
+          , { L_, "E",                INT_TYPE,       4 }
+          , { L_, "BA",               INT_TYPE,       0 }
+          , { L_, "FA",               INT_TYPE,       0 }
+          , { L_, "KA",               INT_TYPE,       0 }
+          , { L_, "SA",               INT_TYPE,       0 }
+          , { L_, "F",           TEST_INT_TYPE,       0 }
+          , { L_, "G",           TEST_INT_TYPE,       1 }
+          , { L_, "H",           TEST_INT_TYPE,       2 }
+          , { L_, "I",           TEST_INT_TYPE,       3 }
+          , { L_, "J",           TEST_INT_TYPE,       4 }
+          , { L_, "AF",          TEST_INT_TYPE,       0 }
+          , { L_, "GF",          TEST_INT_TYPE,       0 }
+          , { L_, "KF",          TEST_INT_TYPE,       0 }
+          , { L_, "SF",          TEST_INT_TYPE,       0 }
+          , { L_, "S",             STRING_TYPE,       0 }
+          , { L_, "T",             STRING_TYPE,       1 }
+          , { L_, "U",             STRING_TYPE,       2 }
+          , { L_, "V",             STRING_TYPE,       3 }
+          , { L_, "W",             STRING_TYPE,       4 }
+          , { L_, "AS",            STRING_TYPE,       0 }
+          , { L_, "FS",            STRING_TYPE,       0 }
+          , { L_, "KS",            STRING_TYPE,       0 }
+          , { L_, "TS",            STRING_TYPE,       0 }
+          , { L_, "K",        TEST_STRING_TYPE,       0 }
+          , { L_, "L",        TEST_STRING_TYPE,       1 }
+          , { L_, "M",        TEST_STRING_TYPE,       2 }
+          , { L_, "N",        TEST_STRING_TYPE,       3 }
+          , { L_, "O",        TEST_STRING_TYPE,       4 }
+          , { L_, "AK",       TEST_STRING_TYPE,       0 }
+          , { L_, "FK",       TEST_STRING_TYPE,       0 }
+          , { L_, "LK",       TEST_STRING_TYPE,       0 }
+          , { L_, "SK",       TEST_STRING_TYPE,       0 }
+          , { L_, "Z",          TEST_VOID_TYPE,       0 }
+        };
+        const int NUM_DATA = static_cast<int>(sizeof DATA / sizeof *DATA);
+
+        for (int ti = 0; ti < NUM_DATA; ++ti) {
+            const int   LINE      = DATA[ti].d_lineNum;
+            const char *INPUT     = DATA[ti].d_input;
+            const int   TYPE_IDX  = DATA[ti].d_expTypeIdx;
+            const int   VALUE_IDX = DATA[ti].d_expValueIdx;
+
+            if (veryVerbose) {
+                T_ P_(LINE); P_(INPUT); P_(TYPE_IDX); P(VALUE_IDX);
+            }
+
+            Obj mX; const Obj& X = mX;
+            gg(&mX, INPUT);
+
+            LOOP3_ASSERT(LINE, TYPE_IDX, X.typeIndex(),
+                         TYPE_IDX == X.typeIndex());
+
+            switch (X.typeIndex()) {
+              case UNSET: {
+              } break;
+              case TEST_VOID_TYPE: {
+                LOOP2_ASSERT(LINE, VALUE_IDX, !X.is<int>());
+                LOOP2_ASSERT(LINE, VALUE_IDX, !X.is<TestInt>());
+                LOOP2_ASSERT(LINE, VALUE_IDX, !X.is<bsl::string>());
+                LOOP2_ASSERT(LINE, VALUE_IDX, !X.is<TestString>());
+                LOOP2_ASSERT(LINE, VALUE_IDX,  X.is<TestVoid>());
+                LOOP2_ASSERT(LINE, VALUE_IDX, TestVoid() == X.the<TestVoid>());
+              } break;
+              case INT_TYPE: {
+                LOOP2_ASSERT(LINE, VALUE_IDX,  X.is<int>());
+                LOOP2_ASSERT(LINE, VALUE_IDX, !X.is<TestInt>());
+                LOOP2_ASSERT(LINE, VALUE_IDX, !X.is<bsl::string>());
+                LOOP2_ASSERT(LINE, VALUE_IDX, !X.is<TestString>());
+                LOOP2_ASSERT(LINE, VALUE_IDX, !X.is<TestVoid>());
+                LOOP3_ASSERT(LINE, VALUE_IDX,  X.the<int>(),
+                             INT_DATA[VALUE_IDX] == X.the<int>());
+              } break;
+              case TEST_INT_TYPE: {
+                LOOP2_ASSERT(LINE, VALUE_IDX, !X.is<int>());
+                LOOP2_ASSERT(LINE, VALUE_IDX,  X.is<TestInt>());
+                LOOP2_ASSERT(LINE, VALUE_IDX, !X.is<bsl::string>());
+                LOOP2_ASSERT(LINE, VALUE_IDX, !X.is<TestString>());
+                LOOP2_ASSERT(LINE, VALUE_IDX, !X.is<TestVoid>());
+                LOOP3_ASSERT(LINE, VALUE_IDX,  X.the<TestInt>(),
+                             TEST_INT_DATA[VALUE_IDX] == X.the<TestInt>());
+              } break;
+              case STRING_TYPE: {
+                LOOP2_ASSERT(LINE, VALUE_IDX, !X.is<int>());
+                LOOP2_ASSERT(LINE, VALUE_IDX, !X.is<TestInt>());
+                LOOP2_ASSERT(LINE, VALUE_IDX,  X.is<bsl::string>());
+                LOOP2_ASSERT(LINE, VALUE_IDX, !X.is<TestString>());
+                LOOP2_ASSERT(LINE, VALUE_IDX, !X.is<TestVoid>());
+                LOOP3_ASSERT(LINE, VALUE_IDX,  X.the<bsl::string>(),
+                             STRING_DATA[VALUE_IDX] == X.the<bsl::string>());
+              } break;
+              case TEST_STRING_TYPE: {
+                LOOP2_ASSERT(LINE, VALUE_IDX, !X.is<int>());
+                LOOP2_ASSERT(LINE, VALUE_IDX, !X.is<TestInt>());
+                LOOP2_ASSERT(LINE, VALUE_IDX, !X.is<bsl::string>());
+                LOOP2_ASSERT(LINE, VALUE_IDX,  X.is<TestString>());
+                LOOP2_ASSERT(LINE, VALUE_IDX, !X.is<TestVoid>());
+                LOOP3_ASSERT(LINE, VALUE_IDX,  X.the<TestString>(),
+                           TEST_STRING_DATA[VALUE_IDX] == X.the<TestString>());
+              } break;
+              default: LOOP_ASSERT(LINE, 0);
+            }
+        }
+
+      } break;
+      case 3: {
+        // --------------------------------------------------------------------
+        // TESTING PRIMITIVE GENERATOR FUNCTIONS
+        //
+        // Developing a generator also means developing a test case to verify
+        // it.  We will need to select an appropriate suite of inputs specs
+        // and, using basic accessors, verify that valid syntax drives the
+        // object to its desired state.
+        //
+        // We will also want to verify that simple typos are detected and
+        // reported reliably.  In order to test that aspect, we will need to
+        // supply invalid syntax.  But supplying invalid syntax to 'gg' will,
+        // by design, result in a diagnostic message and a test failure.  To
+        // address this testing issue, notice that the implementation of the
+        // primitive generator 'gg' has been broken into two functions 'ggg'
+        // and 'gg' with the latter implemented trivially in terms of the
+        // former.  The primitive generator *implementation* 'ggg' exposes one
+        // additional parameter that can be used to suppress output during what
+        // is sometimes called "negative testing" -- i.e., making sure that the
+        // function "breaks" when it should.  Instead of returning a reference,
+        // the 'ggg' function returns the index of the character that caused
+        // the error and a negative value on success.  This extra information
+        // (useful only when testing the generator itself) ensures that
+        // spec-parsing failed at the expected location and not accidentally
+        // for some other reason.
+        //
+        // Concerns:
+        //  1. Parsing stops at the first incorrect character of the spec.
+        //  2. The resulting object has the correct type and value.
+        //  3. All examples in the documentation are parsed as expected.
+        //
+        // Plan:
+        //  Using the table-driven technique, create a table of test vectors
+        //  containing the line number, spec, expected return code, expected
+        //  type index, and value index.  For concern 1, make sure the return
+        //  code is the same as the specified offset where the error occurred.
+        //  For concerns 2 and 3, verify that the type index and value index
+        //  are as expected.
+        //
+        // Testing:
+        //   int ggg(bdlb::Variant *, const char *, bool = true);
+        //   bdlb::Variant *gg(bdlb::Variant *, const char *);
+        // --------------------------------------------------------------------
+
+        if (verbose) cout << endl
+                          << "TESTING PRIMITIVE GENERATOR FUNCTION" << endl
+                          << "====================================" << endl;
+
+        if (verbose) cout << "\nTesting generator on valid specs." << endl;
+
+        static struct {
+            int         d_lineNum;
+            const char *d_input;        // input specifications
+            int         d_retCode;      // return code of ggg()
+            int         d_expTypeIdx;   // expected type index
+            int         d_expValueIdx;  // expected value index (within type)
+        } DATA[] = {
+          // LINE INPUT        RC         TYPE_IDX VALUE_IDX
+          // ---- -----        --         -------- ---------
+
+          // concern 1
+            { L_, "X",         0,            UNSET,       0 }
+          , { L_, "WHAT?!#%#", 4,      STRING_TYPE,       1 }
+
+          // concern 2
+          , { L_, "",         -1,            UNSET,       0 }
+          , { L_, "A",        -1,         INT_TYPE,       0 }
+          , { L_, "B",        -1,         INT_TYPE,       1 }
+          , { L_, "C",        -1,         INT_TYPE,       2 }
+          , { L_, "D",        -1,         INT_TYPE,       3 }
+          , { L_, "E",        -1,         INT_TYPE,       4 }
+          , { L_, "BA",       -1,         INT_TYPE,       0 }
+          , { L_, "FA",       -1,         INT_TYPE,       0 }
+          , { L_, "KA",       -1,         INT_TYPE,       0 }
+          , { L_, "SA",       -1,         INT_TYPE,       0 }
+          , { L_, "F",        -1,    TEST_INT_TYPE,       0 }
+          , { L_, "G",        -1,    TEST_INT_TYPE,       1 }
+          , { L_, "H",        -1,    TEST_INT_TYPE,       2 }
+          , { L_, "I",        -1,    TEST_INT_TYPE,       3 }
+          , { L_, "J",        -1,    TEST_INT_TYPE,       4 }
+          , { L_, "AF",       -1,    TEST_INT_TYPE,       0 }
+          , { L_, "GF",       -1,    TEST_INT_TYPE,       0 }
+          , { L_, "KF",       -1,    TEST_INT_TYPE,       0 }
+          , { L_, "SF",       -1,    TEST_INT_TYPE,       0 }
+          , { L_, "S",        -1,      STRING_TYPE,       0 }
+          , { L_, "T",        -1,      STRING_TYPE,       1 }
+          , { L_, "U",        -1,      STRING_TYPE,       2 }
+          , { L_, "V",        -1,      STRING_TYPE,       3 }
+          , { L_, "W",        -1,      STRING_TYPE,       4 }
+          , { L_, "AS",       -1,      STRING_TYPE,       0 }
+          , { L_, "FS",       -1,      STRING_TYPE,       0 }
+          , { L_, "KS",       -1,      STRING_TYPE,       0 }
+          , { L_, "TS",       -1,      STRING_TYPE,       0 }
+          , { L_, "K",        -1, TEST_STRING_TYPE,       0 }
+          , { L_, "L",        -1, TEST_STRING_TYPE,       1 }
+          , { L_, "M",        -1, TEST_STRING_TYPE,       2 }
+          , { L_, "N",        -1, TEST_STRING_TYPE,       3 }
+          , { L_, "O",        -1, TEST_STRING_TYPE,       4 }
+          , { L_, "AK",       -1, TEST_STRING_TYPE,       0 }
+          , { L_, "FK",       -1, TEST_STRING_TYPE,       0 }
+          , { L_, "LK",       -1, TEST_STRING_TYPE,       0 }
+          , { L_, "SK",       -1, TEST_STRING_TYPE,       0 }
+          , { L_, "Z",        -1,   TEST_VOID_TYPE,       0 }
+
+          // concern 3
+          , { L_, "",         -1,            UNSET,       0 }
+          , { L_, "A",        -1,         INT_TYPE,       0 }
+          , { L_, "AA",       -1,         INT_TYPE,       0 }
+          , { L_, "ABC",      -1,         INT_TYPE,       2 }
+          , { L_, "ABC~",     -1,            UNSET,       0 }
+          , { L_, "ABC~DE",   -1,         INT_TYPE,       4 }
+        };
+        const int NUM_DATA = static_cast<int>(sizeof DATA / sizeof *DATA);
+
+        for (int ti = 0; ti < NUM_DATA; ++ti) {
+            const int   LINE      = DATA[ti].d_lineNum;
+            const char *INPUT     = DATA[ti].d_input;
+            const int   RC        = DATA[ti].d_retCode;
+            const int   TYPE_IDX  = DATA[ti].d_expTypeIdx;
+            const int   VALUE_IDX = DATA[ti].d_expValueIdx;
+
+            if (veryVerbose) {
+                T_ P_(LINE); P_(INPUT); P_(RC); P_(TYPE_IDX); P(VALUE_IDX);
+            }
+
+            Obj mX; const Obj& X = mX;
+
+            int retCode = ggg(&mX, INPUT, false);
+
+            LOOP3_ASSERT(LINE, RC, retCode, RC == retCode);
+            LOOP3_ASSERT(LINE, TYPE_IDX, X.typeIndex(),
+                         TYPE_IDX == X.typeIndex());
+            switch (X.typeIndex()) {
+              case UNSET: {
+              } break;
+              case TEST_VOID_TYPE: {
+                LOOP2_ASSERT(LINE, VALUE_IDX, TestVoid() == X.the<TestVoid>());
+              } break;
+              case INT_TYPE: {
+                LOOP3_ASSERT(LINE, VALUE_IDX, X.the<int>(),
+                                          INT_DATA[VALUE_IDX] == X.the<int>());
+              } break;
+              case TEST_INT_TYPE: {
+                LOOP3_ASSERT(LINE, VALUE_IDX, X.the<TestInt>(),
+                                 TEST_INT_DATA[VALUE_IDX] == X.the<TestInt>());
+              } break;
+              case STRING_TYPE: {
+                LOOP3_ASSERT(LINE, VALUE_IDX, X.the<bsl::string>(),
+                               STRING_DATA[VALUE_IDX] == X.the<bsl::string>());
+              } break;
+              case TEST_STRING_TYPE: {
+                LOOP3_ASSERT(LINE, VALUE_IDX, X.the<TestString>(),
+                           TEST_STRING_DATA[VALUE_IDX] == X.the<TestString>());
+              } break;
+              default: LOOP_ASSERT(LINE, 0);
+            }
+
+            // Testing the "reset" facility.
+
+            if (veryVerbose)
+                cout << "\t\twith appending '~' (reset).'" << endl;
+
+            if (-1 == retCode) {
+                bsl::string strInput(INPUT);
+                strInput.push_back('~');
+
+                Obj mY; const Obj& Y = mY;
+
+                int ret = ggg(&mY, strInput.c_str(), false);
+                LOOP_ASSERT(LINE, -1 == ret);
+                LOOP_ASSERT(LINE,  0 == Y.typeIndex());
+            }
+        }
+      } break;
+      case 2: {
+        // --------------------------------------------------------------------
+        // TESTING PRIMARY MANIPULATORS
+        //  We want to exercise the set of primary manipulators that can put
+        //  the object into any state.
+        //
+        // Concerns:
+        //  1. That the default constructor:
+        //     a. creates an object with the expected value.
+        //     b. does not allocate and does not throw.
+        //     c. properly wires the optionally-specified allocator.
+        //
+        //  2. That 'assign<TYPE>'
+        //     a. properly assigns a value of the variant 'TYPE'.
+        //     b. properly destroys the current value of the current type.
+        //     c. uses assignment (not dtor+ctor) if assigning the same type.
+        //     d. is exception-neutral with no guarantee of rollback.
+        //
+        //  3. That 'reset':
+        //      a. Produces the expected state (unset).
+        //      b. Properly destroys the current value of the current type.
+        //      c. Leaves the object in a consistent state.
+        //
+        // Plan:
+        //  To address concerns for 1, create an object using the default
+        //  constructor:
+        //    - Without passing an allocator, in which case the object will
+        //      allocate memory using the default allocator (if default
+        //      construction of the default type uses an allocator).
+        //    - With an allocator, in which case the object will allocate
+        //      memory using the specified allocator (if default construction
+        //      of the default type uses an allocator).
+        //    - Repeat the above two points using a first type that allocates
+        //      memory.
+        //    - In the presence of exceptions during memory allocations using
+        //      a 'bslma::TestAllocator' and varying its allocation limit.
+        //  Use 'typeIndex' to verify that the newly-created variant has the
+        //  proper type.  Also use 'numBlocksTotal' of the default allocator
+        //  and the specified allocator to verify that the constructor
+        //  allocates memory from the correct source.
+        //
+        //  To address concerns for 2, create an object, use 'assign' to change
+        //  the value, including a value of the same type and morphing
+        //  between different types, and check if the variant type and value
+        //  have been properly changed with 'is<TYPE>' and 'the<TYPE>'.  Use
+        //  the exception safety test macros to verify that when a memory
+        //  exception is thrown, the variant object is left in a consistent
+        //  state.  Finally, use the allocator to make sure that when assigning
+        //  to a variant object that owns memory, the object is properly
+        //  destroyed and its memory reclaimed by the allocator.
+        //
+        //  To address concerns for 3, create an object, exercise 'assign', at
+        //  will, then call 'reset'; check the value and then exercise
+        //  'assign' again to check consistency.
+        //
+        //  Testing:
+        //    bdlb::Variant();
+        //    bdlb::Variant(const TYPEORALLOCATOR& typeOrAlloc);
+        //    ~bdlb::Variant();
+        //    void assign<TYPE>(const TYPE& value);
+        //    void reset();
+        // --------------------------------------------------------------------
+
+        if (verbose) cout << endl
+                          << "TESTING PRIMARY MANIPULATORS" << endl
+                          << "============================" << endl;
+
+        // Default construction does not allocate memory.
+
+        if (verbose) cout << "\nTesting default constructor." << endl;
+
+        {
+            if (verbose) cout << "\twith default allocator" << endl;
+
+            // Temporarily install a test allocator as the default allocator in
+            // order to verify the default allocator is used when no allocator
+            // is specified.
+
+            bslma::TestAllocator da; // default allocator
+            bslma::DefaultAllocatorGuard DAG(&da);
+            int previousTotal = static_cast<int>(da.numBlocksTotal());
+            const Obj X, Y((bslma::Allocator *)0);
+            LOOP_ASSERT(X.typeIndex(), 0 == X.typeIndex());
+            LOOP_ASSERT(X.typeIndex(), 0 == Y.typeIndex());
+            LOOP_ASSERT(da.numBlocksTotal(),
+                        da.numBlocksTotal() == previousTotal);
+        }
+
+        {
+            if (verbose) cout << "\twith a specified allocator" << endl;
+            int previousTotal =
+                              static_cast<int>(testAllocator.numBlocksTotal());
+            const Obj X(&testAllocator);
+            LOOP_ASSERT(X.typeIndex(), 0 == X.typeIndex());
+            LOOP_ASSERT(testAllocator.numBlocksTotal(),
+                        testAllocator.numBlocksTotal() == previousTotal);
+        }
+
+        {
+            if (verbose) cout << "\twith a specified allocator and exceptions"
+                              << endl;
+            BSLMA_TESTALLOCATOR_EXCEPTION_TEST_BEGIN(testAllocator) {
+              const int previousTotal =
+                              static_cast<int>(testAllocator.numBlocksTotal());
+              const Obj X(&testAllocator);
+              ASSERT(0 == X.typeIndex());
+              ASSERT(testAllocator.numBlocksTotal() == previousTotal);
+            } BSLMA_TESTALLOCATOR_EXCEPTION_TEST_END
+        }
+
+        if (verbose) cout << "\nTesting 'assign'." << endl;
+
+        if (verbose) cout << "\twithout allocators" << endl;
+
+        {
+            Obj mX;   const Obj& X = mX;
+
+            if (veryVerbose) {
+                cout << "\t\tassigning from " << X << " to " << VA << endl;
+            }
+
+            mX.assign<int>(VA);
+            ASSERT(1  == X.is<int>());
+            ASSERT(VA == X.the<int>());
+
+            if (veryVerbose) {
+                cout << "\t\t\tthen to " << VB << " (same type)" << endl;
+            }
+
+            mX.assign<int>(VB);
+            ASSERT(1  == X.is<int>());
+            ASSERT(VB == X.the<int>());
+
+            if (veryVerbose) {
+                cout << "\t\t\tthen to " << VF << " (different type)" << endl;
+            }
+
+            mX.assign<TestInt>(VF);
+            ASSERT(1  == X.is<TestInt>());
+            ASSERT(VF == X.the<TestInt>());
+
+            if (veryVerbose) {
+                cout << "\t\t\tthen to " << VK << " (different type)" << endl;
+            }
+
+            mX.assign<TestString>(VK);
+            ASSERT(1  == X.is<TestString>());
+            ASSERT(VK == X.the<TestString>());
+
+            mX.assign<bsl::string>(VS);
+            ASSERT(1  == X.is<bsl::string>());
+            ASSERT(VS == X.the<bsl::string>());
+        }
+
+        {
+            Obj mX;   const Obj& X = mX;
+
+            if (veryVerbose) {
+                cout << "\t\tassigning from " << X << " to " << VS << endl;
+            }
+
+            mX.assign<bsl::string>(VS);
+            ASSERT(1  == X.is<bsl::string>());
+            ASSERT(VS == X.the<bsl::string>());
+
+            if (veryVerbose) {
+                cout << "\t\t\tthen to " << VT << " (same type)" << endl;
+            }
+
+            mX.assign<bsl::string>(VT);
+            ASSERT(1  == X.is<bsl::string>());
+            ASSERT(VT == X.the<bsl::string>());
+
+            if (veryVerbose) {
+                cout << "\t\t\tthen to " << VK << " (different type)" << endl;
+            }
+
+            mX.assign<TestString>(VK);
+            ASSERT(1  == X.is<TestString>());
+            ASSERT(VK == X.the<TestString>());
+
+            if (veryVerbose) {
+                cout << "\t\t\tthen to " << VF << " (different type)" << endl;
+            }
+
+            mX.assign<TestInt>(VF);
+            ASSERT(1  == X.is<TestInt>());
+            ASSERT(VF == X.the<TestInt>());
+
+            mX.assign<int>(VA);
+            ASSERT(1  == X.is<int>());
+            ASSERT(VA == X.the<int>());
+        }
+
+        if (verbose) cout << "\twith specified allocator" << endl;
+
+        {
+            const int TOTAL = static_cast<int>(testAllocator.numBlocksTotal());
+
+            Obj mX(&testAllocator);  const Obj& X = mX;
+
+            if (veryVerbose) {
+                cout << "\t\tassigning from " << X << " to " << VA << endl;
+            }
+
+            mX.assign<int>(VA);
+            ASSERT(1     == X.is<int>());
+            ASSERT(VA    == X.the<int>());
+            ASSERT(0     == testAllocator.numBlocksInUse());
+            ASSERT(TOTAL == testAllocator.numBlocksTotal());
+
+            if (veryVerbose) {
+                cout << "\t\t\tthen to " << VB << " (same type)" << endl;
+            }
+
+            mX.assign<int>(VB);
+            ASSERT(1     == X.is<int>());
+            ASSERT(VB    == X.the<int>());
+            ASSERT(0     == testAllocator.numBlocksInUse());
+            ASSERT(TOTAL == testAllocator.numBlocksTotal());
+
+            if (veryVerbose) {
+                cout << "\t\t\tthen to " << VF << " (different type)" << endl;
+            }
+
+            mX.assign<TestInt>(VF);
+            ASSERT(1     == X.is<TestInt>());
+            ASSERT(VF    == X.the<TestInt>());
+            ASSERT(0     == testAllocator.numBlocksInUse());
+            ASSERT(TOTAL == testAllocator.numBlocksTotal());
+
+            if (veryVerbose) {
+                cout << "\t\t\tthen to " << VK << " (different type)" << endl;
+            }
+
+            mX.assign<TestString>(VK);
+            ASSERT(1     == X.is<TestString>());
+            ASSERT(VK    == X.the<TestString>());
+
+            mX.assign<int>(VA);
+            ASSERT(1      == X.is<int>());
+            ASSERT(VA     == X.the<int>());
+            ASSERT(0      == testAllocator.numBlocksInUse());
+        }
+
+        {
+            const int TOTAL = static_cast<int>(testAllocator.numBlocksTotal());
+            Obj mX(&testAllocator);  const Obj& X = mX;
+
+            ASSERT(0     == testAllocator.numBlocksInUse());
+            ASSERT(TOTAL == testAllocator.numBlocksTotal());
+
+            if (veryVerbose) {
+                cout << "\t\tassigning from " << X << " to " << VS << endl;
+            }
+
+            mX.assign<bsl::string>(VS);
+            ASSERT(1  == X.is<bsl::string>());
+            ASSERT(VS == X.the<bsl::string>());
+
+            {
+                const int PREVIOUS =
+                              static_cast<int>(testAllocator.numBlocksTotal());
+
+                if (veryVerbose) {
+                    cout << "\t\t\tthen to " << VT << " (same type)" << endl;
+                }
+
+                mX.assign<bsl::string>(VT);
+                ASSERT(1  == X.is<bsl::string>());
+                ASSERT(VT == X.the<bsl::string>());
+                ASSERT(PREVIOUS == testAllocator.numBlocksTotal());
+            }
+
+            if (veryVerbose) {
+                cout << "\t\t\tthen to " << VK << " (different type)" << endl;
+            }
+
+            mX.assign<TestString>(VK);
+            ASSERT(1  == X.is<TestString>());
+            ASSERT(VK == X.the<TestString>());
+
+            {
+                const int PREVIOUS =
+                              static_cast<int>(testAllocator.numBlocksTotal());
+
+                if (veryVerbose) {
+                    cout << "\t\t\tthen to " << VF << " (different type)"
+                         << endl;
+                }
+
+                mX.assign<TestInt>(VF);
+                ASSERT(1  == X.is<TestInt>());
+                ASSERT(VF == X.the<TestInt>());
+                ASSERT(0        == testAllocator.numBlocksInUse());
+                ASSERT(PREVIOUS == testAllocator.numBlocksTotal());
+            }
+        }
+
+        if (verbose) cout << "\tTesting 'reset'." << endl;
+        {
+            Obj mX(&testAllocator);  const Obj& X = mX;
+            ASSERT( X.isUnset());
+
+            mX.reset();
+            ASSERT( X.isUnset());
+
+            mX.assign<int>(VA);
+            ASSERT(!X.isUnset());
+            ASSERT( X.is<int>());
+
+            mX.reset();
+            ASSERT( X.isUnset());
+
+            mX.assign<TestInt>(VF);
+            ASSERT(!X.isUnset());
+            ASSERT( X.is<TestInt>());
+
+            mX.reset();
+            ASSERT( X.isUnset());
+
+            mX.assign<TestString>(VK);
+            ASSERT(!X.isUnset());
+            ASSERT( X.is<TestString>());
+
+            mX.reset();
+            ASSERT( X.isUnset());
+
+            mX.assign<int>(VA);
+            ASSERT(!X.isUnset());
+            ASSERT( X.is<int>());
+
+            mX.reset();
+            ASSERT( X.isUnset());
+        }
+
+      } break;
+      case 1: {
+        // --------------------------------------------------------------------
+        // BREATHING TEST
+        //
+        // Concerns:
+        //   We want to exercise basic value-semantic functionality.  In
+        //   particular we want to demonstrate a base-line level of correct
+        //   operation of the following methods and operators:
+        //      - default and copy constructors (and also the destructor)
+        //      - the assignment operator (including aliasing)
+        //      - equality operators: 'operator==' and 'operator!='
+        //      - primary manipulators: 'assign'
+        //      - basic accessors: 'is<TYPE>' and 'the<TYPE>' methods
+        //
+        // Plan:
+        //   Create four objects using both the default and copy constructors.
+        //   Exercise these objects using primary manipulators, basic
+        //   accessors, equality operators, and the assignment operator.
+        //   Invoke the primary (black box) manipulator [3, 5], copy
+        //   constructor [2, 8], and assignment operator [9, 10] in situations
+        //   where the internal data (i) does *not* and (ii) *does* have to
+        //   morph.  Try aliasing with assignment for a non-null object [11]
+        //   and allow the result to leave scope, enabling the destructor to
+        //   assert internal object invariants.  Display object values
+        //   frequently in verbose mode:
+        //    1. Create an object x1 (default ctor).       x1:
+        //    2. Create a second object x2 (copy from x1). x1:  x2:
+        //    3. Append an element value A to x1).         x1:A x2:
+        //    4. Append the same element value A to x2).   x1:A x2:A
+        //    5. Append another element value B to x2).    x1:A x2:B
+        //    6. Create a third object x3 (default ctor).  x1:A x2:B x3:
+        //    7. Create a fourth object x4 (copy of x2).   x1:A x2:B x3:  x4:B
+        //    8. Assign x2 = x1 (non-null becomes null).   x1:A x2:  x3:  x4:B
+        //    9. Assign x3 = x4 (null becomes non-null).   x1:A x2:  x3:B x4:B
+        //   10. Assign x4 = x4 (aliasing).                x1:A x2:  x3:B x4:B
+        //
+        // Testing:
+        //   BREATHING TEST
+        // --------------------------------------------------------------------
+
+        if (verbose) cout << endl
+                          << "BREATHING TEST" << endl
+                          << "==============" << endl;
+
+        typedef bdlb::Variant<int, const char *, TestVoid> Obj;
+
+        int         VA = 123;
+        const char *VB = "This is a null-terminated byte string.";
+
+        // - - - - - - - - - - - - - - - - - - - - - - - - - - - - - - - - - -
+        if (verbose) cout << "\n 1. Create an object x1 (default ctor).       "
+                             "          { x1: }" << endl;
+
+        Obj mX1; const Obj& X1 = mX1;
+        if (verbose) { T_ P(X1) }
+
+        if (verbose) cout << "\ta. Check initial state of x1." << endl;
+        ASSERT(0 == X1.typeIndex());
+        ASSERT(0 == X1.is<int>());
+        ASSERT(0 == X1.is<const char *>());
+        ASSERT(0 == X1.is<TestVoid>());
+
+        if (verbose) cout << "\tb. Try equality operators: x1 <op> x1."
+                          << endl;
+        ASSERT(1 == (X1 == X1));          ASSERT(0 == (X1 != X1));
+
+        // - - - - - - - - - - - - - - - - - - - - - - - - - - - - - - - - - -
+        if (verbose) cout << "\n 2. Create a second object x2 (copy from x1). "
+                             "          { x1: x2: }" << endl;
+        Obj mX2(X1); const Obj& X2 = mX2;
+        if (verbose) { T_ P(X2) }
+
+        if (verbose) cout << "\ta. Check the initial state of x2." << endl;
+        ASSERT(0 == X2.typeIndex());
+        ASSERT(0 == X2.is<int>());
+        ASSERT(0 == X2.is<const char *>());
+        ASSERT(0 == X2.is<TestVoid>());
+
+        if (verbose) cout << "\tb. Try equality operators: x2 <op> x1, x2."
+                          << endl;
+        ASSERT(1 == (X2 == X1));          ASSERT(0 == (X2 != X1));
+        ASSERT(1 == (X2 == X2));          ASSERT(0 == (X2 != X2));
+
+        // - - - - - - - - - - - - - - - - - - - - - - - - - - - - - - - - - -
+        if (verbose) cout << "\n 3. Assign an element value A to x1).         "
+                             "          { x1:A x2: }" << endl;
+        mX1.assign<int>(VA);
+        if (verbose) { T_ P(X1) }
+
+        if (verbose) cout << "\ta. Check new state of x1." << endl;
+        ASSERT( 1 == X1.typeIndex());
+        ASSERT( 1 == X1.is<int>());
+        ASSERT( 0 == X1.is<const char *>());
+        ASSERT( 0 == X1.is<TestVoid>());
+        ASSERT(VA == X1.the<int>());
+
+        if (verbose) cout << "\tb. Try equality operators: x1 <op> x1, x2."
+                          << endl;
+        ASSERT(1 == (X1 == X1));          ASSERT(0 == (X1 != X1));
+        ASSERT(0 == (X1 == X2));          ASSERT(1 == (X1 != X2));
+
+        // - - - - - - - - - - - - - - - - - - - - - - - - - - - - - - - - - -
+        if (verbose) cout << "\n 4. Assign the same element value A to x2).   "
+                             "          { x1:A x2:A }" << endl;
+        mX2.assign<int>(VA);
+        if (verbose) { T_ P(X2) }
+
+        if (verbose) cout << "\ta. Check new state of x2." << endl;
+        ASSERT( 1 == X2.typeIndex());
+        ASSERT( 1 == X2.is<int>());
+        ASSERT( 0 == X2.is<const char *>());
+        ASSERT( 0 == X2.is<TestVoid>());
+        ASSERT(VA == X2.the<int>());
+
+        if (verbose) cout << "\tb. Try equality operators: x2 <op> x1, x2."
+                          << endl;
+        ASSERT(1 == (X2 == X1));          ASSERT(0 == (X2 != X1));
+        ASSERT(1 == (X2 == X2));          ASSERT(0 == (X2 != X2));
+
+        // - - - - - - - - - - - - - - - - - - - - - - - - - - - - - - - - - -
+        if (verbose) cout << "\n 5. Assign another element value B to x2).    "
+                             "          { x1:A x2:B }" << endl;
+
+        mX2.assign<const char *>(VB);
+        if (verbose) { T_ P(X2) }
+
+        if (verbose) cout << "\ta. Check new state of x2." << endl;
+        ASSERT( 2 == X2.typeIndex());
+        ASSERT( 0 == X2.is<int>());
+        ASSERT( 1 == X2.is<const char *>());
+        ASSERT( 0 == X2.is<TestVoid>());
+        ASSERT(VB == X2.the<const char *>());
+
+        if (verbose) cout << "\tb. Try equality operators: x2 <op> x1, x2."
+                          << endl;
+        ASSERT(0 == (X2 == X1));          ASSERT(1 == (X2 != X1));
+        ASSERT(1 == (X2 == X2));          ASSERT(0 == (X2 != X2));
+
+        // - - - - - - - - - - - - - - - - - - - - - - - - - - - - - - - - - -
+        if (verbose) cout << "\n 6. Create a third object x3 (default ctor).  "
+                             "          { x1:A x2:B x3: }" << endl;
+
+        Obj mX3; const Obj& X3 = mX3;
+        if (verbose) { T_ P(X3) }
+
+        if (verbose) cout << "\ta. Check new state of x3." << endl;
+        ASSERT(0 == X3.typeIndex());
+        ASSERT(0 == X3.is<int>());
+        ASSERT(0 == X3.is<const char *>());
+        ASSERT(0 == X3.is<TestVoid>());
+
+        if (verbose) cout <<
+            "\tb. Try equality operators: x3 <op> x1, x2, x3." << endl;
+        ASSERT(0 == (X3 == X1));          ASSERT(1 == (X3 != X1));
+        ASSERT(0 == (X3 == X2));          ASSERT(1 == (X3 != X2));
+        ASSERT(1 == (X3 == X3));          ASSERT(0 == (X3 != X3));
+
+        // - - - - - - - - - - - - - - - - - - - - - - - - - - - - - - - - - -
+        if (verbose) cout << "\n 7. Create a fourth object x4 (copy of x2).   "
+                             "          { x1:A x2:B x3: x4:B }" << endl;
+
+        Obj mX4(X2); const Obj& X4 = mX4;
+        if (verbose) { T_ P(X4) }
+
+        if (verbose) cout << "\ta. Check new state of x4." << endl;
+        ASSERT( 2 == X4.typeIndex());
+        ASSERT( 0 == X4.is<int>());
+        ASSERT( 1 == X4.is<const char *>());
+        ASSERT( 0 == X4.is<TestVoid>());
+        ASSERT(VB == X4.the<const char *>());
+
+        if (verbose) cout <<
+            "\tb. Try equality operators: x4 <op> x1, x2, x3, x4." << endl;
+        ASSERT(0 == (X4 == X1));          ASSERT(1 == (X4 != X1));
+        ASSERT(1 == (X4 == X2));          ASSERT(0 == (X4 != X2));
+        ASSERT(0 == (X4 == X3));          ASSERT(1 == (X4 != X3));
+        ASSERT(1 == (X4 == X4));          ASSERT(0 == (X4 != X4));
+
+        // - - - - - - - - - - - - - - - - - - - - - - - - - - - - - - - - - -
+        if (verbose) cout << "\n 8. Assign x2 = x3 (non-null becomes null). "
+                             "          { x1:A x2: x3: x4:B }" << endl;
+        mX2 = X3;
+        if (verbose) { T_ P(X2) }
+
+        if (verbose) cout << "\ta. Check new state of x2." << endl;
+        ASSERT(0 == X2.typeIndex());
+        ASSERT(0 == X2.is<int>());
+        ASSERT(0 == X2.is<const char *>());
+        ASSERT(0 == X2.is<TestVoid>());
+
+        if (verbose) cout <<
+            "\tb. Try equality operators: x2 <op> x1, x2, x3, x4." << endl;
+        ASSERT(0 == (X2 == X1));          ASSERT(1 == (X2 != X1));
+        ASSERT(1 == (X2 == X2));          ASSERT(0 == (X2 != X2));
+        ASSERT(1 == (X2 == X3));          ASSERT(0 == (X2 != X3));
+        ASSERT(0 == (X2 == X4));          ASSERT(1 == (X2 != X4));
+
+        // - - - - - - - - - - - - - - - - - - - - - - - - - - - - - - - - - -
+        if (verbose) cout << "\n9. Assign x3 = x4 (null becomes non-null). "
+                             "          { x1:A x2: x3:B x4:B }" << endl;
+        mX3 = X4;
+        if (verbose) { T_ P(X3) }
+
+        if (verbose) cout << "\ta. Check new state of x3." << endl;
+        ASSERT( 2 == X3.typeIndex());
+        ASSERT( 0 == X3.is<int>());
+        ASSERT( 1 == X3.is<const char *>());
+        ASSERT( 0 == X3.is<TestVoid>());
+        ASSERT(VB == X3.the<const char *>());
+
+        if (verbose) cout <<
+            "\tb. Try equality operators: x3 <op> x1, x2, x3, x4." << endl;
+        ASSERT(0 == (X3 == X1));          ASSERT(1 == (X3 != X1));
+        ASSERT(0 == (X3 == X2));          ASSERT(1 == (X3 != X2));
+        ASSERT(1 == (X3 == X3));          ASSERT(0 == (X3 != X3));
+        ASSERT(1 == (X3 == X4));          ASSERT(0 == (X3 != X4));
+
+        // - - - - - - - - - - - - - - - - - - - - - - - - - - - - - - - - - -
+        if (verbose) cout << "\n10. Assign x4 = x4 (aliasing).                "
+                             "          { x1: x2: x3:B x4:B }" << endl;
+        mX4 = X4;
+        if (verbose) { T_ P(X4) }
+
+        if (verbose) cout << "\ta. Check new state of x4." << endl;
+        ASSERT( 2 == X4.typeIndex());
+        ASSERT( 0 == X4.is<int>());
+        ASSERT( 1 == X4.is<const char *>());
+        ASSERT( 0 == X4.is<TestVoid>());
+        ASSERT(VB == X4.the<const char *>());
+
+        if (verbose) cout <<
+            "\tb. Try equality operators: x4 <op> x1, x2, x3, x4." << endl;
+        ASSERT(0 == (X4 == X1));          ASSERT(1 == (X4 != X1));
+        ASSERT(0 == (X4 == X2));          ASSERT(1 == (X4 != X2));
+        ASSERT(1 == (X4 == X3));          ASSERT(0 == (X4 != X3));
+        ASSERT(1 == (X4 == X4));          ASSERT(0 == (X4 != X4));
+
+      } break;
+
+      default: {
+        cerr << "WARNING: CASE `" << test << "' NOT FOUND." << endl;
+        testStatus = -1;
+      }
+    }
+    if (testStatus > 0) {
+        cerr << "Error, non-zero test status = " << testStatus << "." << endl;
+    }
+    return testStatus;
+}
+
+
 // TBD: The following list of explicit instantiations was provided by IBM as a
 // work-around for an xlC compiler crash (unless case 18 is commented out).
 
@@ -6827,3476 +10302,6 @@
 template struct BloombergLP::bdlb::Variant_TypeIndex<BloombergLP::bslmf::TypeList13<TestString,TestArg<2>,TestArg<3>,TestArg<4>,TestArg<5>,TestArg<6>,TestArg<7>,TestArg<8>,TestArg<9>,TestArg<10>,TestArg<11>,TestArg<12>,TestArg<13> >,TestArg<6> >;
 
 #endif  // BSLS_PLATFORM_CMP_IBM
->>>>>>> c3c88d9e
-
-           ASSERT(false == variant.isUnset());
-       }
-
-   } 
-
-   static void testCase16() 
-   {
-       if (verbose) cout << endl
-                         << "TESTING VISITORS (unset variants)" << endl
-                         << "=================================" << endl;
-
-       typedef bdlb::VariantImp<
-       bslmf::TypeList<int, TestInt, bsl::string, TestString> > Obj;
-
-       if (verbose) cout << "\nTesting 'bslmf::Nil'." << endl;
-       {
-           my_UnsetVariantVisitor visitor;
-           LOOP_ASSERT(visitor.d_lastType,
-                      my_UnsetVariantVisitor::GENERIC == visitor.d_lastType);
-
-           Obj mX;
-           mX.apply(visitor);
-
-           LOOP_ASSERT(visitor.d_lastType,
-                      my_UnsetVariantVisitor::BSLMF_NIL == visitor.d_lastType);
-
-           visitor.d_lastType = my_UnsetVariantVisitor::GENERIC;
-           LOOP_ASSERT(visitor.d_lastType,
-                      my_UnsetVariantVisitor::GENERIC == visitor.d_lastType);
-
-           const Obj& X = mX;
-           X.apply(visitor);
-
-           LOOP_ASSERT(visitor.d_lastType,
-                      my_UnsetVariantVisitor::BSLMF_NIL == visitor.d_lastType);
-       }
-
-       if (verbose) cout << "\nTesting user specified 'defaultValue'."<< endl;
-       {
-           my_UnsetVariantVisitor visitor;
-           LOOP_ASSERT(visitor.d_lastType,
-                       my_UnsetVariantVisitor::GENERIC == visitor.d_lastType);
-
-           Obj mX;
-           mX.apply(visitor, TestArg<1>());
-
-           LOOP_ASSERT(visitor.d_lastType,
-                       my_UnsetVariantVisitor::TEST_ARG == visitor.d_lastType);
-
-           visitor.d_lastType = my_UnsetVariantVisitor::GENERIC;
-           LOOP_ASSERT(visitor.d_lastType,
-                       my_UnsetVariantVisitor::GENERIC == visitor.d_lastType);
-
-           const Obj& X = mX;
-           X.apply(visitor, TestArg<1>());
-
-           LOOP_ASSERT(visitor.d_lastType,
-                       my_UnsetVariantVisitor::TEST_ARG == visitor.d_lastType);
-       }
-
-       if (verbose) cout << "\nTesting a subtle warning case." << endl;
-       {
-           bdlb::Variant<int> v(1);
-           dummyConvert(0, v);
-       }
-
-       if (verbose) cout << "\nNegative Testing 'applyRaw'." << endl;
-       {
-           bsls::AssertFailureHandlerGuard hG(
-               bsls::AssertTest::failTestDriver);
-
-           Obj                    mX;
-           my_UnsetVariantVisitor visitor;
-
-           mX.assign<int>(77);  ASSERT_SAFE_PASS(mX.applyRaw(visitor));
-           mX.reset();          ASSERT_SAFE_FAIL(mX.applyRaw(visitor));
-       }
-
-   }
-
-   static void testCase15() 
-   {
-       if (verbose) cout << endl
-                         << "TESTING VISITORS (return values)" << endl
-                         << "================================" << endl;
-
-       bslma::TestAllocator testAllocator(veryVeryVerbose);
-       
-       typedef bdlb::VariantImp<
-                  bslmf::TypeList<int, TestInt, bsl::string, TestString> > Obj;
-
-       if (verbose) cout << "\nTesting visitor that modifies values" << endl;
-       {
-           enum { LENGTH = Obj::TypeList::LENGTH };
-           ASSERT(4 == LENGTH);
-
-           Obj mXs[LENGTH]; Obj mYs[LENGTH];
-           mXs[0].createInPlace<int>(INT_DATA[0]);
-           mXs[1].createInPlace<TestInt>(TEST_INT_DATA[0]);
-           mXs[2].createInPlace<bsl::string>(STRING_DATA[0]);
-           mXs[3].createInPlace<TestString>(TEST_STRING_DATA[0]);
-           mYs[0].createInPlace<int>(INT_DATA[0]);
-           mYs[1].createInPlace<TestInt>(TEST_INT_DATA[0]);
-           mYs[2].createInPlace<bsl::string>(STRING_DATA[0]);
-           mYs[3].createInPlace<TestString>(TEST_STRING_DATA[0]);
-
-           for (int i = 0;
-                i < static_cast<int>(sizeof STRING_DATA / sizeof *STRING_DATA);
-                ++i) {
-
-               const int         INTVAL        = mXs[0].the<int>();
-               const TestInt     TESTINTVAL    = mXs[1].the<TestInt>();
-               const bsl::string STRINGVAL     = mXs[2].the<bsl::string>();
-               const TestString  TESTSTRINGVAL = mXs[3].the<TestString>();
-
-               my_ModifyingVisitor visitor(i);
-
-               LOOP_ASSERT(i, INTVAL        == mXs[0].the<int>());
-               LOOP_ASSERT(i, TESTINTVAL    == mXs[1].the<TestInt>());
-               LOOP_ASSERT(i, STRINGVAL     == mXs[2].the<bsl::string>());
-               LOOP_ASSERT(i, TESTSTRINGVAL == mXs[3].the<TestString>());
-               LOOP_ASSERT(i, INTVAL        == mYs[0].the<int>());
-               LOOP_ASSERT(i, TESTINTVAL    == mYs[1].the<TestInt>());
-               LOOP_ASSERT(i, STRINGVAL     == mYs[2].the<bsl::string>());
-               LOOP_ASSERT(i, TESTSTRINGVAL == mYs[3].the<TestString>());
-
-               // Visit the values.
-
-               for (int j = 0; j < LENGTH; ++j) {
-                   mXs[j].apply(visitor);
-                   mYs[j].applyRaw(visitor);
-               }
-
-               if (veryVerbose) {
-                   const int          theInt       =mXs[0].the<int>();
-                   const TestInt&     theTestInt   =mXs[1].the<TestInt>();
-                   const bsl::string& theString    =mXs[2].the<bsl::string>();
-                   const TestString&  theTestString=mXs[3].the<TestString>();
-
-                   T_ P_(i) P_(INT_DATA[i])    P_(TEST_INT_DATA[i])
-                       P_(STRING_DATA[i]) P(TEST_STRING_DATA[i])
-                       P_(theInt) P_(theTestInt) P_(theString) P(theTestString)
-                       }
-
-               LOOP_ASSERT(i, INT_DATA[i]        ==mXs[0].the<int>());
-               LOOP_ASSERT(i, TEST_INT_DATA[i]   ==mXs[1].the<TestInt>());
-               LOOP_ASSERT(i, STRING_DATA[i]     ==mXs[2].the<bsl::string>());
-               LOOP_ASSERT(i, TEST_STRING_DATA[i]==mXs[3].the<TestString>());
-               LOOP_ASSERT(i, INT_DATA[i]        ==mYs[0].the<int>());
-               LOOP_ASSERT(i, TEST_INT_DATA[i]   ==mYs[1].the<TestInt>());
-               LOOP_ASSERT(i, STRING_DATA[i]     ==mYs[2].the<bsl::string>());
-               LOOP_ASSERT(i, TEST_STRING_DATA[i]==mYs[3].the<TestString>());
-           }
-       }
-
-        if (verbose) cout << "\nTesting return values from visitor." << endl;
-
-        typedef my_VariantWrapper<Obj> VWrap;
-
-        if (verbose) cout << "\t1. No specified return value." << endl;
-        {
-            Obj tmp(1);  // dummy used to initialize the variant
-            VWrap wrappedVariant(tmp, &testAllocator);
-            VWrap wrappedVariant2(tmp, &testAllocator);
-            my_DefaultNoReturnVisitor visitor(1);
-
-            wrappedVariant.apply(visitor);
-            wrappedVariant2.applyRaw(visitor);
-            LOOP_ASSERT(wrappedVariant.lastVisited(),
-                        VWrap::VOID_VISIT == wrappedVariant.lastVisited());
-            LOOP_ASSERT(wrappedVariant2.lastVisited(),
-                        VWrap::VOID_VISIT == wrappedVariant2.lastVisited());
-        }
-
-        if (verbose) cout << "\t2. Using 'typedef' 'ResultType'." << endl;
-        {
-            Obj tmp(1);  // dummy used to initialize the variant
-            VWrap wrappedVariant(tmp, &testAllocator);
-            VWrap wrappedVariant2(tmp, &testAllocator);
-            my_ReturningVisitor visitor(1);
-
-            const int RET  = wrappedVariant.apply(visitor);
-            const int RET2 = wrappedVariant2.applyRaw(visitor);
-            LOOP_ASSERT(wrappedVariant.lastVisited(),
-                        VWrap::RESULT_TYPE_VISIT
-                        == wrappedVariant.lastVisited());
-            LOOP_ASSERT(wrappedVariant2.lastVisited(),
-                        VWrap::RESULT_TYPE_VISIT
-                        == wrappedVariant.lastVisited());
-
-            ASSERT(RET  == INT_TYPE);
-            ASSERT(RET2 == INT_TYPE);
-        }
-
-        if (verbose) cout << "\t3. Explicitly specifying 'RET_TYPE'." << endl;
-        {
-            Obj tmp(1);  // dummy used to initialize the variant
-            VWrap wrappedVariant(tmp, &testAllocator);
-            VWrap wrappedVariant2(tmp, &testAllocator);
-            my_ReturningVisitor visitor(1);
-
-            ASSERT(999 <= wrappedVariant.apply<Convertible>(
-                       visitor).memberFunc());
-            ASSERT(999 <= wrappedVariant2.applyRaw<Convertible>(
-                       visitor).memberFunc());
-
-            LOOP_ASSERT(wrappedVariant.lastVisited(),
-                        VWrap::RET_TYPE_VISIT == wrappedVariant.lastVisited());
-            LOOP_ASSERT(wrappedVariant2.lastVisited(),
-                        VWrap::RET_TYPE_VISIT ==
-                        wrappedVariant2.lastVisited());
-        }
-
-        if (verbose) cout << "\nTesting 'const' 'apply' methods" << endl;
-
-        if (verbose) cout << "\t1. No specified return value." << endl;
-        {
-            Obj tmp(1);  // dummy used to initialize the variant
-            VWrap wrappedVariant(tmp, &testAllocator);
-            VWrap wrappedVariant2(tmp, &testAllocator);
-            const VWrap& WV  = wrappedVariant;
-            const VWrap& WV2 = wrappedVariant2;
-
-            wrappedVariant.variant().assign<int>(INT_DATA[1]);
-            wrappedVariant2.variant().assign<int>(INT_DATA[1]);
-
-            my_ConstVisitor visitor(1);
-            WV.apply(visitor);
-            WV2.applyRaw(visitor);
-
-            LOOP_ASSERT(wrappedVariant.lastVisited(),
-                        VWrap::VOID_VISIT_CONST
-                        == wrappedVariant.lastVisited());
-            LOOP_ASSERT(wrappedVariant2.lastVisited(),
-                        VWrap::VOID_VISIT_CONST
-                        == wrappedVariant2.lastVisited());
-        }
-
-        if (verbose) cout << "\t2. Using 'typedef' 'ResultType'." << endl;
-        {
-            Obj tmp(1);  // dummy used to initialize the variant
-            VWrap wrappedVariant(tmp, &testAllocator);
-            VWrap wrappedVariant2(tmp, &testAllocator);
-            const VWrap& WV  = wrappedVariant;
-            const VWrap& WV2 = wrappedVariant2;
-
-            wrappedVariant.variant().assign<int>(INT_DATA[1]);
-            wrappedVariant2.variant().assign<int>(INT_DATA[1]);
-
-            my_ConstReturningVisitor visitor(1);
-            const int RET  = WV.apply(visitor);
-            const int RET2 = WV2.applyRaw(visitor);
-
-            LOOP_ASSERT(wrappedVariant.lastVisited(),
-                        VWrap::RESULT_TYPE_VISIT_CONST
-                        == wrappedVariant.lastVisited());
-            LOOP_ASSERT(wrappedVariant2.lastVisited(),
-                        VWrap::RESULT_TYPE_VISIT_CONST
-                        == wrappedVariant2.lastVisited());
-
-            ASSERT(RET  == INT_TYPE);
-            ASSERT(RET2 == INT_TYPE);
-        }
-
-        if (verbose) cout << "\t3. Explicitly specifying 'RET_TYPE'." << endl;
-        {
-            Obj tmp(1);  // dummy used to initialize the variant
-            VWrap wrappedVariant(tmp, &testAllocator);
-            VWrap wrappedVariant2(tmp, &testAllocator);
-            const VWrap& WV  = wrappedVariant;
-            const VWrap& WV2 = wrappedVariant2;
-
-            wrappedVariant.variant().assign<int>(INT_DATA[1]);
-            wrappedVariant2.variant().assign<int>(INT_DATA[1]);
-
-            my_ConstReturningVisitor visitor(1);
-            ASSERT(999 <= WV.apply<Convertible>(visitor).memberFunc());
-            ASSERT(999 <= WV2.applyRaw<Convertible>(visitor).memberFunc());
-
-            LOOP_ASSERT(wrappedVariant.lastVisited(),
-                        VWrap::RET_TYPE_VISIT_CONST
-                        == wrappedVariant.lastVisited());
-            LOOP_ASSERT(wrappedVariant2.lastVisited(),
-                        VWrap::RET_TYPE_VISIT_CONST
-                        == wrappedVariant2.lastVisited());
-        }
-
-        if (verbose) cout << "\nTesting that visitors do not modify the value."
-                          << endl;
-        {
-            Obj tmp(1);  // dummy used to initialize the variant
-            VWrap wrappedVariant(tmp, &testAllocator);
-            VWrap wrappedVariant2(tmp, &testAllocator);
-            wrappedVariant.variant().createInPlace<bsl::string>(
-                STRING_DATA[1]);
-            wrappedVariant2.variant().createInPlace<bsl::string>(
-                STRING_DATA[1]);
-
-            my_ConstVisitor visitor(1);
-            wrappedVariant.apply(visitor);
-            wrappedVariant2.applyRaw(visitor);
-
-            ASSERT(STRING_DATA[1]
-                   == wrappedVariant.variant().the<bsl::string>());
-            ASSERT(STRING_DATA[1]
-                   == wrappedVariant2.variant().the<bsl::string>());
-        }
-    }
-
-    static void testCase14()
-    {
-        if (verbose) cout << endl
-                          << "TESTING 'createInPlace'" << endl
-                          << "=======================" << endl;
-
-        typedef bdlb::VariantImp<bslmf::TypeList<Copyable> > Obj;
-
-        if (verbose) cout << "\nTesting 'createInPlace' with no arg." << endl;
-        {
-            Obj mX;     const Obj& X = mX;
-            mX.createInPlace<Copyable>();
-
-            ASSERT(false == Copyable::s_copyConstructorCalled);
-            checkCopyableParameters(X.the<Copyable>(), 0);
-        }
-
-        if (verbose) cout << "\nTesting 'createInPlace' with 1 arg." << endl;
-        {
-            Obj mX;     const Obj& X = mX;
-            mX.createInPlace<Copyable>(true);
-
-            ASSERT(false == Copyable::s_copyConstructorCalled);
-            checkCopyableParameters(X.the<Copyable>(), 1);
-        }
-
-        if (verbose) cout << "\nTesting 'createInPlace' with 2 args." << endl;
-        {
-            Obj mX;     const Obj& X = mX;
-            mX.createInPlace<Copyable>(true, true);
-
-            ASSERT(false == Copyable::s_copyConstructorCalled);
-            checkCopyableParameters(X.the<Copyable>(), 2);
-        }
-
-        if (verbose) cout << "\nTesting 'createInPlace' with 3 args." << endl;
-        {
-            Obj mX;     const Obj& X = mX;
-            mX.createInPlace<Copyable>(true, true, true);
-
-            ASSERT(false == Copyable::s_copyConstructorCalled);
-            checkCopyableParameters(X.the<Copyable>(), 3);
-        }
-
-        if (verbose) cout << "\nTesting 'createInPlace' with 4 args." << endl;
-        {
-            Obj mX;     const Obj& X = mX;
-            mX.createInPlace<Copyable>(true, true, true, true);
-
-            ASSERT(false == Copyable::s_copyConstructorCalled);
-            checkCopyableParameters(X.the<Copyable>(), 4);
-        }
-
-        if (verbose) cout << "\nTesting 'createInPlace' with 5 args." << endl;
-        {
-            Obj mX;     const Obj& X = mX;
-            mX.createInPlace<Copyable>(true, true, true, true, true);
-
-            ASSERT(false == Copyable::s_copyConstructorCalled);
-            checkCopyableParameters(X.the<Copyable>(), 5);
-        }
-
-        if (verbose) cout << "\nTesting 'createInPlace' with 6 args." << endl;
-        {
-            Obj mX;     const Obj& X = mX;
-            mX.createInPlace<Copyable>(true, true, true, true, true, true);
-
-            ASSERT(false == Copyable::s_copyConstructorCalled);
-            checkCopyableParameters(X.the<Copyable>(), 6);
-        }
-
-        if (verbose) cout << "\nTesting 'createInPlace' with 7 args." << endl;
-        {
-            Obj mX;     const Obj& X = mX;
-            mX.createInPlace<Copyable>(true, true, true, true, true, true,
-                                       true);
-
-            ASSERT(false == Copyable::s_copyConstructorCalled);
-            checkCopyableParameters(X.the<Copyable>(), 7);
-        }
-
-        if (verbose) cout << "\nTesting 'createInPlace' with 8 args." << endl;
-        {
-            Obj mX;     const Obj& X = mX;
-            mX.createInPlace<Copyable>(true, true, true, true, true, true,
-                                       true, true);
-
-            ASSERT(false == Copyable::s_copyConstructorCalled);
-            checkCopyableParameters(X.the<Copyable>(), 8);
-        }
-
-        if (verbose) cout << "\nTesting 'createInPlace' with 9 args." << endl;
-        {
-            Obj mX;     const Obj& X = mX;
-            mX.createInPlace<Copyable>(true, true, true, true, true, true,
-                                       true, true, true);
-
-            ASSERT(false == Copyable::s_copyConstructorCalled);
-            checkCopyableParameters(X.the<Copyable>(), 9);
-        }
-
-        if (verbose) cout << "\nTesting 'createInPlace' with 10 args." << endl;
-        {
-            Obj mX;     const Obj& X = mX;
-            mX.createInPlace<Copyable>(true, true, true, true, true, true,
-                                       true, true, true, true);
-
-            ASSERT(false == Copyable::s_copyConstructorCalled);
-            checkCopyableParameters(X.the<Copyable>(), 10);
-        }
-
-        if (verbose) cout << "\nTesting 'createInPlace' with 11 args." << endl;
-        {
-            Obj mX;     const Obj& X = mX;
-            mX.createInPlace<Copyable>(true, true, true, true, true, true,
-                                       true, true, true, true, true);
-
-            ASSERT(false == Copyable::s_copyConstructorCalled);
-            checkCopyableParameters(X.the<Copyable>(), 11);
-        }
-
-        if (verbose) cout << "\nTesting 'createInPlace' with 12 args." << endl;
-        {
-            Obj mX;     const Obj& X = mX;
-            mX.createInPlace<Copyable>(true, true, true, true, true, true,
-                                       true, true, true, true, true, true);
-
-            ASSERT(false == Copyable::s_copyConstructorCalled);
-            checkCopyableParameters(X.the<Copyable>(), 12);
-        }
-
-        if (verbose) cout << "\nTesting 'createInPlace' with 13 args." << endl;
-        {
-            Obj mX;     const Obj& X = mX;
-            mX.createInPlace<Copyable>(true, true, true, true, true, true,
-                                       true, true, true, true, true, true,
-                                       true);
-
-            ASSERT(false == Copyable::s_copyConstructorCalled);
-            checkCopyableParameters(X.the<Copyable>(), 13);
-        }
-
-        if (verbose) cout << "\nTesting 'createInPlace' with 14 args." << endl;
-        {
-            Obj mX;     const Obj& X = mX;
-            mX.createInPlace<Copyable>(true, true, true, true, true, true,
-                                       true, true, true, true, true, true,
-                                       true, true);
-
-            ASSERT(false == Copyable::s_copyConstructorCalled);
-            checkCopyableParameters(X.the<Copyable>(), 14);
-        }
-
-    }
-
-    static void testCase13()
-    {
-
-        if (verbose) cout << endl
-                          << "TESTING TYPE ASSIGNMENT" << endl
-                          << "=======================" << endl;
-
-        bslma::TestAllocator testAllocator(veryVeryVerbose);
-
-        if (verbose) cout << "\nTesting assignment from different values."
-                          << endl;
-
-        static struct {
-            int         d_lineNum;
-            const char *d_input;        // input specifications
-            int         d_expTypeIdx;   // expected type index
-            int         d_expValueIdx;  // expected value index (within type)
-        } DATA[] = {
-          // LINE  INPUT           TYPE_IDX  VALUE_IDX
-          // ----  -----           --------  ---------
-            { L_,  "A",            INT_TYPE,         0 }
-          , { L_,  "B",            INT_TYPE,         1 }
-          , { L_,  "C",            INT_TYPE,         2 }
-          , { L_,  "D",            INT_TYPE,         3 }
-          , { L_,  "E",            INT_TYPE,         4 }
-          , { L_,  "F",       TEST_INT_TYPE,         0 }
-          , { L_,  "G",       TEST_INT_TYPE,         1 }
-          , { L_,  "H",       TEST_INT_TYPE,         2 }
-          , { L_,  "I",       TEST_INT_TYPE,         3 }
-          , { L_,  "J",       TEST_INT_TYPE,         4 }
-          , { L_,  "S",         STRING_TYPE,         0 }
-          , { L_,  "T",         STRING_TYPE,         1 }
-          , { L_,  "U",         STRING_TYPE,         2 }
-          , { L_,  "V",         STRING_TYPE,         3 }
-          , { L_,  "W",         STRING_TYPE,         4 }
-          , { L_,  "K",    TEST_STRING_TYPE,         0 }
-          , { L_,  "L",    TEST_STRING_TYPE,         1 }
-          , { L_,  "M",    TEST_STRING_TYPE,         2 }
-          , { L_,  "N",    TEST_STRING_TYPE,         3 }
-          , { L_,  "O",    TEST_STRING_TYPE,         4 }
-          , { L_,  "Z",      TEST_VOID_TYPE,         0 }
-        };
-        const int NUM_DATA = static_cast<int>(sizeof DATA / sizeof *DATA);
-
-        for (int ti = 0; ti < NUM_DATA; ++ti) {
-            const int   LINE1      = DATA[ti].d_lineNum;
-            const char *INPUT1     = DATA[ti].d_input;
-            const int   TYPE_IDX1  = DATA[ti].d_expTypeIdx;
-            const int   VALUE_IDX1 = DATA[ti].d_expValueIdx;
-
-            if (veryVerbose) {
-                T_ P_(LINE1) P_(INPUT1) P_(TYPE_IDX1) P(VALUE_IDX1)
-            }
-
-            for (int tj = 0; tj < NUM_DATA; ++tj) {
-                const int LINE2      = DATA[tj].d_lineNum;
-                const int TYPE_IDX2  = DATA[tj].d_expTypeIdx;
-                const int VALUE_IDX2 = DATA[tj].d_expValueIdx;
-
-                if (veryVerbose) {
-                    T_ T_ P_(LINE2) P_(TYPE_IDX2) P(VALUE_IDX2)
-                }
-
-                {
-                    Obj mX(&testAllocator);     const Obj& X = mX;
-                    gg(&mX, INPUT1);
-
-                    switch (TYPE_IDX2) {
-                      case INT_TYPE: {
-
-                        int Y = INT_DATA[VALUE_IDX2];
-
-                        // Assign to 'X' the value 'Y' and check the returned
-                        // reference.
-
-                        LOOP2_ASSERT(LINE1, LINE2, INT_DATA[VALUE_IDX2] ==
-                                                         (mX = Y).the<int>());
-
-                        // Check that 'Y' is not modified.
-
-                        LOOP2_ASSERT(LINE1, LINE2, INT_DATA[VALUE_IDX2] == Y);
-
-                        // Check that 'X' is modified.
-
-                        LOOP2_ASSERT(LINE1, LINE2, Y == X.the<int>());
-
-                      } break;
-                      case TEST_INT_TYPE: {
-
-                        TestInt Y = TEST_INT_DATA[VALUE_IDX2];
-
-                        LOOP2_ASSERT(LINE1, LINE2, TEST_INT_DATA[VALUE_IDX2]
-                                                  == (mX = Y).the<TestInt>());
-                        LOOP2_ASSERT(LINE1, LINE2, TEST_INT_DATA[VALUE_IDX2]
-                                                                         == Y);
-                        LOOP2_ASSERT(LINE1, LINE2, Y == X.the<TestInt>());
-
-                      } break;
-                      case STRING_TYPE : {
-
-                        bsl::string Y = STRING_DATA[VALUE_IDX2];
-
-                        LOOP2_ASSERT(LINE1, LINE2, STRING_DATA[VALUE_IDX2]
-                                               == (mX = Y).the<bsl::string>());
-                        LOOP2_ASSERT(LINE1, LINE2, STRING_DATA[VALUE_IDX2]
-                                                                         == Y);
-                        LOOP2_ASSERT(LINE1, LINE2, Y == X.the<bsl::string>());
-
-                      } break;
-                      case TEST_STRING_TYPE: {
-
-                        TestString Y = TEST_STRING_DATA[VALUE_IDX2];
-
-                        LOOP2_ASSERT(LINE1, LINE2, TEST_STRING_DATA[VALUE_IDX2]
-                                                == (mX = Y).the<TestString>());
-                        LOOP2_ASSERT(LINE1, LINE2, TEST_STRING_DATA[VALUE_IDX2]
-                                                                         == Y);
-                        LOOP2_ASSERT(LINE1, LINE2, Y == X.the<TestString>());
-
-                      } break;
-                      case TEST_VOID_TYPE: {
-
-                        TestVoid Y;
-
-                        LOOP2_ASSERT(LINE1, LINE2, TestVoid()
-                                                  == (mX = Y).the<TestVoid>());
-                        LOOP2_ASSERT(LINE1, LINE2, TestVoid() == Y);
-                        LOOP2_ASSERT(LINE1, LINE2, Y == X.the<TestVoid>());
-
-                      } break;
-                      default : ASSERT(!"Unreachable by design");
-                    }
-
-                    // Verify value after 'Y' goes out of scope.
-
-                    switch (TYPE_IDX2) {
-                      case INT_TYPE: {
-                        LOOP2_ASSERT(LINE1, LINE2,
-                                     INT_DATA[VALUE_IDX2] == X.the<int>());
-                      } break;
-                      case TEST_INT_TYPE: {
-                        LOOP2_ASSERT(LINE1, LINE2,
-                                     TEST_INT_DATA[VALUE_IDX2]
-                                                          == X.the<TestInt>());
-                      } break;
-                      case STRING_TYPE: {
-                        LOOP2_ASSERT(LINE1, LINE2,
-                                     STRING_DATA[VALUE_IDX2]
-                                                      == X.the<bsl::string>());
-                      } break;
-                      case TEST_STRING_TYPE: {
-                        LOOP2_ASSERT(LINE1, LINE2,
-                                     TEST_STRING_DATA[VALUE_IDX2]
-                                                       == X.the<TestString>());
-                      } break;
-                      case TEST_VOID_TYPE: {
-                        LOOP2_ASSERT(LINE1, LINE2,
-                                     TestVoid() == X.the<TestVoid>());
-                      } break;
-                      default: ASSERT(!"Unreachable by design");
-                    }
-                }
-            }
-        }
-
-        if (verbose) cout << "\nTesting allocator with assignment." << endl;
-
-        {
-            bslma::TestAllocator ta, da;
-            bslma::DefaultAllocatorGuard guard(&da);
-
-            ASSERT(0 == ta.numBlocksTotal());
-            ASSERT(0 == da.numBlocksTotal());
-
-            TestAllocObj value(&ta);
-
-            const int TATOTAL = static_cast<int>(ta.numBlocksTotal());
-            ASSERT(TATOTAL == ta.numBlocksTotal());
-            ASSERT(0       == da.numBlocksTotal());
-
-            bdlb::Variant<bsl::string, TestAllocObj> mX(value);
-
-            ASSERT(TATOTAL == ta.numBlocksTotal());
-            ASSERT(TATOTAL == da.numBlocksTotal());
-        }
-
-        if (verbose) cout << "\nTesting exception safety with assignment."
-                          << endl;
-
-        for (int ti = 0; ti < NUM_DATA; ++ti) {
-            const int   LINE1      = DATA[ti].d_lineNum;
-            const char *INPUT1     = DATA[ti].d_input;
-            const int   TYPE_IDX1  = DATA[ti].d_expTypeIdx;
-            const int   VALUE_IDX1 = DATA[ti].d_expValueIdx;
-
-            if (veryVerbose) {
-                T_ P_(LINE1) P_(INPUT1) P_(TYPE_IDX1) P(VALUE_IDX1)
-            }
-
-            for (int tj = 0; tj < NUM_DATA; ++tj) {
-                const int LINE2      = DATA[tj].d_lineNum;
-                const int TYPE_IDX2  = DATA[tj].d_expTypeIdx;
-                const int VALUE_IDX2 = DATA[tj].d_expValueIdx;
-
-                if (veryVerbose) {
-                    T_ T_ P_(LINE2) P_(TYPE_IDX2) P(VALUE_IDX2)
-                }
-
-                Obj mX(&testAllocator);  const Obj& X = mX;
-                gg(&mX, INPUT1);
-
-                BSLMA_TESTALLOCATOR_EXCEPTION_TEST_BEGIN(testAllocator) {
-                  switch (TYPE_IDX2) {
-                    case INT_TYPE: {
-                      mX = INT_DATA[VALUE_IDX2];
-                      LOOP2_ASSERT(LINE1, LINE2,
-                                   INT_DATA[VALUE_IDX2] == X.the<int>());
-                    } break;
-                    case TEST_INT_TYPE: {
-                      mX = TEST_INT_DATA[VALUE_IDX2];
-                      LOOP2_ASSERT(LINE1, LINE2,
-                                   TEST_INT_DATA[VALUE_IDX2]
-                                                          == X.the<TestInt>());
-                    } break;
-                    case STRING_TYPE: {
-                      mX = STRING_DATA[VALUE_IDX2];
-                      LOOP2_ASSERT(LINE1, LINE2,
-                                   STRING_DATA[VALUE_IDX2]
-                                                      == X.the<bsl::string>());
-                    } break;
-                    case TEST_STRING_TYPE: {
-                      mX = TEST_STRING_DATA[VALUE_IDX2];
-                      LOOP2_ASSERT(LINE1, LINE2,
-                                   TEST_STRING_DATA[VALUE_IDX2]
-                                                       == X.the<TestString>());
-                    } break;
-                    case TEST_VOID_TYPE: {
-                      mX = TestVoid();
-                      LOOP2_ASSERT(LINE1, LINE2,
-                                   TestVoid() == X.the<TestVoid>());
-                    } break;
-                    default: ASSERT(!"Unreachable by design");
-                  }
-                } BSLMA_TESTALLOCATOR_EXCEPTION_TEST_END
-            }
-        }
-    }
-     
-    static void testCase12() 
-    {
-
-        if (verbose) cout << endl
-                          << "TESTING CREATORS" << endl
-                          << "================" << endl;
-
-        if (verbose) cout << "\nTesting one argument constructor with "
-                             "allocator." << endl;
-
-        {
-            // Added 'TestAllocObj' to confirm allocation.
-            typedef bdlb::Variant<TestAllocObj, int, bsl::string,
-                                  TestInt, TestString, TestVoid> Obj;
-
-            // 'da'  - default allocator
-            // 'ta'  - test allocator passed to the variant
-            // 'tmp' - allocator for temporaries
-
-            bslma::TestAllocator da, ta, tmp;
-            bslma::DefaultAllocatorGuard guard(&da);
-
-            ASSERT(0 == da.numBlocksTotal());
-            ASSERT(0 == ta.numBlocksTotal());
-            ASSERT(0 == tmp.numBlocksTotal());
-
-            {
-                Obj mX(&ta);   const Obj& X = mX;
-                ASSERT(0 == X.typeIndex());
-
-                if (veryVerbose) { T_ P(X) }
-
-                ASSERT(0 == X.is<TestAllocObj>());
-                ASSERT(0 == da.numBlocksTotal());
-                ASSERT(0 == ta.numBlocksTotal());
-                ASSERT(0 == tmp.numBlocksTotal());
-
-                const int CURRENTTOTAL = static_cast<int>(ta.numBlocksTotal());
-
-                bsl::string testString("Hello, this is a string long "
-                                       " enough to force memory allocation",
-                                       &tmp);
-
-                ASSERT(0            == da.numBlocksTotal());
-                ASSERT(CURRENTTOTAL == ta.numBlocksTotal());
-                ASSERT(0            <  tmp.numBlocksTotal());
-
-                mX.assign(testString);
-
-                ASSERT(0            == da.numBlocksTotal());
-                ASSERT(CURRENTTOTAL <  ta.numBlocksTotal());
-                ASSERT(0            <  tmp.numBlocksTotal());
-            }
-            ASSERT(0 == da.numBlocksInUse());
-            ASSERT(0 == ta.numBlocksInUse());
-            ASSERT(0 == tmp.numBlocksInUse());
-        }
-
-        if (verbose) cout << "\nTesting one argument constructor with "
-                             "'TYPE' and two-argument constructor" << endl;
-
-        static struct {
-            int         d_lineNum;
-            int         d_expTypeIdx;   // expected type index
-            int         d_expValueIdx;  // expected value index (within type)
-        } DATA[] = {
-          // LINE          TYPE_IDX  VALUE_IDX
-          // ----          --------  ---------
-            { L_,          INT_TYPE,         0 }
-          , { L_,          INT_TYPE,         1 }
-          , { L_,          INT_TYPE,         2 }
-          , { L_,          INT_TYPE,         3 }
-          , { L_,          INT_TYPE,         4 }
-          , { L_,     TEST_INT_TYPE,         0 }
-          , { L_,     TEST_INT_TYPE,         1 }
-          , { L_,     TEST_INT_TYPE,         2 }
-          , { L_,     TEST_INT_TYPE,         3 }
-          , { L_,     TEST_INT_TYPE,         4 }
-          , { L_,       STRING_TYPE,         0 }
-          , { L_,       STRING_TYPE,         1 }
-          , { L_,       STRING_TYPE,         2 }
-          , { L_,       STRING_TYPE,         3 }
-          , { L_,       STRING_TYPE,         4 }
-          , { L_,  TEST_STRING_TYPE,         0 }
-          , { L_,  TEST_STRING_TYPE,         1 }
-          , { L_,  TEST_STRING_TYPE,         2 }
-          , { L_,  TEST_STRING_TYPE,         3 }
-          , { L_,  TEST_STRING_TYPE,         4 }
-          , { L_,    TEST_VOID_TYPE,         0 }
-        };
-        const int NUM_DATA = static_cast<int>(sizeof DATA / sizeof *DATA);
-
-        for (int ti = 0; ti < NUM_DATA; ++ti) {
-            const int LINE      = DATA[ti].d_lineNum;
-            const int TYPE_IDX  = DATA[ti].d_expTypeIdx;
-            const int VALUE_IDX = DATA[ti].d_expValueIdx;
-
-            if (veryVerbose) {
-                T_ P_(LINE) P_(TYPE_IDX) P(VALUE_IDX)
-            }
-
-            bslma::TestAllocator da, ta;
-            bslma::DefaultAllocatorGuard guard(&da);
-
-            switch (TYPE_IDX) {
-              case INT_TYPE: {
-
-                ASSERT(0 == da.numBlocksTotal());
-
-                Obj mX(INT_DATA[VALUE_IDX]);                 const Obj& X = mX;
-
-                ASSERT(INT_TYPE            == X.typeIndex());
-                ASSERT(1                   == X.is<int>());
-                ASSERT(INT_DATA[VALUE_IDX] == X.the<int>());
-                ASSERT(0                   == da.numBlocksTotal());
-                ASSERT(0                   == ta.numBlocksTotal());
-
-                const int CURRENTTOTAL = static_cast<int>(da.numBlocksTotal());
-
-                Obj mY(INT_DATA[VALUE_IDX], &ta);            const Obj& Y = mY;
-
-                ASSERT(INT_TYPE            == Y.typeIndex());
-                ASSERT(1                   == Y.is<int>());
-                ASSERT(INT_DATA[VALUE_IDX] == Y.the<int>());
-                ASSERT(CURRENTTOTAL        == da.numBlocksTotal());
-                ASSERT(0                   == ta.numBlocksTotal());
-
-                Obj mZ;                                      const Obj& Z = mZ;
-                mZ.assign(INT_DATA[VALUE_IDX]);
-
-                ASSERT(Z.typeIndex() == X.typeIndex());
-                ASSERT(Z.is<int>()   == X.is<int>());
-                ASSERT(Z.the<int>()  == X.the<int>());
-                ASSERT(Z.typeIndex() == Y.typeIndex());
-                ASSERT(Z.is<int>()   == Y.is<int>());
-                ASSERT(Z.the<int>()  == Y.the<int>());
-
-              } break;
-              case TEST_INT_TYPE : {
-
-                ASSERT(0 == da.numBlocksTotal());
-
-                Obj mX(TEST_INT_DATA[VALUE_IDX]);            const Obj& X = mX;
-
-                ASSERT(TEST_INT_TYPE            == X.typeIndex());
-                ASSERT(1                        == X.is<TestInt>());
-                ASSERT(TEST_INT_DATA[VALUE_IDX] == X.the<TestInt>());
-                ASSERT(0                        == da.numBlocksTotal());
-                ASSERT(0                        == ta.numBlocksTotal());
-
-                const int CURRENTTOTAL = static_cast<int>(da.numBlocksTotal());
-
-                Obj mY(TEST_INT_DATA[VALUE_IDX], &ta);       const Obj& Y = mY;
-
-                ASSERT(TEST_INT_TYPE            == Y.typeIndex());
-                ASSERT(1                        == Y.is<TestInt>());
-                ASSERT(TEST_INT_DATA[VALUE_IDX] == Y.the<TestInt>());
-                ASSERT(CURRENTTOTAL             == da.numBlocksTotal());
-                ASSERT(0                        == ta.numBlocksTotal());
-
-                Obj mZ;                                      const Obj& Z = mZ;
-                mZ.assign(TEST_INT_DATA[VALUE_IDX]);
-
-                ASSERT(Z.typeIndex()    == X.typeIndex());
-                ASSERT(Z.is<TestInt>()  == X.is<TestInt>());
-                ASSERT(Z.the<TestInt>() == X.the<TestInt>());
-                ASSERT(Z.typeIndex()    == Y.typeIndex());
-                ASSERT(Z.is<TestInt>()  == Y.is<TestInt>());
-                ASSERT(Z.the<TestInt>() == Y.the<TestInt>());
-
-              } break;
-              case STRING_TYPE : {
-
-                ASSERT(0 == da.numBlocksTotal());
-
-                Obj mX(STRING_DATA[VALUE_IDX]);              const Obj& X = mX;
-
-                ASSERT(STRING_TYPE            == X.typeIndex());
-                ASSERT(1                      == X.is<bsl::string>());
-                ASSERT(STRING_DATA[VALUE_IDX] == X.the<bsl::string>());
-                ASSERT(0                      == ta.numBlocksTotal());
-
-                const int CURRENTTOTAL = static_cast<int>(da.numBlocksTotal());
-
-                Obj mY(STRING_DATA[VALUE_IDX], &ta);         const Obj& Y = mY;
-
-                ASSERT(STRING_TYPE            == Y.typeIndex());
-                ASSERT(1                      == Y.is<bsl::string>());
-                ASSERT(STRING_DATA[VALUE_IDX] == Y.the<bsl::string>());
-                ASSERT(CURRENTTOTAL           == da.numBlocksTotal());
-
-                Obj mZ;                                      const Obj& Z = mZ;
-                mZ.assign(STRING_DATA[VALUE_IDX]);
-
-                ASSERT(Z.typeIndex()        == X.typeIndex());
-                ASSERT(Z.is<bsl::string>()  == X.is<bsl::string>());
-                ASSERT(Z.the<bsl::string>() == X.the<bsl::string>());
-                ASSERT(Z.typeIndex()        == Y.typeIndex());
-                ASSERT(Z.is<bsl::string>()  == Y.is<bsl::string>());
-                ASSERT(Z.the<bsl::string>() == Y.the<bsl::string>());
-
-              } break;
-              case TEST_STRING_TYPE : {
-
-                ASSERT(0 == da.numBlocksTotal());
-
-                Obj mX(TEST_STRING_DATA[VALUE_IDX]);         const Obj& X = mX;
-
-                ASSERT(TEST_STRING_TYPE            == X.typeIndex());
-                ASSERT(1                           == X.is<TestString>());
-                ASSERT(TEST_STRING_DATA[VALUE_IDX] == X.the<TestString>());
-                ASSERT(0                           == ta.numBlocksTotal());
-
-                const int CURRENTTOTAL = static_cast<int>(da.numBlocksTotal());
-
-                Obj mY(TEST_STRING_DATA[VALUE_IDX], &ta);    const Obj& Y = mY;
-
-                ASSERT(TEST_STRING_TYPE            == Y.typeIndex());
-                ASSERT(1                           == Y.is<TestString>());
-                ASSERT(TEST_STRING_DATA[VALUE_IDX] == Y.the<TestString>());
-                ASSERT(CURRENTTOTAL                == da.numBlocksTotal());
-
-                Obj mZ;                                      const Obj& Z = mZ;
-                mZ.assign(TEST_STRING_DATA[VALUE_IDX]);
-
-                ASSERT(Z.typeIndex()       == X.typeIndex());
-                ASSERT(Z.is<TestString>()  == X.is<TestString>());
-                ASSERT(Z.the<TestString>() == X.the<TestString>());
-                ASSERT(Z.typeIndex()       == Y.typeIndex());
-                ASSERT(Z.is<TestString>()  == Y.is<TestString>());
-                ASSERT(Z.the<TestString>() == Y.the<TestString>());
-
-              } break;
-              case TEST_VOID_TYPE : {
-
-                ASSERT(0 == da.numBlocksTotal());
-
-                // The extra parenthesis around 'TestVoid()' is necessary since
-                // the compiler (both SUN and gcc) confuses the construction of
-                // a temporary with a function pointer to the constructor.
-
-                Obj mX((TestVoid()));                        const Obj& X = mX;
-
-                ASSERT(TEST_VOID_TYPE == X.typeIndex());
-                ASSERT(1              == X.is<TestVoid>());
-                ASSERT(TestVoid()     == X.the<TestVoid>());
-                ASSERT(0              == da.numBlocksTotal());
-                ASSERT(0              == ta.numBlocksTotal());
-
-                const int CURRENTTOTAL = static_cast<int>(da.numBlocksTotal());
-
-                Obj mY(TestVoid(), &ta);                     const Obj& Y = mY;
-
-                ASSERT(TEST_VOID_TYPE == Y.typeIndex());
-                ASSERT(1              == Y.is<TestVoid>());
-                ASSERT(TestVoid()     == Y.the<TestVoid>());
-                ASSERT(CURRENTTOTAL   == da.numBlocksTotal());
-                ASSERT(0              == ta.numBlocksTotal());
-
-                Obj mZ;                                      const Obj& Z = mZ;
-                mZ.assign(TestVoid());
-
-                ASSERT(Z.typeIndex()     == X.typeIndex());
-                ASSERT(Z.is<TestVoid>()  == X.is<TestVoid>());
-                ASSERT(Z.the<TestVoid>() == X.the<TestVoid>());
-                ASSERT(Z.typeIndex()     == Y.typeIndex());
-                ASSERT(Z.is<TestVoid>()  == Y.is<TestVoid>());
-                ASSERT(Z.the<TestVoid>() == Y.the<TestVoid>());
-
-              } break;
-              default : {
-                ASSERT(!"Not reachable by design");
-              }
-            }
-
-            const Obj X(int(3));
-            ASSERT(1 == X.is<int>());
-            ASSERT(3 == X.the<int>());
-        }
-    }
-
-};
-
-//=============================================================================
-//                                USAGE EXAMPLE
-//-----------------------------------------------------------------------------
-
-//..
-    class my_PrintVisitor {
-      public:
-        template <class TYPE>
-        void operator()(const TYPE& value) const
-        {
-            bsl::cout << value << bsl::endl;
-        }
-
-        void operator()(bslmf::Nil /* value */) const
-        {
-            bsl::cout << "null" << bsl::endl;
-        }
-    };
-//..
-
-//..
-    class my_AddVisitor {
-      public:
-        typedef bool ResultType;
-
-        //*************************************************************
-        // Note that the return type of 'operator()' is 'ResultType'. *
-        //*************************************************************
-
-        template <class TYPE>
-        ResultType operator()(TYPE& /* value */) const
-            // Return 'true' when addition is performed successfully, and
-            // 'false' otherwise.
-        {
-            if (bslmf::IsConvertible<TYPE, double>::VALUE) {
-
-                // Add certain values to the variant.  The details are elided
-                // as it is the return value that is the focus of this example.
-
-                return true;                                          // RETURN
-            }
-            return false;
-        }
-    };
-//..
-
-//..
-    class ThirdPartyVisitor {
-      public:
-        template <class TYPE>
-        bsl::string operator()(const TYPE& /* value */) const /* ; */
-            // Return the name of the specified 'value' as a 'bsl::string'.
-            // Note that the implementation of this class is deliberately not
-            // shown since this class belongs to a third-party library.
-        {
-            return "dummy";
-        }
-    };
-//..
-
-
-//=============================================================================
-//                                 MAIN PROGRAM
-//-----------------------------------------------------------------------------
-
-int main(int argc, char *argv[])
-{
-    int test = argc > 1 ? atoi(argv[1]) : 0;
-    verbose = argc > 2;
-    veryVerbose = argc > 3;
-    veryVeryVerbose = argc > 4;
-
-    cout << "TEST " << __FILE__ << " CASE " << test << endl;
-
-    bslma::TestAllocator testAllocator(veryVeryVerbose);
-
-    switch (test) { case 0:  // zero is always the leading case.
-      case 22: {
-        // --------------------------------------------------------------------
-        // USAGE EXAMPLE
-        //   Extracted from component header file.
-        //
-        // Concerns:
-        //: 1 The usage example provided in the component header file compiles,
-        //:   links, and runs as shown.
-        //
-        // Plan:
-        //: 1 Incorporate usage example from header into test driver, remove
-        //:   leading comment characters, and replace 'assert' with 'ASSERT'.
-        //:   (C-1)
-        //
-        // Testing:
-        //   USAGE EXAMPLE
-        // --------------------------------------------------------------------
-
-        if (verbose) cout << endl
-                          << "USAGE EXAMPLE" << endl
-                          << "=============" << endl;
-
-///Usage
-///-----
-// This section illustrates intended use of this component.
-//
-        {
-///Example 1: Variant Construction
-///- - - - - - - - - - - - - - - -
-// The following example illustrates the different ways of constructing a
-// 'bdlb::Variant':
-//..
-    typedef bdlb::Variant <int, double, bsl::string> List;
-    typedef bdlb::Variant3<int, double, bsl::string> List3;  // equivalent
-//..
-// The contained types can be retrieved as a 'bslmf::TypeList' (using the
-// 'TypeList' nested type), or individually (using 'TypeN', for 'N' varying
-// from 1 to the length of the 'TypeList').  In the example below, we use the
-// 'List' variant, but this could be substituted with 'List3' with no change
-// to the code:
-//..
-    ASSERT(3 == List::TypeList::LENGTH);
-    ASSERT(3 == List3::TypeList::LENGTH);
-//..
-// We can check whether the variant defaults to the unset state by using the
-// 'is<TYPE>' and 'typeIndex' methods:
-//..
-    List x;
-
-    ASSERT(!x.is<int>());
-    ASSERT(!x.is<double>());
-    ASSERT(!x.is<bsl::string>());
-    ASSERT(0 == x.typeIndex());
-//..
-// Single-argument construction from a type in the 'TypeList' of a variant is
-// also supported.  This is more efficient than creating an unset variant and
-// assigning a value to it:
-//..
-    List3 y(bsl::string("Hello"));
-
-    ASSERT(!y.is<int>());
-    ASSERT(!y.is<double>());
-    ASSERT( y.is<bsl::string>());
-
-    ASSERT("Hello" == y.the<bsl::string>());
-//..
-// Furthermore, 'createInPlace' is provided to support direct in-place
-// construction.  This method allows users to directly construct the target
-// type inside the variant, instead of first creating a temporary object, then
-// copy constructing the object to initialize the variant:
-//..
-    List z;
-    z.createInPlace<bsl::string>("Hello", 5);
-
-    ASSERT(!z.is<int>());
-    ASSERT(!z.is<double>());
-    ASSERT( z.is<bsl::string>());
-
-    ASSERT("Hello" == z.the<bsl::string>());
-//..
-// Up to 14 constructor arguments are supported for in-place construction of
-// an object.  Users can also safely create another object of the same or
-// different type in a variant that already holds a value using the
-// 'createInPlace' method.  No memory will be leaked in all cases and the
-// destructor for the currently held object will be invoked:
-//..
-    z.createInPlace<bsl::string>("Hello", 5);
-    ASSERT(z.is<bsl::string>());
-    ASSERT("Hello" == z.the<bsl::string>());
-
-    z.createInPlace<double>(10.0);
-    ASSERT(z.is<double>());
-    ASSERT(10.0 == z.the<double>());
-
-    z.createInPlace<int>(10);
-    ASSERT(z.is<int>());
-    ASSERT(10 == z.the<int>());
-//..
-        }
-        {
-//
-///Example 2: Variant Assignment
-///- - - - - - - - - - - - - - -
-// A value of a given type can be stored in a variant in three different ways:
-//..
-//: o 'operator='
-//: o 'assignTo<TYPE>'
-//: o 'assign'
-//..
-// 'operator=' automatically deduces the type that the user is trying to assign
-// to the variant.  This should be used most of the time.  The 'assignTo<TYPE>'
-// method should be used when conversion to the type that the user is assigning
-// to is necessary (see the first two examples below for more details).
-// Finally, 'assign' is equivalent to 'operator=' and exists simply for
-// backwards compatibility.
-//
-///'operator='
-/// -  -  -  -
-// The following example illustrates how to use 'operator=':
-//..
-    typedef bdlb::Variant <int, double, bsl::string> List;
-
-    List x;
-
-    List::Type1 v1 = 1;       // 'int'
-    List::Type2 v2 = 2.0;     // 'double'
-    List::Type3 v3("hello");  // 'bsl::string'
-
-    x = v1;
-    ASSERT( x.is<int>());
-    ASSERT(!x.is<double>());
-    ASSERT(!x.is<bsl::string>());
-    ASSERT(v1 == x.the<int>());
-
-    x = v2;
-    ASSERT(!x.is<int>());
-    ASSERT( x.is<double>());
-    ASSERT(!x.is<bsl::string>());
-    ASSERT(v2 == x.the<double>());
-
-    x = v3;
-    ASSERT(!x.is<int>());
-    ASSERT(!x.is<double>());
-    ASSERT( x.is<bsl::string>());
-    ASSERT(v3 == x.the<bsl::string>());
-//..
-// Note that the type of the object can be deduced automatically during
-// assignment, as in:
-//..
-//  x = v1;
-//..
-// This automatic deduction, however, cannot be extended to conversion
-// constructors, such as:
-//..
-//  x = (const char *)"Bye";  // ERROR
-//..
-// The compiler will diagnose that 'const char *' is not a variant type
-// specified in the list of parameter types used in the definition of 'List',
-// and will trigger a compile-time assertion.  To overcome this problem, see
-// the next usage example of 'assignTo<TYPE>'.
-//
-///'assignTo<TYPE>'
-///-  -  -  -  -  -
-// In the previous example, 'const char *' was not part of the variant's type
-// list, which resulted in a compilation diagnostic.  The use of
-// 'assignTo<TYPE>' explicitly informs the compiler of the intended type to
-// assign to the variant:
-//..
-    x.assignTo<bsl::string>((const char*)"Bye");
-
-    ASSERT(!x.is<int>());
-    ASSERT(!x.is<double>());
-    ASSERT( x.is<bsl::string>());
-
-    ASSERT("Bye" == x.the<bsl::string>());
-//..
-//
-///'assign'
-/// -  -  -
-// Finally, for backwards compatibility, 'assign' can also be used in place of
-// 'operator=' (but not 'assignTo'):
-//..
-    x.assign<int>(v1);
-    ASSERT( x.is<int>());
-    ASSERT(!x.is<double>());
-    ASSERT(!x.is<bsl::string>());
-    ASSERT(v1 == x.the<int>());
-
-    x.assign<double>(v2);
-    ASSERT(!x.is<int>());
-    ASSERT( x.is<double>());
-    ASSERT(!x.is<bsl::string>());
-    ASSERT(v2 == x.the<double>());
-
-    x.assign<bsl::string>(v3);
-    ASSERT(!x.is<int>());
-    ASSERT(!x.is<double>());
-    ASSERT( x.is<bsl::string>());
-    ASSERT(v3 == x.the<bsl::string>());
-//..
-        }
-        {
-//
-///Example 3: Visiting a Variant via 'apply'
-///- - - - - - - - - - - - - - - - - - - - -
-// As described in {Visitors} (above), there are different ways to invoke the
-// 'apply' method.  The first two examples below illustrate the different ways
-// to invoke 'apply' (with no return value) to control the behavior of visiting
-// an unset variant:
-//..
-//: o 'bslmf::Nil' is passed to the visitor.
-//:
-//: o A user-specified default value is passed to the visitor.
-//..
-// A third example illustrates use of 'applyRaw', the behavior of which is
-// undefined if the variant is unset.  Two final examples illustrate different
-// ways to specify the return value from 'apply:
-//..
-//: o The return value is specified in the visitor.
-//:
-//: o The return value is specified with the function call.
-//..
-//
-///'bslmf::Nil' Passed to Visitor
-///-  -  -  -  -  -  -  -  -  - -
-// A simple visitor that does not require any return value might be one that
-// prints the value of the variant to 'stdout':
-//..
-//  class my_PrintVisitor {
-//    public:
-//      template <class TYPE>
-//      void operator()(const TYPE& value) const
-//      {
-//          bsl::cout << value << bsl::endl;
-//      }
-//
-//      void operator()(bslmf::Nil value) const
-//      {
-//          bsl::cout << "null" << bsl::endl;
-//      }
-//  };
-//
-    typedef bdlb::Variant <int, double, bsl::string> List;
-
-    List x[4];
-
-    //*************************************
-    // Note that 'x[3]' is uninitialized. *
-    //*************************************
-
-    x[0].assign(1);
-    x[1].assign(1.1);
-    x[2].assignTo<bsl::string>((const char *)"Hello");
-
-    my_PrintVisitor printVisitor;
-
-    for (int i = 0; i < 4; ++i) {
-        x[i].apply(printVisitor);
-    }
-//..
-// The above prints the following on 'stdout':
-//..
-//  1
-//  1.1
-//  Hello
-//  null
-//..
-// Note that 'operator()' is overloaded with 'bslmf::Nil'.  A direct match has
-// higher precedence than a template parameter match.  When the variant is
-// unset (such as 'x[3]'), a 'bslmf::Nil' is passed to the visitor.
-//
-///User-Specified Default Value Passed to Visitor
-///-  -  -  -  -  -  -  -  -  -  -  -  -  -  -  -
-// Instead of using 'bslmf::Nil', users can also specify a default value to
-// pass to the visitor when the variant is currently unset.  Using the same
-// 'my_PrintVisitor' class from previous example:
-//..
-    for (int i = 0; i < 4; ++i) {
-        x[i].apply(printVisitor, "Print this when unset");
-    }
-//..
-// Now, the above code prints the following on 'stdout':
-//..
-//  1
-//  1.1
-//  Hello
-//  Print this when unset
-//..
-// This variation of 'apply' is useful since the user can provide a default
-// value to the visitor without incurring the cost of initializing the variant
-// itself.
-//
-///'applyRaw' Undefined If Variant Is Unset
-///-  -  -  -  -  -  -  -  -  -  -  -  -  -
-// If it is certain that a variant is not unset, then the 'applyRaw' method can
-// be used instead of 'apply'.  'applyRaw' is slightly more efficient than
-// 'apply', but the behavior of 'applyRaw' is undefined if the variant is
-// unset.  In the following application of 'applyRaw', we purposely circumvent
-// 'x[3]' from being visited because we know that it is unset:
-//..
-    for (int i = 0; i < 3; ++i) {     // NOT 'i < 4' as above.
-        ASSERT(!x[i].isUnset());
-        x[i].applyRaw(printVisitor);  // undefined behavior for 'x[3]'
-    }
-    ASSERT(x[3].isUnset());
-//..
-//
-        }
-        {
-///Return Value Specified in Visitor
-///  -  -  -  -  -  -  -  -  -  -  -
-// Users can also specify a return type that 'operator()' will return by
-// specifying a 'typedef' with the name 'ResultType' in their functor class.
-// This is necessary in order for the 'apply' method to know what type to
-// return at compile time:
-//..
-//  class my_AddVisitor {
-//    public:
-//      typedef bool ResultType;
-//
-//      //*************************************************************
-//      // Note that the return type of 'operator()' is 'ResultType'. *
-//      //*************************************************************
-//
-//      template <class TYPE>
-//      ResultType operator()(TYPE& value) const
-//          // Return 'true' when addition is performed successfully, and
-//          // 'false' otherwise.
-//      {
-//          if (bslmf::IsConvertible<TYPE, double>::VALUE) {
-//
-//              // Add certain values to the variant.  The details are elided
-//              // as it is the return value that is the focus of this example.
-//
-//              return true;
-//          }
-//          return false;
-//      }
-//  };
-//
-    typedef bdlb::Variant <int, double, bsl::string> List;
-
-    List x[3];
-
-    x[0].assign(1);
-    x[1].assign(1.1);
-    x[2].assignTo<bsl::string>((const char *)"Hello");
-
-    my_AddVisitor addVisitor;
-
-    bool ret[3];
-
-    for (int i = 0; i < 3; ++i) {
-        ret[i] = x[i].apply(addVisitor);
-        if (!ret[i]) {
-            bsl::cout << "Cannot add to types not convertible to 'double'."
-                      << bsl::endl;
-        }
-    }
-    ASSERT(true  == ret[0]);
-    ASSERT(true  == ret[1]);
-    ASSERT(false == ret[2]);
-//..
-// The above prints the following on 'stdout':
-//..
-//  Cannot add to types not convertible to 'double'.
-//..
-// Note that if no 'typedef' is provided (as in the 'my_PrintVisitor' class),
-// then the default return value is 'void'.
-        }
-        {
-//
-///Return Value Specified With Function Call
-/// -  -  -  -  -  -  -  -  -  -  -  -  -  -
-// There may be some cases when a visitor interface is not owned by a client
-// (hence the client cannot add a 'typedef' to the visitor), or the visitor
-// could not determine the return type at design time.  In these scenarios,
-// users can explicitly specify the return type when invoking 'apply':
-//..
-//  class ThirdPartyVisitor {
-//    public:
-//      template <class TYPE>
-//      bsl::string operator()(const TYPE& value) const;
-//          // Return the name of the specified 'value' as a 'bsl::string'.
-//          // Note that the implementation of this class is deliberately not
-//          // shown since this class belongs to a third-party library.
-//  };
-//
-    typedef bdlb::Variant <int, double, bsl::string> List;
-
-    List x[3];
-
-    x[0].assign(1);
-    x[1].assign(1.1);
-    x[2].assignTo<bsl::string>((const char *)"Hello");
-
-    ThirdPartyVisitor visitor;
-
-    for (int i = 0; i < 3; ++i) {
-
-        //*****************************************************
-        // Note that the return type is explicitly specified. *
-        //*****************************************************
-
-        bsl::string ret = x[i].apply<bsl::string>(visitor);
-        bsl::cout << ret << bsl::endl;
-    }
-//..
-        }
-
-      } break;
-      case 21: {
-        // --------------------------------------------------------------------
-        // TESTING 'swap'
-        //
-        // Concerns:
-        //   1. That unset variants can be swapped successfully.
-        //   2. That if one (and only one) of the variants is unset, the swap
-        //      can be completed successfully.
-        //   3. That if both variants are set, the swap can be completed
-        //      successfully.
-        //
-        // Plan:
-        //
-        // Testing:
-        //   void swap(bdlb::VariantImp& rhs);
-        // --------------------------------------------------------------------
-
-        // This test case is defined outside of 'main' to avoid out-of-memory
-        // errors with the XLC compiler.
-
-        TestUtil::testCase21();
-
-      } break;
-      case 20: {
-        // --------------------------------------------------------------------
-        // CONCERN: 'applyRaw' accepts VISITORs without a 'bslmf::Nil' overload
-        //
-        // Concerns:
-        //: 1 That 'applyRaw' can be called on a VISITOR functor that does not
-        //:   provide an overload for 'bslmf::Nil'.
-        //:
-        //: 2 That 'applyRaw' can be called on both 'const' and non-'const'
-        //:   VISITOR functors.
-        //:
-        //: 3 That 'applyRaw' can be called on both 'const' and non-'const'
-        //:   variants.
-        //:
-        //: 4 That 'applyRaw' can be called on functors that define and do not
-        //:   define a 'ResultType`.
-        //
-        // Plan:
-        //: 1 Call 'applyRaw' using a 'VISITOR' that does not have an overload
-        //:   for 'bslmf::Nil' on a cross product of:
-        //:   o 'const' and non-'const' variants.
-        //:   o 'const' and non-'const' visitors.
-        //:   o A visitor functor that:
-        //:     o Declares a result type.
-        //:     o Does not declare a result type and returns 'void'.
-        //:     o Does not declare a result type and doesn't return 'void'.
-        //:
-        //: 2 Call 'applyRaw<RESULT_TYPE>' (i.e., without using template
-        //:   argument deduction to determine the result type) using a visitor
-        //:   that does not have an overload of 'Nil' for the same cross
-        //:   product of situations as (1).
-        //
-        // Testing:
-        //  CONCERN: 'applyRaw' accepts VISITORs w/o a 'bslmf::Nil' overload
-        // --------------------------------------------------------------------
-
-        // This test case is defined outside of 'main' to avoid out-of-memory
-        // errors with the XLC compiler.
-
-        TestUtil::testCase20();
-
-      } break;
-      case 19: {
-        // --------------------------------------------------------------------
-        // TESTING TRAITS
-        //
-        // Concerns:
-        //   1. If no allocator pointer is needed, it will not be a part of the
-        //      variant members, i.e., 'sizeof(bdlb::Variant)' should go down
-        //      by 'sizeof(bslma::Allocator *)'.
-        //   2. That the 'bslma::UsesBslmaAllocator' trait is declared for the
-        //      variant when any types it holds has the trait.  If none of the
-        //      types has the trait, then the variant itself will not have the
-        //      trait.
-        //   3. When any types held by the variant does not have the
-        //      'bsl::is_trivially_copyable' trait, then the variant itself
-        //      will not have the bitwise moveable trait.
-        //   4. When any types held by the variant does not have the
-        //      'bslmf::IsBitwiseMoveable' trait, then the variant itself will
-        //      not have the bitwise moveable trait.
-        //
-        // Plan:
-        //   To address all the concerns, create a variety of types that have
-        //   the following traits:
-        //       o 'bslma::UsesBslmaAllocator'
-        //       o 'bsl::is_trivially_copyable'
-        //       o 'bslmf::IsBitwiseMoveable'
-        //       o no traits
-        //   Then populate the variant with different types and different
-        //   scenarios outlined in the concerns section.  Finally, check
-        //   whether the expected traits are declared (or not).
-        //
-        // Testing:
-        //   CONCERN: No allocator pointer in object if not necessary.
-        //   CONCERN: No 'bslma::UsesBslmaAllocator' trait when no allocator.
-        //   CONCERN: 'bsl::is_trivially_copyable' trait
-        //   CONCERN: 'bslmf::IsBitwiseMoveable' trait
-        // --------------------------------------------------------------------
-
-        // This test case is defined outside of 'main' to avoid out-of-memory
-        // errors with the XLC compiler.
-
-        TestUtil::testCase19();
-
-      } break;
-      case 18: {
-        // --------------------------------------------------------------------
-        // TESTING CLASSES 'bdlb::VariantN'
-        //   So far, our testing has tested the core functionality of the
-        //   'bdlb::VariantImp' class, through the thin 'bdlb::Variant'
-        //   wrapper.  We have focused on the value-semantic portion of the
-        //   functionality offered by this component.  We now address the
-        //   concerns related to the implementation of the core
-        //   'bdlb::VariantImp' and a multitude of thin wrappers (that derive
-        //   from 'bdlb::VariantImp') that offer extra constructors and traits.
-        //
-        // Concerns:
-        //   1. That the 'bdlb::VariantN' class templates take exactly 'N'
-        //      template arguments.
-        //   2. That the 'bdlb::VariantN' class constructor takes a single
-        //      argument of one of the 'N' types specified in its type list.
-        //   3. That the 'bdlb::VariantN' class 'operator=' takes a single
-        //      argument of one of the 'N' types specified in its type list.
-        //   4. That the 'bdlb::Variant' class template takes a variable
-        //      number of template arguments.
-        //   5. That the traits are set properly for the thin wrappers.
-        //   6. That the constructors propagate the allocator properly.
-        //   7. That the type indices are set properly.
-        //
-        // Plan:
-        //   To address concern 1, we instantiate each type with up to 20
-        //   parameters of distinct types 'TestArg<1>' to 'TestArg<20>'.
-        //   For Concern 2, we instantiate 'bdlb::Variant' with each
-        //   combination of up to 20 parameters and verify that the remaining
-        //   ones default to 'bslmf::TypeListNil'.
-        //
-        //   For concern 3, we manually check the traits of each class.
-        //
-        //   For concern 4, we verify that the allocator is correctly
-        //   propagated to a 'TestString' variant type.  Note that the
-        //   treatment of allocators being done through an applicator is
-        //   independent of the index of the type in the type list, and thus it
-        //   is enough to put 'TestString' as the first type.
-        //
-        //   For concern 5, we check the index of every type in the variant and
-        //   verify that it is as expected.  We also check the nested
-        //   'TypeList' and 'TypeN' types.
-        //
-        // Testing:
-        //   CLASSES: 'bdlb::VariantN', 'bdlb::Variant'
-        // --------------------------------------------------------------------
-
-        // This test case is defined outside of 'main' to avoid out-of-memory
-        // errors with the XLC compiler.
-
-        TestUtil::testCase18();
-
-      } break;
-      case 17: {
-        // --------------------------------------------------------------------
-        // TESTING 'isUnset'
-        //
-        // Concerns:
-        //   1. That 'isUnset' returns 'true' for an unset variant (default
-        //      constructed or after 'reset'), and 'false' otherwise.
-        //   2. That when 'bslmf::Nil' is used as one of the types in the
-        //      type list, 'isUnset' still returns false even when the variant
-        //      is initialized to 'bslmf::Nil'.
-        //
-        // Plan:
-        //   To address concern 1, create two variants, both default
-        //   constructed, and verify that 'isUnset' returns 'true'.  Assign a
-        //   value to both the variants, and verify that 'isUnset' returns
-        //   'false'.  Finally, invoke 'reset' on the first variant, and verify
-        //   that 'isUnset' returns 'true' on the first variant and 'false' on
-        //   the second variant.
-        //
-        //   For concern 2, create a variant with 'bslmf::Nil' in its type
-        //   list, then initialize it to a nil value.  Verify that 'isUnset'
-        //   returns 'false'.
-        //
-        // Testing:
-        //   bool isUnset() const;
-        // --------------------------------------------------------------------
-
-        // This test case is defined outside of 'main' to avoid out-of-memory
-        // errors with the XLC compiler.
-
-        TestUtil::testCase17();
-      } break;
-      case 16: {
-        // --------------------------------------------------------------------
-        // TESTING VISITORS (unset variant)
-        //
-        // Concerns:
-        //   1. That 'bslmf::Nil' is passed to the visitor if 'apply' is
-        //      invoked on an unset variant.
-        //   2. That, if specified, 'defaultValue' is passed to the visitor if
-        //      'apply' is invoked on an unset variant.
-        //   3. That an assert is triggered when 'applyRaw' is invoked on an
-        //      unset variant in debug mode.
-        //
-        // Plan:
-        //   To address concerns 1 and 2, create a visitor that has three
-        //   'operator()' overloads.  The first one is a parameterized
-        //   'operator()' that takes any type.  The second one is one that
-        //   takes a 'bslmf::Nil'.  The last one is one that takes a
-        //   user-defined type, and in this test case, 'TestArg<1>'.  Verify
-        //   that the proper 'operator()' is invoked when the variant is unset.
-        //
-        //   To address concern 3, use a 'bsls::AssertFailureHandlerGuard' and
-        //   provide an assertion handler.  In the assertion handler, record
-        //   that an assert is fired in debug mode.
-        //
-        // Testing:
-        //   VISITOR::ResultType apply(VISITOR& visitor, const TYPE& dVal);
-        //   void apply(VISITOR& visitor, const TYPE& dVal);
-        //   RET_TYPE apply(VISITOR& visitor, const TYPE& dVal);
-        //   VISITOR::ResultType applyRaw(VISITOR& visitor);
-        //   void applyRaw(VISITOR& visitor);
-        //   RET_TYPE applyRaw(VISITOR& visitor);
-        //   VISITOR::ResultType apply(VISITOR& v, const TYPE& dVal) const;
-        //   void apply(VISITOR& visitor, const TYPE& dVal) const;
-        //   RET_TYPE apply(VISITOR& visitor, const TYPE& dVal) const;
-        //   VISITOR::ResultType applyRaw(VISITOR& visitor) const;
-        //   void applyRaw(VISITOR& visitor) const;
-        //   RET_TYPE applyRaw(VISITOR& visitor) const;
-        // --------------------------------------------------------------------
-
-
-        // This test case is defined outside of 'main' to avoid out-of-memory
-        // errors with the XLC compiler.
-
-        TestUtil::testCase16();
-
-      } break;
-      case 15: {
-        // --------------------------------------------------------------------
-        // TESTING VISITORS (return values)
-        //
-        // Concerns:
-        //   1. Visitors can modify the value currently held by the variant
-        //      (meaning visitors are not read-only).
-        //   2. When no 'ResultType' is defined as a class type of the
-        //      visitor, the 'apply' method will not return anything.
-        //   3. When 'ResultType' is defined as a class type of the visitor,
-        //      the 'apply' method returns 'ResultType'.
-        //   4. When 'RET_TYPE' is specified as an explicit function template
-        //      parameter, the 'apply' method returns 'RET_TYPE', overriding
-        //      any return type specified in 'ResultType'.
-        //   5. 'const' variants can be visited by visitors with an
-        //      'operator()' that takes a 'const' reference to the value held
-        //      by the visitor.
-        //   6. Unless explicitly modified by the visitor, visiting the
-        //      variant does not modify the variant in any way.
-        //
-        // Plan:
-        //   To address concern 1, simply create a visitor that modifies
-        //   values of the variant according to the type of object currently
-        //   held by the variant.
-        //
-        //   To address concerns 2, 3, and 4, create a wrapper for
-        //   'bdlb::Variant' that records which 'apply' method is invoked.
-        //   Verify that the correct method is invoked depending on the
-        //   requirements listed in the concerns.  Furthermore, for visitors
-        //   that return values, verify that the value returned is as expected.
-        //   Finally, to verify that the return value is overridden when
-        //   explicitly specified in the 'apply' method, define a class
-        //   'Convertible' that is implicitly convertible from any class.
-        //   Specify 'Convertible' explicitly as the return type, and invoke
-        //   a member function 'memberFunc' of 'Convertible' directly on the
-        //   value returned by the 'apply' method:
-        //
-        //      (myVariant.apply<Convertible>(visitor)).memberFunc();
-        //
-        //   The above is necessary because we cannot do a comparison (due to
-        //   implicit conversion of any type to class 'Convertible').  If the
-        //   value returned is not the same as the explicitly specified type,
-        //   'memberFunc' will not be defined and the above will fail to
-        //   compile.
-        //
-        //   To address concern 5, create a 'const' variant and a visitor that
-        //   has a 'operator()' that takes a 'const' reference to the value
-        //   held by the visitor.  In the visitor, verify the value is properly
-        //   passed.
-        //
-        //   To address concern 6, create a (non-'const') variant and use the
-        //   visitor of concern 5 to visit it.  After visiting, verify that the
-        //   value held by the variant is not modified in any way.
-        //
-        // Testing:
-        //   VISITOR::ResultType apply(VISITOR& visitor);
-        //   VISITOR::ResultType apply(const VISITOR& visitor);
-        //   VISITOR::ResultType applyRaw(const VISITOR& visitor);
-        //   void apply(VISITOR& visitor);
-        //   void apply(const VISITOR& visitor);
-        //   void applyRaw(const VISITOR& visitor);
-        //   RET_TYPE apply<RET_TYPE>(VISITOR& visitor);
-        //   RET_TYPE apply<RET_TYPE>(const VISITOR& visitor);
-        //   RET_TYPE applyRaw<RET_TYPE>(const VISITOR& visitor);
-        //   VISITOR::ResultType apply(VISITOR& visitor) const;
-        //   VISITOR::ResultType apply(const VISITOR& visitor) const;
-        //   VISITOR::ResultType applyRaw(const VISITOR& visitor) const;
-        //   void apply(VISITOR& visitor) const;
-        //   void apply(const VISITOR& visitor) const;
-        //   void applyRaw(const VISITOR& visitor) const;
-        //   RET_TYPE apply<RET_TYPE>(VISITOR& visitor) const;
-        //   RET_TYPE apply<RET_TYPE>(const VISITOR& visitor) const;
-        //   RET_TYPE applyRaw<RET_TYPE>(const VISITOR& visitor) const;
-        // --------------------------------------------------------------------
-
-        // This test case is defined outside of 'main' to avoid out-of-memory
-        // errors with the XLC compiler.
-
-        TestUtil::testCase15();
-
-      } break;
-      case 14: {
-        // --------------------------------------------------------------------
-        // TESTING 'createInPlace'
-        //
-        // Concerns:
-        //   1. The 'createInPlace' method does not invoke the copy constructor
-        //      of the object being created.
-        //   2. The variant holds the correct type and value of the object
-        //      being created inside the variant (implying that all constructor
-        //      arguments are forwarded properly).
-        //
-        // Plan:
-        //   Define a 'Copyable' class whose copy constructor is monitored and
-        //   has a constructor that takes up to 14 arguments.  Also provide an
-        //   accessor to the 15 arguments being passed in.  Then invoke all 15
-        //   versions of 'createInPlace' and verify the arguments are forwarded
-        //   properly.  Also assert that the copy constructor is never invoked.
-        //
-        // Testing:
-        //   void createInPlace<TYPE>(...);                // all 15 variations
-        // --------------------------------------------------------------------
-
-        // This test case is defined outside of 'main' to avoid out-of-memory
-        // errors with the XLC compiler.
-
-        TestUtil::testCase14();
-
-      } break;
-      case 13: {
-        // --------------------------------------------------------------------
-        // TESTING TYPE ASSIGNMENT
-        //
-        // Concerns:
-        //   1. The value represented by any object of a variant-type can be
-        //      assigned to by any other object of a type specified on
-        //      that variant-type's type list.
-        //   2. The assignment operator returns a reference to the destination
-        //      object.
-        //   3. The 'value' passed to 'operator=' must not be affected by the
-        //      operation.
-        //   4. The 'value' going out of scope has no effect on the value of
-        //      the variant after the assignment.
-        //   5. The allocator currently held by the variant is used to allocate
-        //      memory for the assignment.
-        //   6. The assignment operator must be exception neutral with no
-        //      guarantee of rollback.
-        //
-        // Plan:
-        //   To address concerns 1, 2, 3, and 4, specify a set S of unique
-        //   object values with substantial and varied differences.  Construct
-        //   variant(X) = Y for all (X, Y) in S x S.  Also create YY that has
-        //   the same value as Y.  After the assignment, assert that
-        //   variant(X), Y, and the value returned by the assignment operator
-        //   all equal YY.  Let Y go out of scope and confirm that YY equals
-        //   variant(X).
-        //
-        //   To address concern 5, we create an object with the default
-        //   allocator and assign to it an object with a test allocator.
-        //   Then we verify that the memory of the new object is drawn from the
-        //   default allocator.
-        //
-        //   To address concern 6, we use a standard 'bslma' exception test.
-        //
-        // Testing:
-        //   bdlb::VariantImp& operator=(const TYPE& value);
-        // --------------------------------------------------------------------
-
-        // This test case is defined outside of 'main' to avoid out-of-memory
-        // errors with the XLC compiler.
-
-        TestUtil::testCase13();
-
-      } break;
-      case 12: {
-        // --------------------------------------------------------------------
-        // TESTING CREATORS
-        //
-        // Concerns:
-        //   1. When a 'bslma::Allocator' pointer is passed to the one-argument
-        //      constructor, the allocator should be used to supply memory
-        //      for construction.
-        //   2. When an object of a type in the variant's type list is passed
-        //      to the one-argument constructor, the variant should be
-        //      constructed with the specified type and value.  The currently
-        //      installed default allocator should be used to supply memory for
-        //      construction (if the default constructed variant uses an
-        //      allocator).
-        //   3. When the two-argument constructor is invoked, the variant
-        //      should be constructed with the specified type and value.
-        //      Memory should be supplied by the specified allocator (if the
-        //      default constructed variant uses an allocator).
-        //
-        // Plan:
-        //   To address concern 1, we make use of both the default allocator
-        //   guard and the 'bslma::TestAllocator'.  First, create two test
-        //   allocators, then hook one up with the default allocator guard.
-        //   Next, construct a variant passing the second test allocator in.
-        //   Verify that construction and subsequent allocations (using
-        //   'assign') uses the allocator that is passed in.  Also verify that
-        //   no memory allocations come from the first (default) allocator.
-        //
-        //   For concern 2, using the table-driven technique, construct every
-        //   type in the type list of the variant by passing in a
-        //   preconstructed object of that type.  Verify that the type and
-        //   value are same as the preconstructed object, and also verify that
-        //   the type and value are the same as a variant object that is first
-        //   default constructed, then assigned to the preconstructed object.
-        //   Finally, verify that all memory comes from the default allocator
-        //   using a default allocator guard and a test allocator.
-        //
-        //   For concern 3, construct a variant using the two-argument
-        //   constructor and verify both concerns 1 and 2 at the same time.
-        //   The same table will be used to test this.
-        //
-        // Testing:
-        //   bdlb::VariantImp(const TYPE_OR_ALLOCATOR& typeOrAlloc);
-        //   bdlb::VariantImp(const TYPE& value, bslma::Allocator *ba);
-        // --------------------------------------------------------------------
-
-        // This test case is defined outside of 'main' to avoid out-of-memory
-        // errors with the XLC compiler.
-
-        TestUtil::testCase12();
-
-      } break;
-      case 11: {
-        // --------------------------------------------------------------------
-        // TESTING 'assignTo'
-        //
-        // Concerns:
-        //   A call to the 'assignTo' method that specifies the value type
-        //   should not invoke the copy constructor.
-        //
-        // Plan:
-        //   Define a 'copyable' class whose copy constructor is monitored.
-        //   Invoke the 'assign' method of a variant that wraps this
-        //   'copyable' class.  Verify that the copy constructor has not been
-        //   called.
-        //
-        // Testing:
-        //   bdlb::VariantImp& assignTo(SOURCE& value);
-        // --------------------------------------------------------------------
-
-        if (verbose) cout << endl
-                          << "TESTING 'assignTo'" << endl
-                          << "==================" << endl;
-
-        if (verbose) cout << "\nWith custom 'Copyable' type." << endl;
-        {
-            ASSERT(false == Copyable::s_copyConstructorCalled);
-            bdlb::VariantImp<bslmf::TypeList<Copyable> > variant;
-            variant.assignTo<Copyable>(0);
-            ASSERT(false == Copyable::s_copyConstructorCalled);
-        }
-
-      } break;
-      case 10: {
-        // --------------------------------------------------------------------
-        // BDEX STREAMING
-        //   'bdlb::Variant' does not support BDEX streaming.
-        //
-        // Concerns:
-        //   N/A
-        //
-        // Plan:
-        //   N/A
-        //
-        // Testing:
-        //   Reserved for BDEX streaming.
-        // --------------------------------------------------------------------
-
-        if (verbose) cout << endl
-                          << "BDEX STREAMING" << endl
-                          << "==============" << endl;
-
-        if (verbose) cout << "BDEX streaming is not supported." << endl;
-
-      } break;
-      case 9: {
-        // --------------------------------------------------------------------
-        // TESTING ASSIGNMENT OPERATOR
-        //
-        // Concerns:
-        //   1. The value represented by any object of a variant type can be
-        //      assigned to by another object of the same variant type and that
-        //      the assignment operator returns a reference to the destination
-        //      object.
-        //   2. The 'rhs' value must not be affected by the operation.
-        //   3. 'rhs' going out of scope has no effect on the value of 'lhs'
-        //      after the assignment.
-        //   4. Aliasing (x = x): The assignment operator must always work --
-        //      even when the 'lhs' and 'rhs' are identically the same object.
-        //   5. The allocator value is not part of the assignment.
-        //   6. The assignment operator must be exception neutral with no
-        //      guarantee of rollback.
-        //
-        // Plan:
-        //   To address concerns 1, 2, and 3, specify a set S of unique object
-        //   values with substantial and varied differences.  Construct tests
-        //   X = Y for all (X, Y) in S x S.  For each of these test, generate Y
-        //   and YY using the same 'SPEC'.  After the assignment, assert that
-        //   X, Y, and the value returned by the assignment operator all equal
-        //   YY.  Let Y go out of scope and confirm that YY equals X.
-        //
-        //   To address concern 4, we perform Y = Y and verify that both the
-        //   return value of the assignment and Y itself equal YY.
-        //
-        //   To address concern 5, we create an object with the default
-        //   allocator and assign to it an object with a test allocator.  Then
-        //   we verify that the memory of the new object is drawn from the
-        //   default allocator.
-        //
-        //   To address concern 6, we use a standard 'bslma' exception test.
-        //
-        // Testing:
-        //   bdlb::Variant& operator=(const bdlb::Variant& rhs);
-        // --------------------------------------------------------------------
-
-        if (verbose) cout << endl
-                          << "TESTING ASSIGNMENT OPERATOR" << endl
-                          << "===========================" << endl;
-
-        static const char *SPECS[] = {
-            "", "A", "B", "C", "D", "E", "F", "G", "H", "I", "J",
-                "S", "T", "U", "V", "W", "K", "L", "M", "N", "O", "Z",
-        0}; // Null string required as last element.
-
-        for (int i = 0; SPECS[i]; ++i) {
-
-            if (veryVerbose) {
-                const Obj XX(g(SPECS[i]));
-                T_ T_ P_(i); P_(SPECS[i]); P(XX);
-            }
-
-            for (int j = 0; SPECS[j]; ++j) {
-                const Obj XX(g(SPECS[i]), &testAllocator);
-                const Obj YY(g(SPECS[j]), &testAllocator);
-
-                if (veryVerbose) {
-                    T_ T_ P_(j) P_(SPECS[j]) P(YY)
-                }
-
-                // In the block below, objects 'mX' and 'mZ' are assigned the
-                // value of 'mY'.  After 'mY' goes out of scope, we verify that
-                // 'mX' still has the value of 'mY'.  And when 'mZ' goes out of
-                // scope, its destructor will assert its invariants.
-
-                {
-                    Obj mX(&testAllocator);  const Obj& X = mX;
-                    gg(&mX, SPECS[i]);
-                    {
-                        Obj mY(&testAllocator); const Obj& Y = mY;
-                        Obj mZ(&testAllocator); const Obj& Z = mZ;
-                        gg(&mY, SPECS[j]);
-                        gg(&mZ, SPECS[i]);
-
-                        LOOP_ASSERT(i, YY == (mY = Y));
-                        LOOP_ASSERT(i, YY == Y);
-                        LOOP2_ASSERT(i, j, (i == j) == (X == Y));
-                        LOOP2_ASSERT(i, j, YY == (mX = Y));
-                        LOOP2_ASSERT(i, j, YY == (mZ = Y));
-                        LOOP2_ASSERT(i, j, YY == Y);
-                        LOOP2_ASSERT(i, j, YY == X);
-                        LOOP2_ASSERT(i, j, YY == Z);
-                    }
-                    LOOP2_ASSERT(i, j, YY == X);
-                }
-
-                // Verify that the allocator value is not part of the
-                // assignment.
-
-                {
-                    // Compute the number of blocks needed for this
-                    // assignment.
-
-                    Obj mX(&testAllocator);
-                    gg(&mX, SPECS[i]);
-                    int blocks =
-                              static_cast<int>(testAllocator.numBlocksTotal());
-                    mX = YY;
-                    blocks = static_cast<int>(testAllocator.numBlocksTotal())
-                             - blocks;
-
-                    // Assign 'YY' (which uses a test allocator) to 'mY' (which
-                    // uses the default allocator).  The allocator value of
-                    // 'mY' should not be affected.
-
-                    bslma::TestAllocator da; // default allocator
-                    const bslma::DefaultAllocatorGuard DAG(&da);
-                    Obj mY;
-                    gg(&mY, SPECS[i]);
-                    int defaultBlocks = static_cast<int>(da.numBlocksTotal());
-                    int testBlocks    =
-                             static_cast<int>(testAllocator.numBlocksTotal());
-                    mY = YY;
-                    defaultBlocks = static_cast<int>(da.numBlocksTotal())
-                                    - defaultBlocks;
-
-                    // Verify 'mY' still uses the default allocator to obtain
-                    // memory and the test allocator used by 'YY' is not used,
-                    // thus proving the allocator value of 'mY' is unaffected
-                    // by the assignment.
-
-                    LOOP3_ASSERT(i, blocks, defaultBlocks,
-                                                      blocks == defaultBlocks);
-                    LOOP3_ASSERT(i, testBlocks, testAllocator.numBlocksTotal(),
-                                 testBlocks == testAllocator.numBlocksTotal());
-                }
-
-                // Testing exception safety.
-
-                {
-                    Obj mX(&testAllocator); const Obj& X = mX;
-                    Obj mY(&testAllocator); const Obj& Y = mY;
-                    gg(&mX, SPECS[i]);
-                    gg(&mY, SPECS[j]);
-                    BSLMA_TESTALLOCATOR_EXCEPTION_TEST_BEGIN(testAllocator) {
-                      mX = Y;
-
-                      LOOP2_ASSERT(i, j, X == Y);
-                    } BSLMA_TESTALLOCATOR_EXCEPTION_TEST_END
-                }
-            }
-        }
-
-      } break;
-      case 8: {
-        // --------------------------------------------------------------------
-        // TESTING GENERATOR FUNCTION
-        //
-        // Concerns:
-        //   Since 'g' is implemented almost entirely using 'gg', we need to
-        //   verify only that the arguments are properly forwarded, that 'g'
-        //   does not affect the test allocator, and that 'g' returns an
-        //   object by value.
-        //
-        // Plan:
-        //   For each SPEC in a short list of specifications, compare the
-        //   object returned (by value) from the generator function, 'g(SPEC)'
-        //   with the value of a newly constructed OBJECT configured using
-        //   'gg(&OBJECT, SPEC)'.  Compare the results of calling the
-        //   allocator's 'numBlocksTotal' and 'numBytesInUse' methods before
-        //   and after calling 'g' in order to demonstrate that 'g' has no
-        //   effect on the test allocator.  Finally, compare the address of the
-        //   temporary object returned by 'g' to show that 'g' returns an
-        //   object by value.
-        //
-        // Testing:
-        //   bdlb::Variant g(const char *spec);
-        // --------------------------------------------------------------------
-
-        if (verbose) cout << endl
-                          << "TESTING GENERATOR FUNCTION 'g'" << endl
-                          << "==============================" << endl;
-
-        static const char *SPECS[] = {
-            "", "A", "B", "C", "D", "E", "F", "G", "H", "I", "J",
-                "S", "T", "U", "V", "W", "K", "L", "M", "N", "O", "Z",
-        0}; // Null string required as last element.
-
-        if (verbose) cout <<
-            "\nCompare values produced by 'g' and 'gg' for various inputs."
-                                                                       << endl;
-        for (int ti = 0; SPECS[ti]; ++ti) {
-            const char *spec = SPECS[ti];
-
-            if (veryVerbose) { P_(ti);  P(spec); }
-
-            Obj mX(&testAllocator);  gg(&mX, spec);  const Obj& X = mX;
-
-            if (veryVerbose) {
-                cout << "\t g = " << g(spec) << endl;
-                cout << "\tgg = " << X       << endl;
-            }
-
-            const int TOTAL_BLOCKS_BEFORE =
-                              static_cast<int>(testAllocator.numBlocksTotal());
-            const int IN_USE_BYTES_BEFORE =
-                              static_cast<int>(testAllocator.numBytesInUse());
-            LOOP_ASSERT(ti, X == g(spec));
-            const int TOTAL_BLOCKS_AFTER =
-                              static_cast<int>(testAllocator.numBlocksTotal());
-            const int IN_USE_BYTES_AFTER =
-                              static_cast<int>(testAllocator.numBytesInUse());
-            LOOP_ASSERT(ti, TOTAL_BLOCKS_BEFORE == TOTAL_BLOCKS_AFTER);
-            LOOP_ASSERT(ti, IN_USE_BYTES_BEFORE == IN_USE_BYTES_AFTER);
-        }
-
-        if (verbose) cout << "\nConfirm return-by-value." << endl;
-        {
-            const char *spec = "K";
-
-            ASSERT(sizeof(Obj) == sizeof g(spec));      // compile-time fact
-
-            const Obj& r1 = g(spec);
-            const Obj& r2 = g(spec);
-            ASSERT(&r2 != &r1);
-        }
-
-      } break;
-      case 7: {
-        // --------------------------------------------------------------------
-        // TESTING COPY CONSTRUCTOR
-        //
-        // Concerns:
-        //  1. The new object's value is the same as that of the original
-        //     object.
-        //  2. The value of the original object is left unaffected.
-        //  3. Subsequent changes in or destruction of the source object have
-        //     no effect on the copy-constructed object.
-        //  4. The object has its internal memory management system hooked up
-        //     properly so that *all* internally allocated memory draws from a
-        //     user-supplied allocator whenever one is specified, and otherwise
-        //     the default one.
-        //
-        // Plan:
-        //  To address concern 1 - 3, specify a set S of object values with
-        //  substantial and varied differences.  For each value in S,
-        //  initialize objects W and X, copy construct Y from X, and use
-        //  'operator==' to verify that both X and Y subsequently have the same
-        //  value as W.  Let X go out of scope and again verify that W == Y.
-        //
-        //  To address concern 4, we will install a test allocator as the
-        //  default and also supply a separate test allocator explicitly.  We
-        //  will measure the total usage of both allocators before and after
-        //  calling the copy constructor to ensure that no memory is allocated
-        //  from the default allocator.  Then we will call the copy constructor
-        //  to create another object using the default allocator and verify
-        //  that the amount of memory used is the same as that with the
-        //  supplied test allocator.
-        //
-        // Testing:
-        //   bdlb::Variant(const bdlb::Variant&, bslma::Allocator *ba = 0);
-        // --------------------------------------------------------------------
-
-        if (verbose) cout << endl
-                          << "TESTING COPY CONSTRUCTOR" << endl
-                          << "========================" << endl;
-
-        static struct {
-            int         d_lineNum;
-            const char *d_input;        // input specifications
-            int         d_expTypeIdx;   // expected type index
-            int         d_expValueIdx;  // expected value index (within type)
-        } DATA[] = {
-          // LINE INPUT               TYPE_IDX  VALUE_IDX
-          // ---- -----               --------  ---------
-            { L_, "",                    UNSET,         0 }
-          , { L_, "A",                INT_TYPE,         0 }
-          , { L_, "B",                INT_TYPE,         1 }
-          , { L_, "C",                INT_TYPE,         2 }
-          , { L_, "D",                INT_TYPE,         3 }
-          , { L_, "E",                INT_TYPE,         4 }
-          , { L_, "F",           TEST_INT_TYPE,         0 }
-          , { L_, "G",           TEST_INT_TYPE,         1 }
-          , { L_, "H",           TEST_INT_TYPE,         2 }
-          , { L_, "I",           TEST_INT_TYPE,         3 }
-          , { L_, "J",           TEST_INT_TYPE,         4 }
-          , { L_, "S",             STRING_TYPE,         0 }
-          , { L_, "T",             STRING_TYPE,         1 }
-          , { L_, "U",             STRING_TYPE,         2 }
-          , { L_, "V",             STRING_TYPE,         3 }
-          , { L_, "W",             STRING_TYPE,         4 }
-          , { L_, "K",        TEST_STRING_TYPE,         0 }
-          , { L_, "L",        TEST_STRING_TYPE,         1 }
-          , { L_, "M",        TEST_STRING_TYPE,         2 }
-          , { L_, "N",        TEST_STRING_TYPE,         3 }
-          , { L_, "O",        TEST_STRING_TYPE,         4 }
-          , { L_, "Z",          TEST_VOID_TYPE,         0 }
-        };
-        const int NUM_DATA = static_cast<int>(sizeof DATA / sizeof *DATA);
-
-        if (verbose) cout << "\nTesting with allocators." << endl;
-
-        for (int ti = 0; ti < NUM_DATA; ++ti) {
-            const int   LINE      = DATA[ti].d_lineNum;
-            const char *INPUT     = DATA[ti].d_input;
-            const int   TYPE_IDX  = DATA[ti].d_expTypeIdx;
-            const int   VALUE_IDX = DATA[ti].d_expValueIdx;
-
-            if (veryVerbose) {
-                T_ P_(LINE); P_(INPUT); P_(TYPE_IDX); P(VALUE_IDX);
-            }
-
-            Obj *pX = new Obj(&testAllocator);  // Dynamic allocation allows us
-                                                // to easily control the
-                                                // destruction of this object.
-            Obj& mX = *pX;  const Obj& X = mX;
-            Obj W(&testAllocator);
-
-            gg(&mX, INPUT);
-            gg(&W, INPUT);
-
-            bslma::TestAllocator da; // default allocator
-            const bslma::DefaultAllocatorGuard DAG(&da);
-            bslma::TestAllocator a;  // specified allocator
-
-            LOOP2_ASSERT(LINE, da.numBlocksTotal(), 0 == da.numBlocksTotal());
-            int blocks = static_cast<int>(a.numBlocksTotal());
-
-            const Obj Y(X, &a);
-            blocks = static_cast<int>(a.numBlocksTotal()) - blocks;
-            LOOP2_ASSERT(LINE, da.numBlocksTotal(), 0 == da.numBlocksTotal());
-
-            int defaultBlocks = static_cast<int>(da.numBlocksTotal());
-            const Obj Z(X);
-            defaultBlocks = static_cast<int>(da.numBlocksTotal())
-                            - defaultBlocks;
-            LOOP3_ASSERT(LINE, blocks, defaultBlocks, blocks == defaultBlocks);
-
-            LOOP_ASSERT(LINE, W == X);
-            LOOP_ASSERT(LINE, W == Y);
-            delete pX;  // X is now out of scope.
-            LOOP_ASSERT(LINE, W == Y);
-        }
-
-        if (verbose)
-            cout << "\nTesting with allocators in the presence of exceptions."
-                 << endl;
-
-        for (int ti = 0; ti < NUM_DATA; ++ti) {
-            const int   LINE      = DATA[ti].d_lineNum;
-            const char *INPUT     = DATA[ti].d_input;
-            const int   TYPE_IDX  = DATA[ti].d_expTypeIdx;
-            const int   VALUE_IDX = DATA[ti].d_expValueIdx;
-
-            if (veryVerbose) {
-                T_ P_(LINE); P_(INPUT); P_(TYPE_IDX); P(VALUE_IDX);
-            }
-
-            Obj mX;  const Obj& X = mX;
-            gg(&mX, INPUT);
-
-            BSLMA_TESTALLOCATOR_EXCEPTION_TEST_BEGIN(testAllocator) {
-              const Obj Y(X, &testAllocator);  // TEST HERE
-
-              LOOP_ASSERT(LINE, X == Y);
-            } BSLMA_TESTALLOCATOR_EXCEPTION_TEST_END
-        }
-
-      } break;
-      case 6: {
-        // --------------------------------------------------------------------
-        // TESTING EQUALITY OPERATORS
-        //
-        // Concern:
-        //   For 'operator==', we have the following concerns:
-        //   1. Return 'false' for two variants holding different types.
-        //   2. Return 'false' for two variants holding the same type but not
-        //      holding the same value.
-        //   3. Return 'true' for two variants holding the same type and the
-        //      same value.
-        //   For 'operator!=', we have the same concerns, except the method
-        //   should return 'false' whenever 'operator==' returns 'true' and
-        //   'true' whenever 'operator==' returns 'false'.
-        //
-        // Plan:
-        //   Using the table-driven technique, construct a set of specs
-        //   containing similar but different data values.  Then loop through
-        //   the cross product of the test data.  For each tuple, generate two
-        //   objects 'U' and 'V' using the previously tested 'gg' function.
-        //   Use the '==' and '!=' operators and check their return value for
-        //   correctness.
-        //
-        // Testing:
-        //   bool operator==(const bdlb::Variant& l, const bdlb::Variant& r);
-        //   bool operator!=(const bdlb::Variant& l, const bdlb::Variant& r);
-        // --------------------------------------------------------------------
-
-        if (verbose) cout << endl
-                          << "TESTING EQUALITY OEPRATORS" << endl
-                          << "==========================" << endl;
-
-        if (verbose) cout <<
-            "\nCompare each pair of similar values (u,v) in S X S." << endl;
-
-        static struct {
-            int         d_lineNum;
-            const char *d_input;        // input specifications
-            int         d_expTypeIdx;   // expected type index
-            int         d_expValueIdx;  // expected value index (within type)
-        } DATA[] = {
-          // LINE INPUT               TYPE_IDX  VALUE_IDX
-          // ---- -----               --------  ---------
-            { L_, "",                    UNSET,         0 }
-          , { L_, "A",                INT_TYPE,         0 }
-          , { L_, "B",                INT_TYPE,         1 }
-          , { L_, "C",                INT_TYPE,         2 }
-          , { L_, "D",                INT_TYPE,         3 }
-          , { L_, "E",                INT_TYPE,         4 }
-          , { L_, "F",           TEST_INT_TYPE,         0 }
-          , { L_, "G",           TEST_INT_TYPE,         1 }
-          , { L_, "H",           TEST_INT_TYPE,         2 }
-          , { L_, "I",           TEST_INT_TYPE,         3 }
-          , { L_, "J",           TEST_INT_TYPE,         4 }
-          , { L_, "S",             STRING_TYPE,         0 }
-          , { L_, "T",             STRING_TYPE,         1 }
-          , { L_, "U",             STRING_TYPE,         2 }
-          , { L_, "V",             STRING_TYPE,         3 }
-          , { L_, "W",             STRING_TYPE,         4 }
-          , { L_, "K",        TEST_STRING_TYPE,         0 }
-          , { L_, "L",        TEST_STRING_TYPE,         1 }
-          , { L_, "M",        TEST_STRING_TYPE,         2 }
-          , { L_, "N",        TEST_STRING_TYPE,         3 }
-          , { L_, "O",        TEST_STRING_TYPE,         4 }
-          , { L_, "Z",          TEST_VOID_TYPE,         0 }
-        };
-        const int NUM_DATA = static_cast<int>(sizeof DATA / sizeof *DATA);
-
-        for (int ti = 0; ti < NUM_DATA; ++ti) {
-            const int   LINE1      = DATA[ti].d_lineNum;
-            const char *INPUT1     = DATA[ti].d_input;
-            const int   TYPE1_IDX  = DATA[ti].d_expTypeIdx;
-            const int   VALUE1_IDX = DATA[ti].d_expValueIdx;
-
-            if (veryVerbose) {
-                T_ P_(LINE1) P_(INPUT1) P_(TYPE1_IDX) P(VALUE1_IDX)
-            }
-
-            for (int tj = 0; tj < NUM_DATA; ++tj) {
-                const int   LINE2      = DATA[tj].d_lineNum;
-                const char *INPUT2     = DATA[tj].d_input;
-                const int   TYPE2_IDX  = DATA[tj].d_expTypeIdx;
-                const int   VALUE2_IDX = DATA[tj].d_expValueIdx;
-
-                if (veryVerbose) {
-                    T_ T_ P_(LINE2) P_(INPUT2) P_(TYPE2_IDX) P(VALUE2_IDX)
-                }
-
-                Obj mX; const Obj& X = mX;
-                gg(&mX, INPUT1);
-
-                Obj mY; const Obj& Y = mY;
-                gg(&mY, INPUT2);
-
-                LOOP2_ASSERT(LINE1, LINE2, (ti == tj) == (X == Y));
-                LOOP2_ASSERT(LINE1, LINE2, (ti != tj) == (X != Y));
-            }
-        }
-
-      } break;
-      case 5: {
-        // --------------------------------------------------------------------
-        // TESTING OUTPUT (<<) OPERATOR AND 'print'
-        //
-        // Concerns:
-        //  We want to ensure that the 'print' method correctly formats a
-        //  'bdlb::Variant' object for output with any valid 'level' and
-        //  'spacesPerLevel' values and returns the specified stream.
-        //
-        // Plan:
-        //  We will verify that 'print' has been properly hooked up with the
-        //  'print' method of the variant object by using a small set of
-        //  variant objects combined with some 'level' and 'spacesPerLevel'
-        //  values as test vectors.  Since 'operator<<' is implemented based
-        //  upon the 'print' method, we will check its output against the
-        //  'print' method when the values of 'level' and 'spacesPerLevel'
-        //  match those used to implement 'operator<<'.  We will also verify
-        //  that 'operator<<' returns the specified stream.
-        //
-        // Testing:
-        //   bsl::ostream& print(bsl::ostream&, int, int) const;
-        //   bsl::ostream& operator<<(bsl::ostream&, const bdlb::VariantImp&);
-        // --------------------------------------------------------------------
-
-        if (verbose) cout << endl
-                          << "Testing OUTPUT (<<) OPERATOR AND 'print'" <<endl
-                          << "========================================" <<endl;
-
-        const char *F0 = "[ 123 ]";
-        const char *F1 = "  [\n    123\n  ]";
-
-        const char *G0 = "[ 456 ]";
-        const char *G1 = "  [\n    456\n  ]";
-
-        const char *K0 = "[ \"StringK\" ]";
-        const char *K1 = "  [\n    \"StringK\"\n  ]";
-
-        const char *L0 = "[ \"StringL\" ]";
-        const char *L1 = "  [\n    \"StringL\"\n  ]";
-
-        static const struct {
-            int         d_lineNum;
-            const char *d_spec;
-            int         d_level;
-            int         d_spacesPerLevel;
-            const char *d_result;
-        } DATA[] = {
-          // LINE SPEC      LEVEL SPACE   RESULT
-          // ---- ----      ----- -----   ------
-          {  L_,  "",        0,    -1,    ""            },
-          {  L_,  "",        1,     2,    ""            },
-          {  L_,  "",       -1,    -2,    ""            },
-          {  L_,  "A",       0,    -1,    "123"         },
-          {  L_,  "A",       1,     2,    "  123\n"     },
-          {  L_,  "A",      -1,    -2,    "123"         },
-          {  L_,  "B",       0,    -1,    "456"         },
-          {  L_,  "B",       1,     2,    "  456\n"     },
-          {  L_,  "B",      -1,    -2,    "456"         },
-          {  L_,  "S",       0,    -1,    "StringS"     },
-          {  L_,  "S",       1,     2,    "  StringS\n" },
-          {  L_,  "S",      -1,    -2,    "StringS"     },
-          {  L_,  "U",       0,    -1,    "StringU"     },
-          {  L_,  "U",       1,     2,    "  StringU\n" },
-          {  L_,  "U",      -1,    -2,    "StringU"     },
-          {  L_,  "F",       0,    -1,    F0            },
-          {  L_,  "F",       1,     2,    F1            },
-          {  L_,  "F",      -1,    -2,    F0            },
-          {  L_,  "G",       0,    -1,    G0            },
-          {  L_,  "G",       1,     2,    G1            },
-          {  L_,  "G",      -1,    -2,    G0            },
-          {  L_,  "K",       0,    -1,    K0            },
-          {  L_,  "K",       1,     2,    K1            },
-          {  L_,  "K",      -1,    -2,    K0            },
-          {  L_,  "L",       0,    -1,    L0            },
-          {  L_,  "L",       1,     2,    L1            },
-          {  L_,  "L",      -1,    -2,    L0            },
-        };
-        const int NUM_DATA = static_cast<int>(sizeof DATA / sizeof *DATA);
-
-        for (int ti = 0; ti < NUM_DATA; ++ti) {
-            const int          LINE   = DATA[ti].d_lineNum;
-            const char        *SPEC   = DATA[ti].d_spec;
-            const int          LEVEL  = DATA[ti].d_level;
-            const int          SPACES = DATA[ti].d_spacesPerLevel;
-            const bsl::string  RESULT = DATA[ti].d_result;
-
-            if (veryVerbose) {
-                T_ P_(LINE) P_(SPEC) P_(LEVEL) P_(SPACES) P(RESULT)
-            }
-
-            bsl::ostringstream printStream;
-            bsl::ostringstream operatorStream;
-            Obj mX(&testAllocator); const Obj& X = mX;
-
-            gg(&mX, SPEC);
-
-            LOOP_ASSERT(ti, &printStream == &X.print(printStream, LEVEL,
-                                                                      SPACES));
-            LOOP_ASSERT(ti, &operatorStream == &(operatorStream << X));
-
-            if (veryVerbose) {
-                T_ T_ P(printStream.str())
-                T_ T_ P(operatorStream.str())
-            }
-
-            bsl::string cmp = printStream.str();
-            LOOP3_ASSERT(LINE, cmp.size(), RESULT.size(),
-                                                  cmp.size() == RESULT.size());
-            for (int i = 0; i < static_cast<int>(cmp.size()); ++i) {
-                LOOP4_ASSERT(LINE, i, cmp[i], RESULT[i], cmp[i] == RESULT[i]);
-            }
-            if (0 == LEVEL && -1 == SPACES) {
-                bsl::string cmp2 = operatorStream.str();
-                LOOP3_ASSERT(LINE, cmp.size(), cmp2.size(),
-                                                    cmp.size() == cmp2.size());
-                for (int i = 0; i < static_cast<int>(cmp.size()); ++i) {
-                    LOOP4_ASSERT(LINE, i, cmp[i], cmp2[i], cmp[i] == cmp2[i]);
-                }
-            }
-        }
-
-      } break;
-      case 4: {
-        // --------------------------------------------------------------------
-        // TESTING BASIC ACCESSORS
-        //
-        // Concerns:
-        //   1. 'is<TYPE>()' reflects correct type information after both
-        //      default construction and assignment.
-        //   2. 'the<TYPE>()' returns the proper value after both default
-        //      construction and assignment.
-        //
-        // Plan:
-        //   Using the table-driven technique, create a table of test vectors
-        //   that address both concerns.  Then pass the spec from the table to
-        //   the generator function and verify against the expected result
-        //   using the basic accessors.
-        //
-        // Testing:
-        //   is<Type>() const;
-        //   the<Type>() const;
-        // --------------------------------------------------------------------
-
-        if (verbose) cout << endl
-                          << "TESTING BASIC ACCESSORS" << endl
-                          << "=======================" << endl;
-
-        static struct {
-            int         d_lineNum;
-            const char *d_input;        // input specifications
-            int         d_expTypeIdx;   // expected type index
-            int         d_expValueIdx;  // expected value index (within type)
-        } DATA[] = {
-          // LINE INPUT               TYPE_IDX VALUE_IDX
-          // ---- -----        --------------- ---------
-            { L_, "",                    UNSET,       0 }
-          , { L_, "A",                INT_TYPE,       0 }
-          , { L_, "B",                INT_TYPE,       1 }
-          , { L_, "C",                INT_TYPE,       2 }
-          , { L_, "D",                INT_TYPE,       3 }
-          , { L_, "E",                INT_TYPE,       4 }
-          , { L_, "BA",               INT_TYPE,       0 }
-          , { L_, "FA",               INT_TYPE,       0 }
-          , { L_, "KA",               INT_TYPE,       0 }
-          , { L_, "SA",               INT_TYPE,       0 }
-          , { L_, "F",           TEST_INT_TYPE,       0 }
-          , { L_, "G",           TEST_INT_TYPE,       1 }
-          , { L_, "H",           TEST_INT_TYPE,       2 }
-          , { L_, "I",           TEST_INT_TYPE,       3 }
-          , { L_, "J",           TEST_INT_TYPE,       4 }
-          , { L_, "AF",          TEST_INT_TYPE,       0 }
-          , { L_, "GF",          TEST_INT_TYPE,       0 }
-          , { L_, "KF",          TEST_INT_TYPE,       0 }
-          , { L_, "SF",          TEST_INT_TYPE,       0 }
-          , { L_, "S",             STRING_TYPE,       0 }
-          , { L_, "T",             STRING_TYPE,       1 }
-          , { L_, "U",             STRING_TYPE,       2 }
-          , { L_, "V",             STRING_TYPE,       3 }
-          , { L_, "W",             STRING_TYPE,       4 }
-          , { L_, "AS",            STRING_TYPE,       0 }
-          , { L_, "FS",            STRING_TYPE,       0 }
-          , { L_, "KS",            STRING_TYPE,       0 }
-          , { L_, "TS",            STRING_TYPE,       0 }
-          , { L_, "K",        TEST_STRING_TYPE,       0 }
-          , { L_, "L",        TEST_STRING_TYPE,       1 }
-          , { L_, "M",        TEST_STRING_TYPE,       2 }
-          , { L_, "N",        TEST_STRING_TYPE,       3 }
-          , { L_, "O",        TEST_STRING_TYPE,       4 }
-          , { L_, "AK",       TEST_STRING_TYPE,       0 }
-          , { L_, "FK",       TEST_STRING_TYPE,       0 }
-          , { L_, "LK",       TEST_STRING_TYPE,       0 }
-          , { L_, "SK",       TEST_STRING_TYPE,       0 }
-          , { L_, "Z",          TEST_VOID_TYPE,       0 }
-        };
-        const int NUM_DATA = static_cast<int>(sizeof DATA / sizeof *DATA);
-
-        for (int ti = 0; ti < NUM_DATA; ++ti) {
-            const int   LINE      = DATA[ti].d_lineNum;
-            const char *INPUT     = DATA[ti].d_input;
-            const int   TYPE_IDX  = DATA[ti].d_expTypeIdx;
-            const int   VALUE_IDX = DATA[ti].d_expValueIdx;
-
-            if (veryVerbose) {
-                T_ P_(LINE); P_(INPUT); P_(TYPE_IDX); P(VALUE_IDX);
-            }
-
-            Obj mX; const Obj& X = mX;
-            gg(&mX, INPUT);
-
-            LOOP3_ASSERT(LINE, TYPE_IDX, X.typeIndex(),
-                         TYPE_IDX == X.typeIndex());
-
-            switch (X.typeIndex()) {
-              case UNSET: {
-              } break;
-              case TEST_VOID_TYPE: {
-                LOOP2_ASSERT(LINE, VALUE_IDX, !X.is<int>());
-                LOOP2_ASSERT(LINE, VALUE_IDX, !X.is<TestInt>());
-                LOOP2_ASSERT(LINE, VALUE_IDX, !X.is<bsl::string>());
-                LOOP2_ASSERT(LINE, VALUE_IDX, !X.is<TestString>());
-                LOOP2_ASSERT(LINE, VALUE_IDX,  X.is<TestVoid>());
-                LOOP2_ASSERT(LINE, VALUE_IDX, TestVoid() == X.the<TestVoid>());
-              } break;
-              case INT_TYPE: {
-                LOOP2_ASSERT(LINE, VALUE_IDX,  X.is<int>());
-                LOOP2_ASSERT(LINE, VALUE_IDX, !X.is<TestInt>());
-                LOOP2_ASSERT(LINE, VALUE_IDX, !X.is<bsl::string>());
-                LOOP2_ASSERT(LINE, VALUE_IDX, !X.is<TestString>());
-                LOOP2_ASSERT(LINE, VALUE_IDX, !X.is<TestVoid>());
-                LOOP3_ASSERT(LINE, VALUE_IDX,  X.the<int>(),
-                             INT_DATA[VALUE_IDX] == X.the<int>());
-              } break;
-              case TEST_INT_TYPE: {
-                LOOP2_ASSERT(LINE, VALUE_IDX, !X.is<int>());
-                LOOP2_ASSERT(LINE, VALUE_IDX,  X.is<TestInt>());
-                LOOP2_ASSERT(LINE, VALUE_IDX, !X.is<bsl::string>());
-                LOOP2_ASSERT(LINE, VALUE_IDX, !X.is<TestString>());
-                LOOP2_ASSERT(LINE, VALUE_IDX, !X.is<TestVoid>());
-                LOOP3_ASSERT(LINE, VALUE_IDX,  X.the<TestInt>(),
-                             TEST_INT_DATA[VALUE_IDX] == X.the<TestInt>());
-              } break;
-              case STRING_TYPE: {
-                LOOP2_ASSERT(LINE, VALUE_IDX, !X.is<int>());
-                LOOP2_ASSERT(LINE, VALUE_IDX, !X.is<TestInt>());
-                LOOP2_ASSERT(LINE, VALUE_IDX,  X.is<bsl::string>());
-                LOOP2_ASSERT(LINE, VALUE_IDX, !X.is<TestString>());
-                LOOP2_ASSERT(LINE, VALUE_IDX, !X.is<TestVoid>());
-                LOOP3_ASSERT(LINE, VALUE_IDX,  X.the<bsl::string>(),
-                             STRING_DATA[VALUE_IDX] == X.the<bsl::string>());
-              } break;
-              case TEST_STRING_TYPE: {
-                LOOP2_ASSERT(LINE, VALUE_IDX, !X.is<int>());
-                LOOP2_ASSERT(LINE, VALUE_IDX, !X.is<TestInt>());
-                LOOP2_ASSERT(LINE, VALUE_IDX, !X.is<bsl::string>());
-                LOOP2_ASSERT(LINE, VALUE_IDX,  X.is<TestString>());
-                LOOP2_ASSERT(LINE, VALUE_IDX, !X.is<TestVoid>());
-                LOOP3_ASSERT(LINE, VALUE_IDX,  X.the<TestString>(),
-                           TEST_STRING_DATA[VALUE_IDX] == X.the<TestString>());
-              } break;
-              default: LOOP_ASSERT(LINE, 0);
-            }
-        }
-
-      } break;
-      case 3: {
-        // --------------------------------------------------------------------
-        // TESTING PRIMITIVE GENERATOR FUNCTIONS
-        //
-        // Developing a generator also means developing a test case to verify
-        // it.  We will need to select an appropriate suite of inputs specs
-        // and, using basic accessors, verify that valid syntax drives the
-        // object to its desired state.
-        //
-        // We will also want to verify that simple typos are detected and
-        // reported reliably.  In order to test that aspect, we will need to
-        // supply invalid syntax.  But supplying invalid syntax to 'gg' will,
-        // by design, result in a diagnostic message and a test failure.  To
-        // address this testing issue, notice that the implementation of the
-        // primitive generator 'gg' has been broken into two functions 'ggg'
-        // and 'gg' with the latter implemented trivially in terms of the
-        // former.  The primitive generator *implementation* 'ggg' exposes one
-        // additional parameter that can be used to suppress output during what
-        // is sometimes called "negative testing" -- i.e., making sure that the
-        // function "breaks" when it should.  Instead of returning a reference,
-        // the 'ggg' function returns the index of the character that caused
-        // the error and a negative value on success.  This extra information
-        // (useful only when testing the generator itself) ensures that
-        // spec-parsing failed at the expected location and not accidentally
-        // for some other reason.
-        //
-        // Concerns:
-        //  1. Parsing stops at the first incorrect character of the spec.
-        //  2. The resulting object has the correct type and value.
-        //  3. All examples in the documentation are parsed as expected.
-        //
-        // Plan:
-        //  Using the table-driven technique, create a table of test vectors
-        //  containing the line number, spec, expected return code, expected
-        //  type index, and value index.  For concern 1, make sure the return
-        //  code is the same as the specified offset where the error occurred.
-        //  For concerns 2 and 3, verify that the type index and value index
-        //  are as expected.
-        //
-        // Testing:
-        //   int ggg(bdlb::Variant *, const char *, bool = true);
-        //   bdlb::Variant *gg(bdlb::Variant *, const char *);
-        // --------------------------------------------------------------------
-
-        if (verbose) cout << endl
-                          << "TESTING PRIMITIVE GENERATOR FUNCTION" << endl
-                          << "====================================" << endl;
-
-        if (verbose) cout << "\nTesting generator on valid specs." << endl;
-
-        static struct {
-            int         d_lineNum;
-            const char *d_input;        // input specifications
-            int         d_retCode;      // return code of ggg()
-            int         d_expTypeIdx;   // expected type index
-            int         d_expValueIdx;  // expected value index (within type)
-        } DATA[] = {
-          // LINE INPUT        RC         TYPE_IDX VALUE_IDX
-          // ---- -----        --         -------- ---------
-
-          // concern 1
-            { L_, "X",         0,            UNSET,       0 }
-          , { L_, "WHAT?!#%#", 4,      STRING_TYPE,       1 }
-
-          // concern 2
-          , { L_, "",         -1,            UNSET,       0 }
-          , { L_, "A",        -1,         INT_TYPE,       0 }
-          , { L_, "B",        -1,         INT_TYPE,       1 }
-          , { L_, "C",        -1,         INT_TYPE,       2 }
-          , { L_, "D",        -1,         INT_TYPE,       3 }
-          , { L_, "E",        -1,         INT_TYPE,       4 }
-          , { L_, "BA",       -1,         INT_TYPE,       0 }
-          , { L_, "FA",       -1,         INT_TYPE,       0 }
-          , { L_, "KA",       -1,         INT_TYPE,       0 }
-          , { L_, "SA",       -1,         INT_TYPE,       0 }
-          , { L_, "F",        -1,    TEST_INT_TYPE,       0 }
-          , { L_, "G",        -1,    TEST_INT_TYPE,       1 }
-          , { L_, "H",        -1,    TEST_INT_TYPE,       2 }
-          , { L_, "I",        -1,    TEST_INT_TYPE,       3 }
-          , { L_, "J",        -1,    TEST_INT_TYPE,       4 }
-          , { L_, "AF",       -1,    TEST_INT_TYPE,       0 }
-          , { L_, "GF",       -1,    TEST_INT_TYPE,       0 }
-          , { L_, "KF",       -1,    TEST_INT_TYPE,       0 }
-          , { L_, "SF",       -1,    TEST_INT_TYPE,       0 }
-          , { L_, "S",        -1,      STRING_TYPE,       0 }
-          , { L_, "T",        -1,      STRING_TYPE,       1 }
-          , { L_, "U",        -1,      STRING_TYPE,       2 }
-          , { L_, "V",        -1,      STRING_TYPE,       3 }
-          , { L_, "W",        -1,      STRING_TYPE,       4 }
-          , { L_, "AS",       -1,      STRING_TYPE,       0 }
-          , { L_, "FS",       -1,      STRING_TYPE,       0 }
-          , { L_, "KS",       -1,      STRING_TYPE,       0 }
-          , { L_, "TS",       -1,      STRING_TYPE,       0 }
-          , { L_, "K",        -1, TEST_STRING_TYPE,       0 }
-          , { L_, "L",        -1, TEST_STRING_TYPE,       1 }
-          , { L_, "M",        -1, TEST_STRING_TYPE,       2 }
-          , { L_, "N",        -1, TEST_STRING_TYPE,       3 }
-          , { L_, "O",        -1, TEST_STRING_TYPE,       4 }
-          , { L_, "AK",       -1, TEST_STRING_TYPE,       0 }
-          , { L_, "FK",       -1, TEST_STRING_TYPE,       0 }
-          , { L_, "LK",       -1, TEST_STRING_TYPE,       0 }
-          , { L_, "SK",       -1, TEST_STRING_TYPE,       0 }
-          , { L_, "Z",        -1,   TEST_VOID_TYPE,       0 }
-
-          // concern 3
-          , { L_, "",         -1,            UNSET,       0 }
-          , { L_, "A",        -1,         INT_TYPE,       0 }
-          , { L_, "AA",       -1,         INT_TYPE,       0 }
-          , { L_, "ABC",      -1,         INT_TYPE,       2 }
-          , { L_, "ABC~",     -1,            UNSET,       0 }
-          , { L_, "ABC~DE",   -1,         INT_TYPE,       4 }
-        };
-        const int NUM_DATA = static_cast<int>(sizeof DATA / sizeof *DATA);
-
-        for (int ti = 0; ti < NUM_DATA; ++ti) {
-            const int   LINE      = DATA[ti].d_lineNum;
-            const char *INPUT     = DATA[ti].d_input;
-            const int   RC        = DATA[ti].d_retCode;
-            const int   TYPE_IDX  = DATA[ti].d_expTypeIdx;
-            const int   VALUE_IDX = DATA[ti].d_expValueIdx;
-
-            if (veryVerbose) {
-                T_ P_(LINE); P_(INPUT); P_(RC); P_(TYPE_IDX); P(VALUE_IDX);
-            }
-
-            Obj mX; const Obj& X = mX;
-
-            int retCode = ggg(&mX, INPUT, false);
-
-            LOOP3_ASSERT(LINE, RC, retCode, RC == retCode);
-            LOOP3_ASSERT(LINE, TYPE_IDX, X.typeIndex(),
-                         TYPE_IDX == X.typeIndex());
-            switch (X.typeIndex()) {
-              case UNSET: {
-              } break;
-              case TEST_VOID_TYPE: {
-                LOOP2_ASSERT(LINE, VALUE_IDX, TestVoid() == X.the<TestVoid>());
-              } break;
-              case INT_TYPE: {
-                LOOP3_ASSERT(LINE, VALUE_IDX, X.the<int>(),
-                                          INT_DATA[VALUE_IDX] == X.the<int>());
-              } break;
-              case TEST_INT_TYPE: {
-                LOOP3_ASSERT(LINE, VALUE_IDX, X.the<TestInt>(),
-                                 TEST_INT_DATA[VALUE_IDX] == X.the<TestInt>());
-              } break;
-              case STRING_TYPE: {
-                LOOP3_ASSERT(LINE, VALUE_IDX, X.the<bsl::string>(),
-                               STRING_DATA[VALUE_IDX] == X.the<bsl::string>());
-              } break;
-              case TEST_STRING_TYPE: {
-                LOOP3_ASSERT(LINE, VALUE_IDX, X.the<TestString>(),
-                           TEST_STRING_DATA[VALUE_IDX] == X.the<TestString>());
-              } break;
-              default: LOOP_ASSERT(LINE, 0);
-            }
-
-            // Testing the "reset" facility.
-
-            if (veryVerbose)
-                cout << "\t\twith appending '~' (reset).'" << endl;
-
-            if (-1 == retCode) {
-                bsl::string strInput(INPUT);
-                strInput.push_back('~');
-
-                Obj mY; const Obj& Y = mY;
-
-                int ret = ggg(&mY, strInput.c_str(), false);
-                LOOP_ASSERT(LINE, -1 == ret);
-                LOOP_ASSERT(LINE,  0 == Y.typeIndex());
-            }
-        }
-      } break;
-      case 2: {
-        // --------------------------------------------------------------------
-        // TESTING PRIMARY MANIPULATORS
-        //  We want to exercise the set of primary manipulators that can put
-        //  the object into any state.
-        //
-        // Concerns:
-        //  1. That the default constructor:
-        //     a. creates an object with the expected value.
-        //     b. does not allocate and does not throw.
-        //     c. properly wires the optionally-specified allocator.
-        //
-        //  2. That 'assign<TYPE>'
-        //     a. properly assigns a value of the variant 'TYPE'.
-        //     b. properly destroys the current value of the current type.
-        //     c. uses assignment (not dtor+ctor) if assigning the same type.
-        //     d. is exception-neutral with no guarantee of rollback.
-        //
-        //  3. That 'reset':
-        //      a. Produces the expected state (unset).
-        //      b. Properly destroys the current value of the current type.
-        //      c. Leaves the object in a consistent state.
-        //
-        // Plan:
-        //  To address concerns for 1, create an object using the default
-        //  constructor:
-        //    - Without passing an allocator, in which case the object will
-        //      allocate memory using the default allocator (if default
-        //      construction of the default type uses an allocator).
-        //    - With an allocator, in which case the object will allocate
-        //      memory using the specified allocator (if default construction
-        //      of the default type uses an allocator).
-        //    - Repeat the above two points using a first type that allocates
-        //      memory.
-        //    - In the presence of exceptions during memory allocations using
-        //      a 'bslma::TestAllocator' and varying its allocation limit.
-        //  Use 'typeIndex' to verify that the newly-created variant has the
-        //  proper type.  Also use 'numBlocksTotal' of the default allocator
-        //  and the specified allocator to verify that the constructor
-        //  allocates memory from the correct source.
-        //
-        //  To address concerns for 2, create an object, use 'assign' to change
-        //  the value, including a value of the same type and morphing
-        //  between different types, and check if the variant type and value
-        //  have been properly changed with 'is<TYPE>' and 'the<TYPE>'.  Use
-        //  the exception safety test macros to verify that when a memory
-        //  exception is thrown, the variant object is left in a consistent
-        //  state.  Finally, use the allocator to make sure that when assigning
-        //  to a variant object that owns memory, the object is properly
-        //  destroyed and its memory reclaimed by the allocator.
-        //
-        //  To address concerns for 3, create an object, exercise 'assign', at
-        //  will, then call 'reset'; check the value and then exercise
-        //  'assign' again to check consistency.
-        //
-        //  Testing:
-        //    bdlb::Variant();
-        //    bdlb::Variant(const TYPEORALLOCATOR& typeOrAlloc);
-        //    ~bdlb::Variant();
-        //    void assign<TYPE>(const TYPE& value);
-        //    void reset();
-        // --------------------------------------------------------------------
-
-        if (verbose) cout << endl
-                          << "TESTING PRIMARY MANIPULATORS" << endl
-                          << "============================" << endl;
-
-        // Default construction does not allocate memory.
-
-        if (verbose) cout << "\nTesting default constructor." << endl;
-
-        {
-            if (verbose) cout << "\twith default allocator" << endl;
-
-            // Temporarily install a test allocator as the default allocator in
-            // order to verify the default allocator is used when no allocator
-            // is specified.
-
-            bslma::TestAllocator da; // default allocator
-            bslma::DefaultAllocatorGuard DAG(&da);
-            int previousTotal = static_cast<int>(da.numBlocksTotal());
-            const Obj X, Y((bslma::Allocator *)0);
-            LOOP_ASSERT(X.typeIndex(), 0 == X.typeIndex());
-            LOOP_ASSERT(X.typeIndex(), 0 == Y.typeIndex());
-            LOOP_ASSERT(da.numBlocksTotal(),
-                        da.numBlocksTotal() == previousTotal);
-        }
-
-        {
-            if (verbose) cout << "\twith a specified allocator" << endl;
-            int previousTotal =
-                              static_cast<int>(testAllocator.numBlocksTotal());
-            const Obj X(&testAllocator);
-            LOOP_ASSERT(X.typeIndex(), 0 == X.typeIndex());
-            LOOP_ASSERT(testAllocator.numBlocksTotal(),
-                        testAllocator.numBlocksTotal() == previousTotal);
-        }
-
-        {
-            if (verbose) cout << "\twith a specified allocator and exceptions"
-                              << endl;
-            BSLMA_TESTALLOCATOR_EXCEPTION_TEST_BEGIN(testAllocator) {
-              const int previousTotal =
-                              static_cast<int>(testAllocator.numBlocksTotal());
-              const Obj X(&testAllocator);
-              ASSERT(0 == X.typeIndex());
-              ASSERT(testAllocator.numBlocksTotal() == previousTotal);
-            } BSLMA_TESTALLOCATOR_EXCEPTION_TEST_END
-        }
-
-        if (verbose) cout << "\nTesting 'assign'." << endl;
-
-        if (verbose) cout << "\twithout allocators" << endl;
-
-        {
-            Obj mX;   const Obj& X = mX;
-
-            if (veryVerbose) {
-                cout << "\t\tassigning from " << X << " to " << VA << endl;
-            }
-
-            mX.assign<int>(VA);
-            ASSERT(1  == X.is<int>());
-            ASSERT(VA == X.the<int>());
-
-            if (veryVerbose) {
-                cout << "\t\t\tthen to " << VB << " (same type)" << endl;
-            }
-
-            mX.assign<int>(VB);
-            ASSERT(1  == X.is<int>());
-            ASSERT(VB == X.the<int>());
-
-            if (veryVerbose) {
-                cout << "\t\t\tthen to " << VF << " (different type)" << endl;
-            }
-
-            mX.assign<TestInt>(VF);
-            ASSERT(1  == X.is<TestInt>());
-            ASSERT(VF == X.the<TestInt>());
-
-            if (veryVerbose) {
-                cout << "\t\t\tthen to " << VK << " (different type)" << endl;
-            }
-
-            mX.assign<TestString>(VK);
-            ASSERT(1  == X.is<TestString>());
-            ASSERT(VK == X.the<TestString>());
-
-            mX.assign<bsl::string>(VS);
-            ASSERT(1  == X.is<bsl::string>());
-            ASSERT(VS == X.the<bsl::string>());
-        }
-
-        {
-            Obj mX;   const Obj& X = mX;
-
-            if (veryVerbose) {
-                cout << "\t\tassigning from " << X << " to " << VS << endl;
-            }
-
-            mX.assign<bsl::string>(VS);
-            ASSERT(1  == X.is<bsl::string>());
-            ASSERT(VS == X.the<bsl::string>());
-
-            if (veryVerbose) {
-                cout << "\t\t\tthen to " << VT << " (same type)" << endl;
-            }
-
-            mX.assign<bsl::string>(VT);
-            ASSERT(1  == X.is<bsl::string>());
-            ASSERT(VT == X.the<bsl::string>());
-
-            if (veryVerbose) {
-                cout << "\t\t\tthen to " << VK << " (different type)" << endl;
-            }
-
-            mX.assign<TestString>(VK);
-            ASSERT(1  == X.is<TestString>());
-            ASSERT(VK == X.the<TestString>());
-
-            if (veryVerbose) {
-                cout << "\t\t\tthen to " << VF << " (different type)" << endl;
-            }
-
-            mX.assign<TestInt>(VF);
-            ASSERT(1  == X.is<TestInt>());
-            ASSERT(VF == X.the<TestInt>());
-
-            mX.assign<int>(VA);
-            ASSERT(1  == X.is<int>());
-            ASSERT(VA == X.the<int>());
-        }
-
-        if (verbose) cout << "\twith specified allocator" << endl;
-
-        {
-            const int TOTAL = static_cast<int>(testAllocator.numBlocksTotal());
-
-            Obj mX(&testAllocator);  const Obj& X = mX;
-
-            if (veryVerbose) {
-                cout << "\t\tassigning from " << X << " to " << VA << endl;
-            }
-
-            mX.assign<int>(VA);
-            ASSERT(1     == X.is<int>());
-            ASSERT(VA    == X.the<int>());
-            ASSERT(0     == testAllocator.numBlocksInUse());
-            ASSERT(TOTAL == testAllocator.numBlocksTotal());
-
-            if (veryVerbose) {
-                cout << "\t\t\tthen to " << VB << " (same type)" << endl;
-            }
-
-            mX.assign<int>(VB);
-            ASSERT(1     == X.is<int>());
-            ASSERT(VB    == X.the<int>());
-            ASSERT(0     == testAllocator.numBlocksInUse());
-            ASSERT(TOTAL == testAllocator.numBlocksTotal());
-
-            if (veryVerbose) {
-                cout << "\t\t\tthen to " << VF << " (different type)" << endl;
-            }
-
-            mX.assign<TestInt>(VF);
-            ASSERT(1     == X.is<TestInt>());
-            ASSERT(VF    == X.the<TestInt>());
-            ASSERT(0     == testAllocator.numBlocksInUse());
-            ASSERT(TOTAL == testAllocator.numBlocksTotal());
-
-            if (veryVerbose) {
-                cout << "\t\t\tthen to " << VK << " (different type)" << endl;
-            }
-
-            mX.assign<TestString>(VK);
-            ASSERT(1     == X.is<TestString>());
-            ASSERT(VK    == X.the<TestString>());
-
-            mX.assign<int>(VA);
-            ASSERT(1      == X.is<int>());
-            ASSERT(VA     == X.the<int>());
-            ASSERT(0      == testAllocator.numBlocksInUse());
-        }
-
-        {
-            const int TOTAL = static_cast<int>(testAllocator.numBlocksTotal());
-            Obj mX(&testAllocator);  const Obj& X = mX;
-
-            ASSERT(0     == testAllocator.numBlocksInUse());
-            ASSERT(TOTAL == testAllocator.numBlocksTotal());
-
-            if (veryVerbose) {
-                cout << "\t\tassigning from " << X << " to " << VS << endl;
-            }
-
-            mX.assign<bsl::string>(VS);
-            ASSERT(1  == X.is<bsl::string>());
-            ASSERT(VS == X.the<bsl::string>());
-
-            {
-                const int PREVIOUS =
-                              static_cast<int>(testAllocator.numBlocksTotal());
-
-                if (veryVerbose) {
-                    cout << "\t\t\tthen to " << VT << " (same type)" << endl;
-                }
-
-                mX.assign<bsl::string>(VT);
-                ASSERT(1  == X.is<bsl::string>());
-                ASSERT(VT == X.the<bsl::string>());
-                ASSERT(PREVIOUS == testAllocator.numBlocksTotal());
-            }
-
-            if (veryVerbose) {
-                cout << "\t\t\tthen to " << VK << " (different type)" << endl;
-            }
-
-            mX.assign<TestString>(VK);
-            ASSERT(1  == X.is<TestString>());
-            ASSERT(VK == X.the<TestString>());
-
-            {
-                const int PREVIOUS =
-                              static_cast<int>(testAllocator.numBlocksTotal());
-
-                if (veryVerbose) {
-                    cout << "\t\t\tthen to " << VF << " (different type)"
-                         << endl;
-                }
-
-                mX.assign<TestInt>(VF);
-                ASSERT(1  == X.is<TestInt>());
-                ASSERT(VF == X.the<TestInt>());
-                ASSERT(0        == testAllocator.numBlocksInUse());
-                ASSERT(PREVIOUS == testAllocator.numBlocksTotal());
-            }
-        }
-
-        if (verbose) cout << "\tTesting 'reset'." << endl;
-        {
-            Obj mX(&testAllocator);  const Obj& X = mX;
-            ASSERT( X.isUnset());
-
-            mX.reset();
-            ASSERT( X.isUnset());
-
-            mX.assign<int>(VA);
-            ASSERT(!X.isUnset());
-            ASSERT( X.is<int>());
-
-            mX.reset();
-            ASSERT( X.isUnset());
-
-            mX.assign<TestInt>(VF);
-            ASSERT(!X.isUnset());
-            ASSERT( X.is<TestInt>());
-
-            mX.reset();
-            ASSERT( X.isUnset());
-
-            mX.assign<TestString>(VK);
-            ASSERT(!X.isUnset());
-            ASSERT( X.is<TestString>());
-
-            mX.reset();
-            ASSERT( X.isUnset());
-
-            mX.assign<int>(VA);
-            ASSERT(!X.isUnset());
-            ASSERT( X.is<int>());
-
-            mX.reset();
-            ASSERT( X.isUnset());
-        }
-
-      } break;
-      case 1: {
-        // --------------------------------------------------------------------
-        // BREATHING TEST
-        //
-        // Concerns:
-        //   We want to exercise basic value-semantic functionality.  In
-        //   particular we want to demonstrate a base-line level of correct
-        //   operation of the following methods and operators:
-        //      - default and copy constructors (and also the destructor)
-        //      - the assignment operator (including aliasing)
-        //      - equality operators: 'operator==' and 'operator!='
-        //      - primary manipulators: 'assign'
-        //      - basic accessors: 'is<TYPE>' and 'the<TYPE>' methods
-        //
-        // Plan:
-        //   Create four objects using both the default and copy constructors.
-        //   Exercise these objects using primary manipulators, basic
-        //   accessors, equality operators, and the assignment operator.
-        //   Invoke the primary (black box) manipulator [3, 5], copy
-        //   constructor [2, 8], and assignment operator [9, 10] in situations
-        //   where the internal data (i) does *not* and (ii) *does* have to
-        //   morph.  Try aliasing with assignment for a non-null object [11]
-        //   and allow the result to leave scope, enabling the destructor to
-        //   assert internal object invariants.  Display object values
-        //   frequently in verbose mode:
-        //    1. Create an object x1 (default ctor).       x1:
-        //    2. Create a second object x2 (copy from x1). x1:  x2:
-        //    3. Append an element value A to x1).         x1:A x2:
-        //    4. Append the same element value A to x2).   x1:A x2:A
-        //    5. Append another element value B to x2).    x1:A x2:B
-        //    6. Create a third object x3 (default ctor).  x1:A x2:B x3:
-        //    7. Create a fourth object x4 (copy of x2).   x1:A x2:B x3:  x4:B
-        //    8. Assign x2 = x1 (non-null becomes null).   x1:A x2:  x3:  x4:B
-        //    9. Assign x3 = x4 (null becomes non-null).   x1:A x2:  x3:B x4:B
-        //   10. Assign x4 = x4 (aliasing).                x1:A x2:  x3:B x4:B
-        //
-        // Testing:
-        //   BREATHING TEST
-        // --------------------------------------------------------------------
-
-        if (verbose) cout << endl
-                          << "BREATHING TEST" << endl
-                          << "==============" << endl;
-
-        typedef bdlb::Variant<int, const char *, TestVoid> Obj;
-
-        int         VA = 123;
-        const char *VB = "This is a null-terminated byte string.";
-
-        // - - - - - - - - - - - - - - - - - - - - - - - - - - - - - - - - - -
-        if (verbose) cout << "\n 1. Create an object x1 (default ctor).       "
-                             "          { x1: }" << endl;
-
-        Obj mX1; const Obj& X1 = mX1;
-        if (verbose) { T_ P(X1) }
-
-        if (verbose) cout << "\ta. Check initial state of x1." << endl;
-        ASSERT(0 == X1.typeIndex());
-        ASSERT(0 == X1.is<int>());
-        ASSERT(0 == X1.is<const char *>());
-        ASSERT(0 == X1.is<TestVoid>());
-
-        if (verbose) cout << "\tb. Try equality operators: x1 <op> x1."
-                          << endl;
-        ASSERT(1 == (X1 == X1));          ASSERT(0 == (X1 != X1));
-
-        // - - - - - - - - - - - - - - - - - - - - - - - - - - - - - - - - - -
-        if (verbose) cout << "\n 2. Create a second object x2 (copy from x1). "
-                             "          { x1: x2: }" << endl;
-        Obj mX2(X1); const Obj& X2 = mX2;
-        if (verbose) { T_ P(X2) }
-
-        if (verbose) cout << "\ta. Check the initial state of x2." << endl;
-        ASSERT(0 == X2.typeIndex());
-        ASSERT(0 == X2.is<int>());
-        ASSERT(0 == X2.is<const char *>());
-        ASSERT(0 == X2.is<TestVoid>());
-
-        if (verbose) cout << "\tb. Try equality operators: x2 <op> x1, x2."
-                          << endl;
-        ASSERT(1 == (X2 == X1));          ASSERT(0 == (X2 != X1));
-        ASSERT(1 == (X2 == X2));          ASSERT(0 == (X2 != X2));
-
-        // - - - - - - - - - - - - - - - - - - - - - - - - - - - - - - - - - -
-        if (verbose) cout << "\n 3. Assign an element value A to x1).         "
-                             "          { x1:A x2: }" << endl;
-        mX1.assign<int>(VA);
-        if (verbose) { T_ P(X1) }
-
-        if (verbose) cout << "\ta. Check new state of x1." << endl;
-        ASSERT( 1 == X1.typeIndex());
-        ASSERT( 1 == X1.is<int>());
-        ASSERT( 0 == X1.is<const char *>());
-        ASSERT( 0 == X1.is<TestVoid>());
-        ASSERT(VA == X1.the<int>());
-
-        if (verbose) cout << "\tb. Try equality operators: x1 <op> x1, x2."
-                          << endl;
-        ASSERT(1 == (X1 == X1));          ASSERT(0 == (X1 != X1));
-        ASSERT(0 == (X1 == X2));          ASSERT(1 == (X1 != X2));
-
-        // - - - - - - - - - - - - - - - - - - - - - - - - - - - - - - - - - -
-        if (verbose) cout << "\n 4. Assign the same element value A to x2).   "
-                             "          { x1:A x2:A }" << endl;
-        mX2.assign<int>(VA);
-        if (verbose) { T_ P(X2) }
-
-        if (verbose) cout << "\ta. Check new state of x2." << endl;
-        ASSERT( 1 == X2.typeIndex());
-        ASSERT( 1 == X2.is<int>());
-        ASSERT( 0 == X2.is<const char *>());
-        ASSERT( 0 == X2.is<TestVoid>());
-        ASSERT(VA == X2.the<int>());
-
-        if (verbose) cout << "\tb. Try equality operators: x2 <op> x1, x2."
-                          << endl;
-        ASSERT(1 == (X2 == X1));          ASSERT(0 == (X2 != X1));
-        ASSERT(1 == (X2 == X2));          ASSERT(0 == (X2 != X2));
-
-        // - - - - - - - - - - - - - - - - - - - - - - - - - - - - - - - - - -
-        if (verbose) cout << "\n 5. Assign another element value B to x2).    "
-                             "          { x1:A x2:B }" << endl;
-
-        mX2.assign<const char *>(VB);
-        if (verbose) { T_ P(X2) }
-
-        if (verbose) cout << "\ta. Check new state of x2." << endl;
-        ASSERT( 2 == X2.typeIndex());
-        ASSERT( 0 == X2.is<int>());
-        ASSERT( 1 == X2.is<const char *>());
-        ASSERT( 0 == X2.is<TestVoid>());
-        ASSERT(VB == X2.the<const char *>());
-
-        if (verbose) cout << "\tb. Try equality operators: x2 <op> x1, x2."
-                          << endl;
-        ASSERT(0 == (X2 == X1));          ASSERT(1 == (X2 != X1));
-        ASSERT(1 == (X2 == X2));          ASSERT(0 == (X2 != X2));
-
-        // - - - - - - - - - - - - - - - - - - - - - - - - - - - - - - - - - -
-        if (verbose) cout << "\n 6. Create a third object x3 (default ctor).  "
-                             "          { x1:A x2:B x3: }" << endl;
-
-        Obj mX3; const Obj& X3 = mX3;
-        if (verbose) { T_ P(X3) }
-
-        if (verbose) cout << "\ta. Check new state of x3." << endl;
-        ASSERT(0 == X3.typeIndex());
-        ASSERT(0 == X3.is<int>());
-        ASSERT(0 == X3.is<const char *>());
-        ASSERT(0 == X3.is<TestVoid>());
-
-        if (verbose) cout <<
-            "\tb. Try equality operators: x3 <op> x1, x2, x3." << endl;
-        ASSERT(0 == (X3 == X1));          ASSERT(1 == (X3 != X1));
-        ASSERT(0 == (X3 == X2));          ASSERT(1 == (X3 != X2));
-        ASSERT(1 == (X3 == X3));          ASSERT(0 == (X3 != X3));
-
-        // - - - - - - - - - - - - - - - - - - - - - - - - - - - - - - - - - -
-        if (verbose) cout << "\n 7. Create a fourth object x4 (copy of x2).   "
-                             "          { x1:A x2:B x3: x4:B }" << endl;
-
-        Obj mX4(X2); const Obj& X4 = mX4;
-        if (verbose) { T_ P(X4) }
-
-        if (verbose) cout << "\ta. Check new state of x4." << endl;
-        ASSERT( 2 == X4.typeIndex());
-        ASSERT( 0 == X4.is<int>());
-        ASSERT( 1 == X4.is<const char *>());
-        ASSERT( 0 == X4.is<TestVoid>());
-        ASSERT(VB == X4.the<const char *>());
-
-        if (verbose) cout <<
-            "\tb. Try equality operators: x4 <op> x1, x2, x3, x4." << endl;
-        ASSERT(0 == (X4 == X1));          ASSERT(1 == (X4 != X1));
-        ASSERT(1 == (X4 == X2));          ASSERT(0 == (X4 != X2));
-        ASSERT(0 == (X4 == X3));          ASSERT(1 == (X4 != X3));
-        ASSERT(1 == (X4 == X4));          ASSERT(0 == (X4 != X4));
-
-        // - - - - - - - - - - - - - - - - - - - - - - - - - - - - - - - - - -
-        if (verbose) cout << "\n 8. Assign x2 = x3 (non-null becomes null). "
-                             "          { x1:A x2: x3: x4:B }" << endl;
-        mX2 = X3;
-        if (verbose) { T_ P(X2) }
-
-        if (verbose) cout << "\ta. Check new state of x2." << endl;
-        ASSERT(0 == X2.typeIndex());
-        ASSERT(0 == X2.is<int>());
-        ASSERT(0 == X2.is<const char *>());
-        ASSERT(0 == X2.is<TestVoid>());
-
-        if (verbose) cout <<
-            "\tb. Try equality operators: x2 <op> x1, x2, x3, x4." << endl;
-        ASSERT(0 == (X2 == X1));          ASSERT(1 == (X2 != X1));
-        ASSERT(1 == (X2 == X2));          ASSERT(0 == (X2 != X2));
-        ASSERT(1 == (X2 == X3));          ASSERT(0 == (X2 != X3));
-        ASSERT(0 == (X2 == X4));          ASSERT(1 == (X2 != X4));
-
-        // - - - - - - - - - - - - - - - - - - - - - - - - - - - - - - - - - -
-        if (verbose) cout << "\n9. Assign x3 = x4 (null becomes non-null). "
-                             "          { x1:A x2: x3:B x4:B }" << endl;
-        mX3 = X4;
-        if (verbose) { T_ P(X3) }
-
-        if (verbose) cout << "\ta. Check new state of x3." << endl;
-        ASSERT( 2 == X3.typeIndex());
-        ASSERT( 0 == X3.is<int>());
-        ASSERT( 1 == X3.is<const char *>());
-        ASSERT( 0 == X3.is<TestVoid>());
-        ASSERT(VB == X3.the<const char *>());
-
-        if (verbose) cout <<
-            "\tb. Try equality operators: x3 <op> x1, x2, x3, x4." << endl;
-        ASSERT(0 == (X3 == X1));          ASSERT(1 == (X3 != X1));
-        ASSERT(0 == (X3 == X2));          ASSERT(1 == (X3 != X2));
-        ASSERT(1 == (X3 == X3));          ASSERT(0 == (X3 != X3));
-        ASSERT(1 == (X3 == X4));          ASSERT(0 == (X3 != X4));
-
-        // - - - - - - - - - - - - - - - - - - - - - - - - - - - - - - - - - -
-        if (verbose) cout << "\n10. Assign x4 = x4 (aliasing).                "
-                             "          { x1: x2: x3:B x4:B }" << endl;
-        mX4 = X4;
-        if (verbose) { T_ P(X4) }
-
-        if (verbose) cout << "\ta. Check new state of x4." << endl;
-        ASSERT( 2 == X4.typeIndex());
-        ASSERT( 0 == X4.is<int>());
-        ASSERT( 1 == X4.is<const char *>());
-        ASSERT( 0 == X4.is<TestVoid>());
-        ASSERT(VB == X4.the<const char *>());
-
-        if (verbose) cout <<
-            "\tb. Try equality operators: x4 <op> x1, x2, x3, x4." << endl;
-        ASSERT(0 == (X4 == X1));          ASSERT(1 == (X4 != X1));
-        ASSERT(0 == (X4 == X2));          ASSERT(1 == (X4 != X2));
-        ASSERT(1 == (X4 == X3));          ASSERT(0 == (X4 != X3));
-        ASSERT(1 == (X4 == X4));          ASSERT(0 == (X4 != X4));
-
-      } break;
-
-      default: {
-        cerr << "WARNING: CASE `" << test << "' NOT FOUND." << endl;
-        testStatus = -1;
-      }
-    }
-    if (testStatus > 0) {
-        cerr << "Error, non-zero test status = " << testStatus << "." << endl;
-    }
-    return testStatus;
-}
 
 // ----------------------------------------------------------------------------
 // Copyright 2015 Bloomberg Finance L.P.
