--- conflicted
+++ resolved
@@ -123,13 +123,7 @@
     // if the host endian is different from network endian, and return the
     // address computed from 'static_cast<unsigned char *>(buffer) + count'.
 {
-<<<<<<< HEAD
-    // Just stick the bytes into the buffer first
-    bsl::memcpy(out, in, count);
-#if BDLDFP_DECIMALPLATFORM_LITTLE_ENDIAN
-=======
 #ifdef BDLDFP_DECIMALPLATFORM_LITTLE_ENDIAN
->>>>>>> 56d9f600
     // little endian, needs to do some byte juggling
     memrev(buffer, count);
 #endif
