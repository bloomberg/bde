// bdldfp_decimalimplutil.h                                           -*-C++-*-
#ifndef INCLUDED_BDLDFP_DECIMALIMPLUTIL
#define INCLUDED_BDLDFP_DECIMALIMPLUTIL

#ifndef INCLUDED_BSLS_IDENT
#include <bsls_ident.h>
#endif
BSLS_IDENT("$Id$")

//@PURPOSE: Provide utilities to help implement decimal floating-point types.
//
//@CLASSES:
//  bdldfp::DecimalImplUtil: Namespace for decimal FP implementation functions
//
//@MACROS:
//  BDLDFP_DECIMALIMPLUTIL_DF: ValueType32  from literal
//  BDLDFP_DECIMALIMPLUTIL_DD: ValueType64  from literal
//  BDLDFP_DECIMALIMPLUTIL_DL: ValueType128 from literal
//
//@SEE ALSO: bdldfp_decimal, bdldfp_decimalplatform
//
//@DESCRIPTION: This component is for internal use only by the
// 'bdldfp_decimal*' components.  Direct use of any names declared in this
// component by any other code invokes undefined behavior.  In other words:
// this code may change, disappear, break, move without notice, and no support
// whatsoever will ever be provided for it.
//
// This component contains:
//
//: o portable decimal floating-point macros that create the implementation
//:   type (C99 or 'decNumber' library)
//:
//: o the decimal floating-point environment/context for 'decNumber' library
//:   (when it is used)
//:
//: o the definitions of the implementation types (to be used, e.g., as members
//:   in the 'DecimalN' types)
//:
//: o the parsing functions that turn literals into values on platforms that do
//:   not yet support decimal floating-point literals, and possibly to use by
//:   stream input operators.
//
///Usage
///-----
// This section shows the intended use of this component.
//
///Example 1: Parse a decimal floating point literal
///- - - - - - - - - - - - - - - - - - - - - - - - -
// Decimal floating points are used to represent numbers for which the exact
// decimal representation is known and we wish to avoid rounding errors that
// are introduced when the number is represented in binary.  It is sometimes of
// interest to create a decimal floating point value from its string
// representation.  The functions of this component allow us to work with types
// for which we may create representations for 32-, 64-, and 128-bit decimal
// floating point values.
//
// As an example, one mile is equal to '1.6093' kilometers exactly.  First, we
// create the 64-bit pattern for the 64-bit decimal floating point value of
// '1.6093'.
//..
// BloombergLP::bdldfp::DecimalImplUtil::ValueType64 kilometersPerMile =
//     BloombergLP::bdldfp::DecimalImplUtil::parse64("1.6093");
//..
// Now, if a mantissa and an exponent within range of the decimal floating
// point type are given, we can also create the decimal floating point value of
// interest with the functions of ''makeDecimalRawXX.  For example, the 32-bit
// decimal floating point type can store 7 mantissa digits and has an exponent
// range of '-101' to '90' inclusive.  It therefore may fit a mantissa of
// '16093' and an exponent of '-4', representing the value of '1.6093' ('16093'
// times ten to the power of '-4').  We create this value using
// 'makeDecimalRaw32'.
//..
// BloombergLP::bdldfp::DecimalImplUtil::ValueType32
//     kilometersPerMileMakeDecimal =
//         BloombergLP::bdldfp::DecimalImplUtil::makeDecimalRaw32(16093, -4);
//..
// Finally, we verify that we obtain the same result without introducing
// rounding errors with both implementations.
//..
// assert(BloombergLP::bdldfp::DecimalImplUtil::equals(kilometersPerMile,
//      kilometersPerMileMakeDecimal));
//..
//
///Example 2: Create a 64-bit decimal floating point with possible adjustment
//- - - - - - - - - - - - - - - - - - - - - - - - - - - - - - - - - - - - - -
// Suppose we want to create a 'bdldfp::Decimal64', but have a mantissa and/or
// the exponent that is out of the range that can be exactly represented by a
// 64-bit decimal floating point type.  Notice that a 64-bit decimal floating
// point value may represent a mantissa of up to 16 figures, and an exponent
// between '-6176' and '6111' inclusive.  For example, on February 13, 2014,
// the US National Debt in Japanese Yen is approximately
// '1,765,002,361,949,679.79' Japanese Yen.  This number can be represented
// with a mantissa of '176500236194967979' and an exponent of '-2'.  First, we
// create this number.
//..
// BloombergLP::bdldfp::DecimalImplUtil::ValueType64 usNationalDebtInJpy =
//     BloombergLP::bdldfp::DecimalImplUtil::makeDecimal64(
//         176500236194967979ull, -2);
//..
// Notice that '176500236194967979' contains 18 significant figures, more than
// can be represented by a 64-bit decimal floating point type.
//
// Now, the number can also be parsed as a string.
//..
// BloombergLP::bdldfp::DecimalImplUtil::ValueType64
//     usNationalDebtInJpyParse =
//        BloombergLP::bdldfp::DecimalImplUtil::parse64("1765002361949679.79");
//..
// Finally, we verify that we obtain the same result.
//..
// assert(BloombergLP::bdldfp::DecimalImplUtil::equals(usNationalDebtInJpy,
//      usNationalDebtInJpyParse));
//..

#ifndef INCLUDED_BDLSCM_VERSION
#include <bdlscm_version.h>
#endif

#ifndef INCLUDED_BDLDFP_DECIMALPLATFORM
#include <bdldfp_decimalplatform.h>
#endif

    // Generic decimal floating-point implementation for compilers that do not
    // support the C _DecimalNN types follows; it uses the decNumber library.

#ifndef INCLUDED_DECSINGLE
   extern "C" {
#   include <decSingle.h>
   }
#  define INCLUDED_DECSINGLE
#endif

#if BDLDFP_DECIMALPLATFORM_C99_TR

        // Implementation when we have C DecFP support only (no C++)

#define BDLDFP_DECIMALIMPLUTIL_JOIN_(a,b) a##b
    // Helper macro to create floating-point decimal literals

               // Portable decimal floating-point literal support

#define BDLDFP_DECIMALIMPLUTIL_DF(lit) BDLDFP_DECIMALIMPLUTIL_JOIN_(lit,df)

#define BDLDFP_DECIMALIMPLUTIL_DD(lit) BDLDFP_DECIMALIMPLUTIL_JOIN_(lit,dd)

#define BDLDFP_DECIMALIMPLUTIL_DL(lit) BDLDFP_DECIMALIMPLUTIL_JOIN_(lit,dl)

#elif BDLDFP_DECIMALPLATFORM_DECNUMBER


                // DECIMAL FLOATING-POINT LITERAL EMULATION

#define BDLDFP_DECIMALIMPLUTIL_DF(lit)                                        \
    BloombergLP::bdldfp::DecimalImplUtil::parse32(                            \
        (BloombergLP::bdldfp::DecimalImplUtil::checkLiteral(lit), #lit))

#define BDLDFP_DECIMALIMPLUTIL_DD(lit)                                        \
    BloombergLP::bdldfp::DecimalImplUtil::parse64(                            \
        (BloombergLP::bdldfp::DecimalImplUtil::checkLiteral(lit), #lit))

#define BDLDFP_DECIMALIMPLUTIL_DL(lit)                                        \
    BloombergLP::bdldfp::DecimalImplUtil::parse128(                           \
        (BloombergLP::bdldfp::DecimalImplUtil::checkLiteral(lit), #lit))

            // End of decNumber-base implementation specific area

#else
namespace BloombergLP {
namespace bdldfp {

struct DecimalImpl_Assert;
    // This 'struct' is deliberately not defined, and is declared only to help
    // force a compilation error below, for badly configured builds.

#  error Unknown architecture, decimal floating-point not upported.
char die[sizeof(DecimalImpl_Assert)];     // if '#error' unsupported

}  // close package namespace
}  // close enterpise namespace
#endif

namespace BloombergLP {
namespace bdldfp {

                          // =====================
                          // class DecimalImplUtil
                          // =====================

struct DecimalImplUtil {
    // This 'struct' provides a namespace for implementation functions that
    // work in terms of the underlying C-style decimal floating point
    // implementation (e.g., decNumber library or compiler implementation of
    // the C Decimal TR).

    // TYPES
#if BDLDFP_DECIMALPLATFORM_C99_TR

    typedef _Decimal32  ValueType32;
    typedef _Decimal64  ValueType64;
    typedef _Decimal128 ValueType128;

#elif BDLDFP_DECIMALPLATFORM_DECNUMBER

    typedef decSingle ValueType32;
    typedef decDouble ValueType64;
    typedef decQuad   ValueType128;

    // CLASS METHODS
    struct This_is_not_a_floating_point_literal {};
        // This 'struct' is a helper type used togenerate error messages for
        // bad literals.

    template <class TYPE>
    static void checkLiteral(const TYPE& t);
        // Generate an error if the specified 't' is bad decimal
        // floating-point.  Note that this function is intended for use with
        // literals

    static void checkLiteral(double);
        // Overload to avoid an error when the decimal floating-point literal
        // (without the suffix) can be interpreted as a 'double' literal.
#endif

                      // Parsing and formatting

    // CLASS METHODS
    static decContext *getDecNumberContext();
        // Return a pointer providing modifiable access to the floating point
        // environment of the 'decNumber' library.  This function exists on
        // certain supported platforms only.

    static ValueType32 parse32(const char *input);
        // Parse the specified 'input' string as a 32 bit decimal floating-
        // point value and return the result.  The parsing is as specified for
        // the 'strtod32' function in section 9.6 of the ISO/EIC TR 24732 C
        // Decimal Floating-Point Technical Report, except that it is
        // unspecified whether the NaNs returned are quiet or signaling.  The
        // behavior is undefined unless 'input' represents a valid 32 bit
        // decimal floating-point number in scientific or fixed notation, and
        // no unrelated characters precede (not even whitespace) that textual
        // representation and a terminating nul character immediately follows
        // it.  Note that this method does not guarantee the behavior of
        // ISO/EIC TR 24732 C when parsing NaN because the AIX compiler
        // intrinsics is incorrectly returning a signaling NaN.

    static ValueType64 parse64(const char *input);
        // Parse the specified 'input' string as a 64 bit decimal floating-
        // point value and return the result.  The parsing is as specified for
        // the 'strtod64' function in section 9.6 of the ISO/EIC TR 24732 C
        // Decimal Floating-Point Technical Report, except that it is
        // unspecified whether the NaNs returned are quiet or signaling.  The
        // behavior is undefined unless 'input' represents a valid 64 bit
        // decimal floating-point number in scientific or fixed notation, and
        // no unrelated characters precede (not even whitespace) that textual
        // representation and a terminating nul character immediately follows
        // it.  Note that this method does not guarantee the behavior of
        // ISO/EIC TR 24732 C when parsing NaN because the AIX compiler
        // intrinsics is incorrectly returning a signaling NaN.

    static ValueType128 parse128(const char *input);
        // Parse the specified 'input' string as a 128 bit decimal floating-
        // point value and return the result.  The parsing is as specified for
        // the 'strtod128' function in section 9.6 of the ISO/EIC TR 24732 C
        // Decimal Floating-Point Technical Report, except that it is
        // unspecified whether the NaNs returned are quiet or signaling.  The
        // behavior is undefined unless 'input' represents a valid 128 bit
        // decimal floating-point number in scientific or fixed notation, and
        // no unrelated characters precede (not even whitespace) that textual
        // representation and a terminating nul character immediately follows
        // it.  Note that this method does not guarantee the behavior of
        // ISO/EIC TR 24732 C when parsing NaN because the AIX compiler
        // intrinsics is incorrectly returning a signaling NaN.

    static ValueType32  convertToDecimal32 (const ValueType64&  input);
    static ValueType64  convertToDecimal64 (const ValueType32&  input);
    static ValueType64  convertToDecimal64 (const ValueType128& input);
    static ValueType128 convertToDecimal128(const ValueType32&  input);
    static ValueType128 convertToDecimal128(const ValueType64&  input);
        // Convert the specified 'input' to the indicated result type.  Note
        // that a conversion from 'ValueType128' to 'ValueType32' is not
        // provided (because such a conversion is not provided by the
        // 'decNumber' library).  A conversion from 128-bit to 32-bit
        // representations is *not* identical to the composing the conversions
        // from 128-bit to 64-bit, and 64-bit to 32-bit representations,
        // because rounding should only be performed once.

    static ValueType32  makeDecimalRaw32(int          mantissa,
                                         int          exponent);
        // Create a 'ValueType32' object representing a decimal floating point
        // number consisting of the specified 'mantissa' and 'exponent', with
<<<<<<< HEAD
        // the sign given by the specified 'mantissa'.  The behavior is
        // undefined unless 'abs(mantissa) <= 9,999,999' and
        // '-101 <= exponent <= 90'.  The quanta of the value is unspecified if
        // 'mantissa == 0'.
=======
        // the sign given by 'mantissa'.  The behavior is undefined unless
        // 'abs(mantissa) <= 9,999,999' and '-101 <= exponent <= 90'.
>>>>>>> 0798a383

    static ValueType64  makeDecimalRaw64(unsigned long long mantissa,
                                         int                exponent);
    static ValueType64  makeDecimalRaw64(long long          mantissa,
                                         int                exponent);
    static ValueType64  makeDecimalRaw64(unsigned int       mantissa,
                                         int                exponent);
    static ValueType64  makeDecimalRaw64(int                mantissa,
                                         int                exponent);
        // Create a 'ValueType64' object representing a decimal floating point
        // number consisting of the specified 'mantissa' and 'exponent', with
<<<<<<< HEAD
        // the sign given by the specified 'mantissa'.  The behavior is
        // undefined unless 'abs(mantissa) <= 9,999,999,999,999,999' and
        // '-398 <= exponent <= 369'.  The quanta of the value is unspecified
        // if 'mantissa == 0'.
=======
        // the sign given by 'mantissa'.  The behavior is undefined unless
        // 'abs(mantissa) <= 9,999,999,999,999,999' and
        // '-398 <= exponent <= 369'.
>>>>>>> 0798a383

    static ValueType128 makeDecimalRaw128(unsigned long long mantissa,
                                          int                exponent);
    static ValueType128 makeDecimalRaw128(long long          mantissa,
                                          int                exponent);
    static ValueType128 makeDecimalRaw128(unsigned int       mantissa,
                                          int                exponent);
    static ValueType128 makeDecimalRaw128(int                mantissa,
                                          int                exponent);
        // Create a 'ValueType128' object representing a decimal floating point
        // number consisting of the specified 'mantissa' and 'exponent', with
<<<<<<< HEAD
        // the sign given by the specified 'mantissa'.  The behavior is
        // undefined unless '-6176 <= exponent <= 6111'.  The quanta of the
        // value is unspecified if 'mantissa == 0'.
=======
        // the sign given by 'mantissa'.  The behavior is undefined unless
        // '-6176 <= exponent <= 6111'.

                        // makeDecimal functions
>>>>>>> 0798a383

    static ValueType64  makeDecimal64(unsigned long long mantissa,
                                      int                exponent);
    static ValueType64  makeDecimal64(long long          mantissa,
                                      int                exponent);
    static ValueType64  makeDecimal64(unsigned int       mantissa,
                                      int                exponent);
    static ValueType64  makeDecimal64(int                mantissa,
                                      int                exponent);
        // Create a 'ValueType64' object representing a decimal floating point
        // number having the value given by the specified 'mantissa' times ten
        // to the power of the specified 'exponent'.  This function will return
        // 'inf' with the sign of 'mantissa' if this number has a magnitude too
        // great to be represented, and '0' if this number has a magnitude too
        // small to be represented.  In the event that
        // 'abs(mantissa) <= 9,999,999,999,999,999' and
        // '-398 <= exponent <= 369', a 'ValueType64' object representing a
        // decimal floating point value consisting of 'mantissa' and
        // 'exponent', with the sign given by 'mantissa', is returned.
        // Otherwise, rounding will be performed.  The number closest to this
        // value that may be represented by a 'ValueType64' is returned.  Note
        // that this function can never return 'NaN'.  Also note that this
        // function may return +0, rather than -0 (as required by the IEEE
        // 754-2008 standard), for negative values whose magnitude is too small
        // to represented, this reflects the (non-conforming) behavior of the
        // the underlying 'decNumber' library implementation.

                        // Comparison functions.

    static bool equals(ValueType32  lhs, ValueType32  rhs);
    static bool equals(ValueType32  lhs, ValueType64  rhs);
    static bool equals(ValueType32  lhs, ValueType128 rhs);
    static bool equals(ValueType64  lhs, ValueType32  rhs);
    static bool equals(ValueType64  lhs, ValueType64  rhs);
    static bool equals(ValueType64  lhs, ValueType128 rhs);
    static bool equals(ValueType128 lhs, ValueType32  rhs);
    static bool equals(ValueType128 lhs, ValueType64  rhs);
    static bool equals(ValueType128 lhs, ValueType128 rhs);
        // Return 'true' if the specified 'lhs' and 'rhs' have the same value,
        // and 'false' otherwise.  Two decimal objects have the same value if
        // the 'compareQuietEqual' operation (IEEE-754 defined, non-total
        // ordering comparison) considers the underlying IEEE representations
        // equal.  In other words, two decimal objects have the same value if:
        //
        //: o both have a zero value (positive or negative), or
        //:
        //: o both have the same infinity value (both positive or negative), or
        //:
        //: o both have the value of a real number that are equal, even if they
        //:   are represented differently (cohorts have the same value)
        //
        // This operation raises the "invalid" floating-point exception if
        // either or both operands are NaN.
};

#if BDLDFP_DECIMALPLATFORM_DECNUMBER

                          // ---------------------
                          // class DecimalImplUtil
                          // ---------------------

template <class TYPE>
inline
void DecimalImplUtil::checkLiteral(const TYPE& t)
{
    (void)static_cast<This_is_not_a_floating_point_literal>(t);
}

inline
void DecimalImplUtil::checkLiteral(double)
{
}

#endif

}  // close package namespace
}  // close enterprise namespace

#endif

// ----------------------------------------------------------------------------
// Copyright (C) 2014 Bloomberg L.P.
//
// Permission is hereby granted, free of charge, to any person obtaining a copy
// of this software and associated documentation files (the "Software"), to
// deal in the Software without restriction, including without limitation the
// rights to use, copy, modify, merge, publish, distribute, sublicense, and/or
// sell copies of the Software, and to permit persons to whom the Software is
// furnished to do so, subject to the following conditions:
//
// The above copyright notice and this permission notice shall be included in
// all copies or substantial portions of the Software.
//
// THE SOFTWARE IS PROVIDED "AS IS", WITHOUT WARRANTY OF ANY KIND, EXPRESS OR
// IMPLIED, INCLUDING BUT NOT LIMITED TO THE WARRANTIES OF MERCHANTABILITY,
// FITNESS FOR A PARTICULAR PURPOSE AND NONINFRINGEMENT.  IN NO EVENT SHALL THE
// AUTHORS OR COPYRIGHT HOLDERS BE LIABLE FOR ANY CLAIM, DAMAGES OR OTHER
// LIABILITY, WHETHER IN AN ACTION OF CONTRACT, TORT OR OTHERWISE, ARISING
// FROM, OUT OF OR IN CONNECTION WITH THE SOFTWARE OR THE USE OR OTHER DEALINGS
// IN THE SOFTWARE.
// ----------------------------- END-OF-FILE ----------------------------------<|MERGE_RESOLUTION|>--- conflicted
+++ resolved
@@ -288,15 +288,10 @@
                                          int          exponent);
         // Create a 'ValueType32' object representing a decimal floating point
         // number consisting of the specified 'mantissa' and 'exponent', with
-<<<<<<< HEAD
         // the sign given by the specified 'mantissa'.  The behavior is
         // undefined unless 'abs(mantissa) <= 9,999,999' and
         // '-101 <= exponent <= 90'.  The quanta of the value is unspecified if
         // 'mantissa == 0'.
-=======
-        // the sign given by 'mantissa'.  The behavior is undefined unless
-        // 'abs(mantissa) <= 9,999,999' and '-101 <= exponent <= 90'.
->>>>>>> 0798a383
 
     static ValueType64  makeDecimalRaw64(unsigned long long mantissa,
                                          int                exponent);
@@ -308,16 +303,10 @@
                                          int                exponent);
         // Create a 'ValueType64' object representing a decimal floating point
         // number consisting of the specified 'mantissa' and 'exponent', with
-<<<<<<< HEAD
         // the sign given by the specified 'mantissa'.  The behavior is
         // undefined unless 'abs(mantissa) <= 9,999,999,999,999,999' and
         // '-398 <= exponent <= 369'.  The quanta of the value is unspecified
         // if 'mantissa == 0'.
-=======
-        // the sign given by 'mantissa'.  The behavior is undefined unless
-        // 'abs(mantissa) <= 9,999,999,999,999,999' and
-        // '-398 <= exponent <= 369'.
->>>>>>> 0798a383
 
     static ValueType128 makeDecimalRaw128(unsigned long long mantissa,
                                           int                exponent);
@@ -329,16 +318,9 @@
                                           int                exponent);
         // Create a 'ValueType128' object representing a decimal floating point
         // number consisting of the specified 'mantissa' and 'exponent', with
-<<<<<<< HEAD
         // the sign given by the specified 'mantissa'.  The behavior is
         // undefined unless '-6176 <= exponent <= 6111'.  The quanta of the
         // value is unspecified if 'mantissa == 0'.
-=======
-        // the sign given by 'mantissa'.  The behavior is undefined unless
-        // '-6176 <= exponent <= 6111'.
-
-                        // makeDecimal functions
->>>>>>> 0798a383
 
     static ValueType64  makeDecimal64(unsigned long long mantissa,
                                       int                exponent);
