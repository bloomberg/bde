// bdlqq_xxxthread.h                                                  -*-C++-*-
#ifndef INCLUDED_BDLQQ_XXXTHREAD
#define INCLUDED_BDLQQ_XXXTHREAD

#ifndef INCLUDED_BSLS_IDENT
#include <bsls_ident.h>
#endif
BSLS_IDENT("$Id: $")

//@PURPOSE: Provide portable thread utilities and synchronization primitives.
//
//@DEPRECATED: See below for alternative components.
//
//@CLASSES:
//   None
//
//@SEE_ALSO: bdlqq_condition, bdlqq_mutex, bdlqq_recursivemutex,
//  bdlqq_threadattributes, bdlqq_threadutil
//
//@AUTHOR: Sergey Tarsis (starsis)
//
//@DESCRIPTION: [!DEPRECATED!]  This component is deprecated.  The collection
// of classes previously provided by 'bdlqq_xxxthread' have been properly
// factored into individual components (with 'bcemt_Attribute' also being
// renamed) as follows:
//..
//          Class                  Component
//  +-----------------------+-----------------------------+
//  | bcemt_Attribute       | bdlqq_threadattributes      |
//  | bdlqq::Condition      | bdlqq_condition             |
//  | bdlqq::Mutex          | bdlqq_mutex                 |
//  | bdlqq::RecursiveMutex | bdlqq_recursivemutex        |
//  | bdlqq::ThreadUtil     | bdlqq_threadutil            |
//  +-----------------------+-----------------------------+
//..
// Client code should be modified to use the five aforementioned components
// directly, as needed.  For backward compatibility, this file includes the
// header files corresponding to the five replacement components.  The original
// component-level documentation follows, and may be used for reference until
// this component is retired.
//
// This component defines a portable and efficient thread management utility
// class and several synchronization primitives for intra-process use.  The
// usage model of the facilities provided is based primarily on the POSIX
// threads standard (for an overview of pthreads, see the book "Programming
// with POSIX Threads" by Butenhof, Addison Wesley, ISBN 0-201-63392-2).  The
// functionality provided in this component can be categorized as follows:
//..
//  o Thread Management
//  o Locking (a.k.a. mutual exclusion, or "mutex")
//  o Inter-Thread Signaling (a.k.a. condition variables)
//  o Thread-specific (a.k.a. thread-local) storage
//..
///Thread Management
///-----------------
// The 'bdlqq::ThreadUtil' class is a suite of pure procedures that provides
// the ability to create and destroy threads, to attach "foreign threads" (that
// is, threads created outside of 'bcemt'), and to join threads (make one
// thread block and wait for another thread to exit).
//
// A thread is identified by an object of the opaque type
// 'bdlqq::ThreadUtil::Handle'.  A handle of this type is returned when a
// thread is created (with 'bdlqq::ThreadUtil::create()').  A client can also
// retrieve a 'Handle' for the "current" thread with the following function:
//..
//  bdlqq::ThreadUtil::Handle myHandle = bdlqq::ThreadUtil::self();
//..
// The thread manipulation functions in 'bdlqq::ThreadUtil' take a thread
// handle or pointer to a thread handle as an argument.  To facilitate
// compatibility with existing systems and allow for non-portable operations,
// clients also have access to the 'bdlqq::ThreadUtil::NativeHandle' type,
// which exposes the underlying, platform-specific thread identifier objects:
//..
//  bdlqq::ThreadUtil::NativeHandle myNativeHandle;
//  myNativeHandle = bdlqq::ThreadUtil::nativeHandle();
//..
///Thread Creation
///---------------
// Clients call 'bdlqq::ThreadUtil::create()' to create threads.  This function
// requires a "C" linkage function pointer 'threadFunction' and a 'void'
// pointer to data 'userData'.  Upon creation, the new thread will call
// '(*threadFunction)(userData)'.  This function becomes the main driver for
// the new thread; when it returns, the thread terminates.
//
///Thread Attributes
///- - - - - - - - -
// Users can specify the attributes of a thread by supplying a
// 'bdlqq::ThreadAttributes' object to the 'bdlqq::ThreadUtil::create'
// function.  'bdlqq::ThreadAttributes' is a value-semantic type that enables
// clients to manipulate a set of basic thread attributes, e.g., the stack size
// of a thread or its scheduling priority.
//..
//  bdlqq::ThreadAttributes attributes;
//  attributes.setStackSize(1024);
//  attributes.setSchedulingPriority(1);
//..
// The default values of the attributes are listed in the following table.
//..
//  Attribute             Default Value
//  ===================+=============================
//  DetachedState      |  BCEMT_CREATE_JOINABLE
//  SchedulingPolicy   |  BCEMT_SCHED_OTHER
//  SchedulingPriority |  *platform's default value*
//  InheritSchedule    |  TRUE
//  StackSize          |  *platform's default value*
//  GuardSize          |  *platform's default value*
//..
// Note that, with the exception of 'bdlqq::ThreadAttributes::DetachedState',
// specifying the values of the thread attributes only provides a hint to
// the operating system and those values may be ignored.
//
///'bdlqq::ThreadAttributes::DetachedState'
/// -  -  -  -  -  -  -  -  -  -  -
// A thread can be created in either a "joinable" or "detached" state, by
// setting the 'detachedState' attribute to
// 'bdlqq::ThreadAttributes::BCEMT_CREATE_JOINABLE' or
// 'bdlqq::ThreadAttributes::BCEMT_CREATE_DETACHED', respectively.  Any thread
// can join with a "joinable" thread (i.e., the joining thread can block,
// waiting for the joinable thread's execution to complete) by invoking the
// 'bdlqq::ThreadUtil::join' function on the joinable thread's 'Handle':
//..
//  int join(Handle handle, void **returnArg);
//  int detach(Handle handle);
//..
// Threads cannot join with a thread that was created in a detached state.  A
// joinable thread can also be put into the detached state via a call to the
// 'bdlqq::ThreadUtil::detach' method.
//
// Note that a thread must be joined or detached before it completes.  That is,
// if a joinable thread is not joined before it completes, resources allocated
// by the kernel and possibly by the 'bcemt' library will be leaked.  A
// detached thread will be deallocated properly when it completes.
//
///Locking
///-------
// 'bdlqq_xxxthread' supports two variants of a mutually exclusive lock
// (mutex): 'bdlqq::Mutex' and 'bdlqq::RecursiveMutex'.  These may be used
// directly by client programs.  In addition, they are used by other classes in
// the 'bdlqq_xxxthread' component.
//
///'bdlqq::Mutex'
///- - - - - - -
// 'bdlqq::Mutex' is an efficient synchronization primitive that enables
// serialized access to shared resources.  In order to protect against broken
// data invariants, clients can use a 'bdlqq::Mutex' to ensure exclusive access
// to an area of code or data that is shared among multiple threads within a
// single process.  'bdlqq::Mutex' provides the following three manipulators:
//..
//  void lock();
//  int tryLock();
//  void unlock();
//..
// Only one thread at a time can return from the 'lock' method, blocking all
// other threads that call the 'lock' method on the same mutex.  The thread
// that has successfully returned from a call to 'lock' is said to have
// "acquired" or "locked" the mutex.  All blocked threads remain blocked until
// the thread that locked the mutex calls the 'unlock' method.  Subsequently,
// another (possibly even the same) thread, can then acquire the lock.
//
// The behavior is undefined if 'unlock' is invoked from a thread that did not
// successfully acquire the lock, or if 'lock' is called twice in a thread
// without calling 'unlock' in between (i.e., 'bdlqq::Mutex' is non-recursive).
//..
//  void f(bdlqq::Mutex *mx)
//  {
//      mx->lock();
//      mx->unlock();
//      mx->lock();   // OK
//      mx->lock();   // ERROR!
//  }
//..
// Note that two consecutive calls to 'unlock' also results in undefined
// behavior.
//
///'bdlqq::RecursiveMutex'
/// - - - - - - - - - - -
// As the name implies, 'bdlqq::RecursiveMutex' supports multiple calls to
// 'lock', balanced by a corresponding number of calls to 'unlock'.
//..
//  void f(bdlqq::RecursiveMutex *rmx)
//  {
//      rmx->lock();   // First level OK
//      rmx->lock();   // Second level OK
//      rmx->unlock(); // Release level 2 -- mutex stays locked.
//      rmx->unlock(); // Release level 1 -- mutex is unlocked
//  }
//..
///Inter-Thread Notification
///-------------------------
// The 'bdlqq::Condition' class implements the concept of a *condition*
// *variable*, enabling multiple threads to communicate information about the
// state of shared data.  A condition variable is a signaling mechanism
// associated with a mutex, which in turn protects a data invariant.
// A condition variable enables threads to wait for a predicate (i.e., logical
// expression) to become true, and to communicate to other threads that the
// predicate might be true.
//
// One or more threads can wait efficiently on a condition variable, either
// indefinitely or until some absolute time, by invoking one of the following
// methods of a 'bdlqq::Condition':
//..
//  int wait(bdlqq::Mutex *mutex);
//  int timedWait(bdlqq::Mutex *mutex, const bsls::TimeInterval& timeout);
//..
// The caller must lock the mutex before invoking these functions.  The
// 'bdlqq::Condition' atomically releases the lock and waits, thereby
// preventing other threads from changing the predicate after the lock is
// released, but before the thread begins to wait.  The 'bcemt' library
// guarantees that this lock will be reacquired before returning from a call to
// the 'wait' methods unless an error occurs.
//
// When invoking the 'timedWait' methods, clients must specify a timeout after
// which the call will return even if the condition is not signaled.  The
// timeout is expressed as a 'bsls::TimeInterval' object that holds the
// absolute time value relative to the same system clock type as was indicated
// at the construction of the 'bdlqq::Condition' object.  By default, the clock
// type used by a 'bdlqq::Condition' object is
// 'bsls::SystemClockType::e_REALTIME'.  Clients should use the
<<<<<<< HEAD
// 'bdlt::CurrentTime::now(clockType)' utility method to access the current
=======
// 'bsls::SystemTime::now(clockType)' utility method to access the current
>>>>>>> 809ecfb9
// time for a particular system clock.
//
// Other threads can indicate that the predicate is true by signaling or
// broadcasting the same 'bdlqq::Condition' object.  A broadcast wakes up all
// waiting threads, a signal wakes only one thread.  The client has no control
// over which thread will be signaled if multiple threads are waiting.
//..
//  void signal();
//  void broadcast();
//..
// A thread waiting on a condition variable may be signaled (i.e., the thread
// may wake up without an error) but find that the predicate is still false.
// This situation can arise for a few reasons: spurious wakeups produced by the
// operating system, intercepted wakeups, and loose predicates.  Therefore, a
// waiting thread should always check the predicate *after* (as well as before)
// the call to the 'wait' function.  The following usage pattern should always
// be followed:
//..
//  // ...
//  mutex.lock();
//  while (FALSE == predicate) {
//      condition.wait(&mutex);
//  }
//  // modify shared resources and set the predicate here
//  mutex.unlock();
//  // ...
//..
// The usage pattern for a timed wait is similar with extra branches to handle
// the timeout state.
//..
//  // ...
//  enum { TIMED_OUT = -1 };
//  bsls::TimeInterval timeout = bdlt::CurrentTime::now();
//  // advance the timeout to some delta into the future here
//
//  mutex.lock();
//  while (FALSE == predicate) {
//      condition.timedWait(&mutex, timeout);
//      if (TIMED_OUT == status) {
//          break;
//      }
//  }
//
//  if (FALSE == predicate) {
//      // The wait timed out and the predicate was false.  Perform timeout
//      // recovery here.
//      // ...
//  }
//  else {
//      // The condition variable was either signaled or timed out
//      // and the predicate is true.  Modify shared resources and set
//      // predicate here.
//      // ...
//  }
//  mutex.unlock();
//  // ...
//..
///Usage
///-----
//
///Creating a Simple Thread
/// - - - - - - - - - - - -
// This example creates a thread using the default attribute settings.  Upon
// creation, the thread executes the user-supplied function 'myThreadFunction',
// that counts 5 seconds before terminating.  After creating the thread,
// the 'main' routine *joins* the thread; in effect, this causes 'main' to
// wait for execution of 'myThreadFunction' to complete, and this guarantees
// that the output from 'main' will follow the last output from the
// user-supplied function.
//..
//  extern "C" void *myThreadFunction(void *)
//      // Print to standard output "Another second has passed"
//      // every second for five seconds.
//  {
//      for(int i = 0; i < 5; ++i) {
//          bdlqq::ThreadUtil::microSleep(0,1);
//          bsl::cout << "Another second has passed." << bsl::endl;
//      }
//      return 0;
//  }
//
//  int main()
//  {
//      bdlqq::ThreadAttributes attributes;
//      bdlqq::ThreadUtil::Handle handle;
//      bdlqq::ThreadUtil::create(&handle, attributes, myThreadFunction, 0);
//      bdlqq::ThreadUtil::join(handle);
//      bsl::cout << "A five second interval has elapsed.\n";
//      return 0;
//  }
//..
// The output of this program would be
//..
//   Another second has passed.
//   Another second has passed.
//   Another second has passed.
//   Another second has passed.
//   Another second has passed.
//   A five second interval has elapsed.
//..
///Specifying Thread Attributes
/// - - - - - - - - - - - - - -
// Alternatively, the attributes of a thread can be explicitly specified by
// manipulating the thread's 'bdlqq::ThreadAttributes' constructor argument.
// For instance, we could specify a smaller stack size for a thread to conserve
// system resources if we know that we will require not the platform's default
// stack size.
//..
//  extern "C" void *mySmallStackThreadFunction(void *threadArg)
//      // Initialize a small object on the stack and do some work.
//  {
//      char *initValue = (char *)threadArg;
//      char Small[8];
//      memset(&Small[0], *initValue, 8);
//      // do some work ...
//      return 0;
//  }
//
//  void createSmallStackSizeThread()
//      // Create a detached thread with the small stack size
//      // and perform some work
//  {
//      enum { STACK_SIZE = 16384 };
//      bdlqq::ThreadAttributes attributes;
//      attributes.setDetachedState(
//                             bdlqq::ThreadAttributes::BCEMT_CREATE_DETACHED);
//      attributes.setStackSize(STACK_SIZE);
//
//      char initValue = 1;
//      bdlqq::ThreadUtil::Handle handle;
//      int status = bdlqq::ThreadUtil::create(&handle,
//                                            attributes,
//                                            mySmallStackThreadFunction,
//                                            &initValue);
//  }
//..
///Producer-Consumer Threads
///- - - - - - - - - - - - -
// The producer-consumer pattern can be implemented simply and efficiently
// using threads.  In this model, one or more threads produce requests for work
// and one or more threads consume or respond to these requests.  The requests
// are typically put in a queue by the producers and removed by the consumers.
// The shared queue is protected by a lock and a condition variable signals the
// existence of new work.
//
// The following snippets of code illustrate the use of 'bdlqq::Condition' to
// serialize access to work load queue in a 'producer-consumer' example.  Note
// that higher level packages in this package group provide thread enabled data
// structures that would help simplify this example.
//..
//  struct my_WorkQueue {
//      bdlc::Queue<my_WorkItem> d_queue; // queue of work requests
//      bdlqq::Mutex             d_mx;    // protects the shared queue
//      bdlqq::Condition         d_cv;    // signals the existence of new work
//  };
//
//  extern "C" void *producer(void *arg)
//      // Receive commands from an external source, place them on
//      // the shared 'my_WorkQueue' (passed as the specified void
//      // pointer 'arg'), and return 'arg'.
//  {
//      my_WorkQueue *queue = (my_WorkQueue *)arg;
//
//      // For simplicity, the external source is modeled by a
//      // for loop that generates 100 random numbers.
//
//      for (int i = 0; i < 100; ++i) {
//          my_WorkItem request;
//          request.d_item = rand();
//          queue->d_mx.lock();
//          queue->d_queue.pushBack(request);
//          queue->d_mx.unlock();
//          queue->d_cv.signal();
//      }
//      return queue;
//  }
//
//  extern "C" void *consumer(void *arg)
//      // Consume the commands from the shared 'my_WorkQueue' (passed as
//      // the specified void pointer 'arg') and return 0.  Note that this
//      // function will continue processing commands until there are no
//      // commands for at least one second.
//  {
//      enum { TIMED_OUT = -1 };
//      my_WorkQueue *queue = (my_WorkQueue *)arg;
//      int finished = 0;
//      while (!finished) {
//          // Set the timeout to be one second from now.
//
//          bsls::TimeInterval timeout = bdlt::CurrentTime::now();
//          timeout.addSeconds(1);
//
//          // Wait for work requests to be added to the queue.
//
//          queue->d_mx.lock();
//          while (0 == queue->d_queue.length()) {
//              int status = queue->d_cv.timedWait(&queue->d_mx, timeout);
//              if (TIMED_OUT == status) {
//                  break;
//              }
//          }
//
//          if (0 != queue->d_queue.length()) {
//              // The condition variable was either signaled or timed out
//              // and there are work requests in the queue.
//
//              my_WorkItem item = queue->d_queue.front();
//              queue->d_queue.popFront();
//              queue->d_mx.unlock();
//
//              // Process the work requests.
//              // ...
//          }
//          else {
//              // The wait timed out and the queue was empty.  Unlock the
//              // mutex and return.
//
//              queue->d_mx.unlock();
//              finished = 1;
//          }
//      }
//      return 0;
//  }
//
//  int main()
//  {
//      my_WorkQueue queue;
//
//      bdlqq::ThreadUtil::Handle mainHandle;
//      mainHandle = bdlqq::ThreadUtil::self();
//
//      bdlqq::ThreadAttributes attributes;
//      attributes.setDetachedState(
//                             bdlqq::ThreadAttributes::BCEMT_CREATE_JOINABLE);
//
//      bdlqq::ThreadUtil::Handle producerHandle;
//      int status = bdlqq::ThreadUtil::create(&producerHandle,
//                                            attributes,
//                                            &producer,
//                                            &queue);
//      assert(0 == status);
//
//      bdlqq::ThreadUtil::Handle consumerHandle;
//      status = bdlqq::ThreadUtil::create(&consumerHandle,
//                                        attributes,
//                                        &consumer,
//                                        &queue);
//      assert(0 == status);
//
//      assert(0== bdlqq::ThreadUtil::isEqual(consumerHandle,producerHandle));
//      assert(0== bdlqq::ThreadUtil::isEqual(mainHandle, producerHandle));
//      assert(0== bdlqq::ThreadUtil::isEqual(mainHandle, consumerHandle));
//
//      status = bdlqq::ThreadUtil::join(consumerHandle);
//      assert(0 == status);
//      void *retArg;
//      status = bdlqq::ThreadUtil::join(producerHandle, &retArg);
//      assert(0 == status);
//      assert((my_WorkQueue*)retArg == &queue);
//      return 0;
//  }
//..
///Using 'bdlqq::Mutex' to Add Thread-Safety
/// - - - - - - - - - - - - - - - - - - - -
// The following snippets of code illustrate the use of 'bdlqq::Mutex' to write
// a thread safe class ('my_SafeAccount') given a thread-unsafe 'my_Account'
// class.  The simple 'my_Account' class is defined as follows.
//..
//  class my_Account {
//      // This 'class' represents a bank account with a single balance.  It
//      // is not thread-safe.
//
//      // DATA
//      double d_money;   // amount of money in the account
//
//    public:
//      // CREATORS
//      my_Account();
//          // Create an account with zero balance.
//
//      my_Account(const my_Account& other);
//          // Create an account having the balance of the specified
//          // 'other' account.
//
//      ~my_Account();
//          // Destroy this account.
//
//      // MANIPULATORS
//      my_Account& operator=(const my_Account& rhs);
//          // Assign to this account the balance of the specified
//          // 'rhs' account, and return a reference to this modifiable
//          // account.
//
//      void deposit(double amount);
//          // Deposit the specified 'amount' of money into this account.
//
//      void withdraw(double amount);
//          // Withdraw the specified 'amount' of money from this account.
//
//      // ACCESSORS
//      double balance() const;
//          // Return the amount of money that is available for withdrawal
//          // from this account.
//  };
//..
// The implementation of this class is straightforward and omitted here for
// brevity.
//
// Next, use a 'bdlqq::Mutex' object to render atomic the function calls of a
// new thread-safe class that uses the thread unsafe class in its
// implementation.  Note the typical usage of 'mutable' for the lock.
//..
//  class my_SafeAccountHandle {
//      // This 'class' provides a thread-safe handle to an account (held,
//      // not owned) passed at construction.
//
//      // DATA
//      my_Account          *d_account_p;  // held, not owned
//      mutable bdlqq::Mutex  d_lock;
//
//    private:
//      // NOT IMPLEMENTED
//      my_SafeAccountHandle(const my_SafeAccountHandle&);
//      my_SafeAccountHandle& operator=(const my_SafeAccountHandle&);
//
//    public:
//      // CREATORS
//      my_SafeAccountHandle(my_Account *account);
//          // Create a thread-safe handle to the specified 'account'.
//
//      ~my_SafeAccountHandle();
//          // Destroy this handle.  Note that the held account
//            // is unaffected by this operation.
//
//      // MANIPULATORS
//      void deposit(double amount);
//          // Atomically deposit the specified 'amount' of money into the
//          // account held by this handle.  Note that this operation is
//          // thread-safe, no 'lock' is needed.
//
//      void lock();
//          // Provide exclusive access to the underlying account held by
//          // this object.
//
//      void unlock();
//          // Release exclusivity of the access to the underlying
//          // account held by this object.
//
//      void withdraw(double amount);
//          // Atomically withdraw the specified 'amount' of money from the
//          // account held by this handle.  Note that this operation is
//          // thread-safe, no 'lock' is needed.
//
//      // ACCESSORS
//      my_Account *account() const;
//          // Return the address of the account held by this handle.
//
//      double balance() const;
//          // Atomically return the amount of money that is available for
//          // withdrawal from the account held by this handle.
//  };
//..
// The implementation showcasing the use of the 'bdlqq::Mutex' follows.
//..
//  // CREATORS
//  my_SafeAccountHandle::my_SafeAccountHandle(my_Account *account)
//  : d_account_p(account)
//  { }
//
//  my_SafeAccountHandle::~my_SafeAccountHandle()
//  { }
//
//  // MANIPULATORS
//  void my_SafeAccountHandle::deposit(double amount)
//  {
//      d_lock.lock();  // consider using 'bdlqq::LockGuard'
//      d_account_p->deposit(amount);
//      d_lock.unlock();
//  }
//
//  void my_SafeAccountHandle::lock()
//  {
//      d_lock.lock();
//  }
//
//  void my_SafeAccountHandle::unlock()
//  {
//      d_lock.unlock();
//  }
//
//  void my_SafeAccountHandle::withdraw(double amount)
//  {
//      d_lock.lock();  // consider using 'bdlqq::LockGuard'
//      d_account_p->withdraw(amount);
//      d_lock.unlock();
//  }
//
//  // ACCESSORS
//  my_Account *my_SafeAccountHandle::account() const
//  {
//      return d_account_p;
//  }
//
//  double my_SafeAccountHandle::balance() const
//  {
//      d_lock.lock();
//      double res = d_account_p->balance();
//      d_lock.unlock();
//      return res;
//  }
//..
// The handle's atomic methods are used just as the corresponding methods in
// 'my_Account'.
//..
//  Account account;
//  account.deposit(100.50);
//  double paycheck = 50.25;
//  my_SafeAccountHandle handle(&account);
//
//                             assert(100.50 == handle.balance());
//  handle.deposit(paycheck);  assert(150.75 == handle.balance());
//..
// We can also use the handle's 'lock' and 'unlock' methods to implement
// non-primitive atomic transactions on the account.
//..
//  double check[5] = { 25.0, 100.0, 99.95, 75.0, 50.0 };
//
//  handle.lock();
//  double originalBalance = handle.account()->balance();
//  for (int i = 0; i < 5; ++i) {
//      handle.account()->deposit(check[i]);
//  }
//  assert(originalBalance + 349.95 == handle.account()->balance());
//  handle.unlock();
//..

#ifndef INCLUDED_BDLSCM_VERSION
#include <bdlscm_version.h>
#endif

#ifndef INCLUDED_BDLQQ_CONDITION
#include <bdlqq_condition.h>
#endif

#ifndef INCLUDED_BDLQQ_MUTEX
#include <bdlqq_mutex.h>
#endif

#ifndef INCLUDED_BDLQQ_RECURSIVEMUTEX
#include <bdlqq_recursivemutex.h>
#endif

#ifndef INCLUDED_BDLQQ_THREADATTRIBUTES
#include <bdlqq_threadattributes.h>
#endif

#ifndef INCLUDED_BDLQQ_THREADUTIL
#include <bdlqq_threadutil.h>
#endif

#ifndef BDE_OMIT_INTERNAL_DEPRECATED

#endif // BDE_OMIT_INTERNAL_DEPRECATED

#ifndef bcemt_Attribute
#define bcemt_Attribute bdlqq::ThreadAttributes
#endif

#endif

// ----------------------------------------------------------------------------
// Copyright 2015 Bloomberg Finance L.P.
//
// Licensed under the Apache License, Version 2.0 (the "License");
// you may not use this file except in compliance with the License.
// You may obtain a copy of the License at
//
//     http://www.apache.org/licenses/LICENSE-2.0
//
// Unless required by applicable law or agreed to in writing, software
// distributed under the License is distributed on an "AS IS" BASIS,
// WITHOUT WARRANTIES OR CONDITIONS OF ANY KIND, either express or implied.
// See the License for the specific language governing permissions and
// limitations under the License.
// ----------------------------- END-OF-FILE ----------------------------------<|MERGE_RESOLUTION|>--- conflicted
+++ resolved
@@ -216,11 +216,7 @@
 // at the construction of the 'bdlqq::Condition' object.  By default, the clock
 // type used by a 'bdlqq::Condition' object is
 // 'bsls::SystemClockType::e_REALTIME'.  Clients should use the
-<<<<<<< HEAD
-// 'bdlt::CurrentTime::now(clockType)' utility method to access the current
-=======
 // 'bsls::SystemTime::now(clockType)' utility method to access the current
->>>>>>> 809ecfb9
 // time for a particular system clock.
 //
 // Other threads can indicate that the predicate is true by signaling or
