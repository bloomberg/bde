--- conflicted
+++ resolved
@@ -126,15 +126,9 @@
     // is never set.
 
     k_INVALID_CHARS_BIT =
-<<<<<<< HEAD
                     BloombergLP::bdlde::CharConvertStatus::k_INVALID_CHARS_BIT,
     k_OUT_OF_SPACE_BIT  =
                     BloombergLP::bdlde::CharConvertStatus::k_OUT_OF_SPACE_BIT
-=======
-                 BloombergLP::bdlde::CharConvertStatus::k_INVALID_CHARS_BIT,
-    k_OUT_OF_SPACE_BIT  =
-                 BloombergLP::bdlde::CharConvertStatus::k_OUT_OF_SPACE_BIT
->>>>>>> 6ecadc6d
 };
 
 enum Utf8Bits {
