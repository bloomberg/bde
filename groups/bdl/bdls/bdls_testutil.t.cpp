// bdls_testutil.t.cpp                                                -*-C++-*-
#include <bdls_testutil.h>

#include <bsl_sstream.h>
#include <bsls_assert.h>
#include <bsls_asserttest.h>
#include <bsls_platform.h>

#include <fcntl.h>
#include <limits.h>     // PATH_MAX on linux
#include <stdio.h>
#include <stdlib.h>
#include <string.h>     // strlen

#include <sys/types.h>  // struct stat: required on Sun and Windows only
#include <sys/stat.h>   // struct stat: required on Sun and Windows only

#if defined(BSLS_PLATFORM_OS_WINDOWS)
# include <windows.h>   // MAX_PATH
# include <io.h>        // _dup2
# define snprintf _snprintf
#else
# include <unistd.h>
#endif

using namespace bsl;
using namespace BloombergLP;
using namespace BloombergLP::bsltf;

//=============================================================================
//                             TEST PLAN
//-----------------------------------------------------------------------------
//                              Overview
//                              --------
// The component under test implements a set of macros that writes to the
// standard out and a set of overloads for the input operator ('<<') to write
// objects of 'bsltf' test types to output streams.
//
// The macros provided by the component under test mirror the standard test
// macros normally used in test drivers.  The intention is that the standard
// test macros should be implemented as aliases of the 'BDLS_TESTUTIL_*'
// macros, as illustrated in the first usage example.  As a result, the
// identifiers normally used in a test driver conflict with the identifiers
// used in the usage example.  Therefore, this test driver avoids the standard
// test macros (and support functions), and uses the following instead:
//
//  STANDARD              BDLS_TESTUTIL.T.CPP
//  --------              -------------------
//  'LOOP_ASSERT'         'REALLOOP1_ASSERT'
//  'LOOP2_ASSERT'        'REALLOOP2_ASSERT'
//  'LOOP3_ASSERT'        'REALLOOP3_ASSERT'
//  'LOOP4_ASSERT'        'REALLOOP4_ASSERT'
//  'LOOP5_ASSERT'        not used
//  'LOOP6_ASSERT'        not used
//  'Q'                   not used
//  'P'                   'REALP'
//  'P_'                  'REALT_'
//  'T_'                  'REALT_'
//  'L_'                  not used
//  'void aSsErT()'       'void realaSsErT()'
//  'int testStatus'      'int realTestStatus'
//
// All of the methods write output to stdout and do nothing more.  Therefore,
// there are no Primary Manipulators or Basic Accessors to test.  All of the
// tests fall under the category of Print Operations.
//
// The main difficulty with writing the test driver is capturing the output of
// the methods under test so that it can be checked for accuracy.  In addition,
// error messages and other output produced by the test driver itself must
// still appear on 'stdout' for compatibility with the standard build and
// testing scripts.  For this purpose, a support class named 'OutputRedirector'
// is provided.  'OutputRedirector' will redirect 'stdout' to a temporary file
// and verify that the contents of the temporary file match the character
// buffers provided by the user.
//-----------------------------------------------------------------------------
// MACROS
// [ 6] BDLS_TESTUTIL_ASSERT
// [ 6] BDLS_TESTUTIL_LOOP_ASSERT
// [ 6] BDLS_TESTUTIL_LOOP2_ASSERT
// [ 6] BDLS_TESTUTIL_LOOP3_ASSERT
// [ 6] BDLS_TESTUTIL_LOOP4_ASSERT
// [ 6] BDLS_TESTUTIL_LOOP5_ASSERT
// [ 6] BDLS_TESTUTIL_LOOP6_ASSERT
// [ 6] BDLS_TESTUTIL_ASSERTV
// [ 5] BDLS_TESTUTIL_Q(X)
// [ 4] BDLS_TESTUTIL_P(X)
// [ 4] BDLS_TESTUTIL_P_(X)
// [ 3] BDLS_TESTUTIL_L_
// [ 3] BDLS_TESTUTIL_T_
//
// FREE OPERATORS
// [ 7] bsl::ostream& operator<<(s, const EnumeratedTestType::Enum& obj)
// [ 7] bsl::ostream& operator<<(s, const UnionTestType& obj)
// [ 7] bsl::ostream& operator<<(s, const SimpleTestType& obj)
// [ 7] bsl::ostream& operator<<(s, const AllocTestType& obj)
// [ 7] bsl::ostream& operator<<(s, const BitwiseMoveableTestType& obj)
// [ 7] bsl::ostream& operator<<(s, const AllocBitwiseMoveableTestType& obj)
// [ 7] bsl::ostream& operator<<(s, const NonTypicalOverloadsTestType& obj)
// [ 7] bsl::ostream& operator<<(s, const NonAssignableTestType& obj)
// [ 7] bsl::ostream& operator<<(s, const NonCopyConstructibleTestType& obj)
// [ 7] bsl::ostream& operator<<(s, const NonDefaultConstructibleTestType& obj)
// [ 7] bsl::ostream& operator<<(s, const NonEqualComparableTestType& obj)
//-----------------------------------------------------------------------------
// [ 8] USAGE EXAMPLE
// [ 1] BREATHING TEST
// [ 2] TEST APPARATUS

// ============================================================================
//                VARIATIONS ON STANDARD BDE ASSERT TEST MACROS
// ----------------------------------------------------------------------------
//
// In order to accommodate the use of the identifiers 'testStatus' and 'aSsErT'
// in the usage example, the rest of the test driver uses the identifiers
// 'realTestStatus' and 'realaSsErT' instead.
//
// Additionally, in order to allow capturing the output of the
<<<<<<< HEAD
// 'BDLS_TESTUTIL_*' macros, the standard macros output to 'stderr' instead
// of 'stdout'.
=======
// 'BDLS_TESTUTIL_*' macros, the standard macros output to 'stderr' instead of
// 'stdout'.
>>>>>>> 377fd5f6

static int realTestStatus = 0;

static void realaSsErT(bool b, const char *s, int i)
{
    if (b) {
        cerr << "Error " << __FILE__ << "(" << i << "): " << s
             << "    (failed)" << endl;
        if (realTestStatus >= 0 && realTestStatus <= 100) ++realTestStatus;
    }
}
// The standard 'ASSERT' macro definition is deferred until after the usage
// example code

// #define ASSERT(X) { realaSsErT(!(X), #X, __LINE__); }


#define REALLOOP_ASSERT(I,X)                                                  \
    if (!(X)) { cerr << #I << ": " << I << "\n";                              \
                realaSsErT(1, #X, __LINE__); }

#define REALLOOP2_ASSERT(I,J,X)                                               \
    if (!(X)) { cerr << #I << ": " << I << "\t"                               \
                     << #J << ": " << J << "\n";                              \
                realaSsErT(1, #X, __LINE__); }

#define REALLOOP3_ASSERT(I,J,K,X)                                             \
    if (!(X)) { cerr << #I << ": " << I << "\t"                               \
                     << #J << ": " << J << "\t"                               \
                     << #K << ": " << K << "\n";                              \
                realaSsErT(1, #X, __LINE__); }

#define REALLOOP4_ASSERT(I,J,K,L,X)                                           \
    if (!(X)) { cerr << #I << ": " << I << "\t"                               \
                     << #J << ": " << J << "\t"                               \
                     << #K << ": " << K << "\t"                               \
                     << #L << ": " << L << "\n";                              \
                realaSsErT(1, #X, __LINE__); }

#define REALP(X)                                                              \
    cerr << #X " = " << (X) << endl;

#define REALP_(X)                                                             \
    cerr << #X " = " << (X) << ", " << flush;

#define REALT_                                                                \
    cerr << "\t" << flush;

// ============================================================================
//                  NEGATIVE-TEST MACRO ABBREVIATIONS
// ----------------------------------------------------------------------------

#define ASSERT_SAFE_PASS(EXPR) BSLS_ASSERTTEST_ASSERT_SAFE_PASS(EXPR)
#define ASSERT_SAFE_FAIL(EXPR) BSLS_ASSERTTEST_ASSERT_SAFE_FAIL(EXPR)
#define ASSERT_PASS(EXPR)      BSLS_ASSERTTEST_ASSERT_PASS(EXPR)
#define ASSERT_FAIL(EXPR)      BSLS_ASSERTTEST_ASSERT_FAIL(EXPR)
#define ASSERT_OPT_PASS(EXPR)  BSLS_ASSERTTEST_ASSERT_OPT_PASS(EXPR)
#define ASSERT_OPT_FAIL(EXPR)  BSLS_ASSERTTEST_ASSERT_OPT_FAIL(EXPR)

// ============================================================================
//                     GLOBAL TYPEDEFS FOR TESTING
// ----------------------------------------------------------------------------

//=============================================================================
//                             USAGE EXAMPLE CODE
//-----------------------------------------------------------------------------

namespace {

///Example 1: Writing a test driver
/// - - - - - - - - - - - - - - - -
// First, we write a component to test, which provides a utility class:
    namespace bdlabc {

    struct BdlExampleUtil {
        // This utility class provides sample functionality to demonstrate how
        // a test driver might be written validating its only method.

        static int fortyTwo();
            // Return the integer value '42'.
    };

    inline
    int BdlExampleUtil::fortyTwo()
    {
        return 42;
    }

    }  // close namespace bdlabc
//..
// Then, we can write a test driver for this component.  We start by providing
// the standard BDE assert test macro:
//..
    //=========================================================================
    //                       STANDARD BDE ASSERT TEST MACRO
    //-------------------------------------------------------------------------
    static int testStatus = 0;

    static void aSsErT(int c, const char *s, int i)
    {
        if (c) {
            cout << "Error " << __FILE__ << "(" << i << "): " << s
                 << "    (failed)" << endl;
            if (testStatus >= 0 && testStatus <= 100) ++testStatus;
        }
    }
//..
// Next, we define the standard print and 'LOOP_ASSERT' macros, as aliases to
// the macros defined by this component:
//..
    //=========================================================================
    //                       STANDARD BDE TEST DRIVER MACROS
    //-------------------------------------------------------------------------
    #define ASSERT       BDLS_TESTUTIL_ASSERT
    #define LOOP_ASSERT  BDLS_TESTUTIL_LOOP_ASSERT
    #define LOOP0_ASSERT BDLS_TESTUTIL_LOOP0_ASSERT
    #define LOOP1_ASSERT BDLS_TESTUTIL_LOOP1_ASSERT
    #define LOOP2_ASSERT BDLS_TESTUTIL_LOOP2_ASSERT
    #define LOOP3_ASSERT BDLS_TESTUTIL_LOOP3_ASSERT
    #define LOOP4_ASSERT BDLS_TESTUTIL_LOOP4_ASSERT
    #define LOOP5_ASSERT BDLS_TESTUTIL_LOOP5_ASSERT
    #define LOOP6_ASSERT BDLS_TESTUTIL_LOOP6_ASSERT
    #define ASSERTV      BDLS_TESTUTIL_ASSERTV

    #define Q   BDLS_TESTUTIL_Q   // Quote identifier literally.
    #define P   BDLS_TESTUTIL_P   // Print identifier and value.
    #define P_  BDLS_TESTUTIL_P_  // P(X) without '\n'.
    #define T_  BDLS_TESTUTIL_T_  // Print a tab (w/o newline).
    #define L_  BDLS_TESTUTIL_L_  // current Line number

//..
// Now, using the (standard) abbreviated macro names we have just defined, we
// write a test function for the 'static' 'fortyTwo' method, to be called from
// a test case in a test driver.
//..
    void testFortyTwo(bool verbose)
    {
        const int value = bdlabc::BdlExampleUtil::fortyTwo();
        if (verbose) P(value);
        LOOP_ASSERT(value, 42 == value);
    }
    //..
// Finally, when 'testFortyTwo' is called from a test case in verbose mode we
// observe the console output:
//..
//  value = 42
//..

}  // close unnamed namespace

//=============================================================================
//                    CLEANUP STANDARD TEST DRIVER MACROS
//-----------------------------------------------------------------------------

#undef ASSERT

#undef LOOP_ASSERT
#undef LOOP2_ASSERT
#undef LOOP3_ASSERT
#undef LOOP4_ASSERT
#undef LOOP5_ASSERT
#undef LOOP6_ASSERT
#undef ASSERTV

#undef Q
#undef P
#undef P_
#undef T_
#undef L_

#define ASSERT(X) { realaSsErT(!(X), #X, __LINE__); }

//=============================================================================
//                     GLOBAL TYPEDEFS/CONSTANTS FOR TESTING
//-----------------------------------------------------------------------------

enum { FORMAT_STRING_SIZE = 256 }; // Size of temporary format string buffers
                                   // used for output formatting

enum {
    // Enumeration used to store sizes for the buffers used by the output
    // redirection apparatus.

    OUTPUT_BUFFER_SIZE = 4096,

#ifdef BSLS_PLATFORM_OS_WINDOWS
    PATH_BUFFER_SIZE   = MAX_PATH
#elif defined(BSLS_PLATFORM_OS_HPUX)
    PATH_BUFFER_SIZE   = L_tmpnam
#else
    PATH_BUFFER_SIZE   = PATH_MAX
#endif
};

static int verbose, veryVerbose, veryVeryVerbose;

//=============================================================================
//                       GLOBAL HELPER CLASSES FOR TESTING
//-----------------------------------------------------------------------------

namespace {

bool tempFileName(char *result)
    // Create a temporary file and store its name in the user-supplied buffer
    // at the address pointed to by the specified 'result'.  Return 'true' if
    // the temporary file was successfully created, and 'false' otherwise.  The
    // behavior is undefined unless the buffer pointed to by 'result' is at
    // least 'PATH_BUFFER_SIZE' bytes long.
{
    ASSERT(result);

#ifdef BSLS_PLATFORM_OS_WINDOWS
    char tmpPathBuf[MAX_PATH];
    if (! GetTempPath(MAX_PATH, tmpPathBuf) ||
        ! GetTempFileName(tmpPathBuf, "bsls", 0, result)) {
        return false;                                                 // RETURN
    }
#elif defined(BSLS_PLATFORM_OS_HPUX)
    if(! tempnam(result, "bsls")) {
        return false;
    }
#else
    char *fn = tempnam(0, "bsls");
    if (fn) {
        strncpy(result, fn, PATH_BUFFER_SIZE);
        result[PATH_BUFFER_SIZE - 1] = '\0';
        free(fn);
    } else {
        return false;                                                 // RETURN
    }
#endif

    if (veryVerbose) printf("\tUse '%s' as a base filename.\n", result);

    ASSERT('\0' != result[0]); // result not empty

    return true;
}



class OutputRedirector {
    // This class provides a facility for redirecting 'stdout' to a temporary
    // file, retrieving output from the temporary file and comparing the output
    // to user-supplied character buffers.  An 'OutputRedirector' object can
    // exist in one of two states, un-redirected or redirected.  In the
    // un-redirected state, the process' 'stdout' and 'stderr' are connected to
    // their normal targets.  In the redirected state, the process' 'stdout' is
    // connected to a temporary file, and the process' 'stderr' is connected to
    // the original target of 'stdout'.  The redirected state of an
    // 'OutputRedirector' object can be tested by calling 'isRedirected'.  An
    // 'OutputRedirector' object has the concept of a scratch buffer, where
    // output captured from the process' 'stdout' stream is stored when the
    // 'OutputRedirector' object is in the redirected state.  Throughout this
    // class, the term "captured output" refers to data that has been written
    // to the 'stdout' stream and is waiting to be loaded into the scratch
    // buffer.  Each time the 'load' method is called, the scratch buffer is
    // truncated, and the captured output is moved into the scratch buffer.
    // When this is done, there is no longer any captured output.

  private:
    // DATA
    char d_fileName[PATH_BUFFER_SIZE];        // Name of temporary capture file

    char d_outputBuffer[OUTPUT_BUFFER_SIZE];  // Scratch buffer for holding
                                              // captured output

    bool d_isRedirectedFlag;                  // Has 'stdout' been redirected

    bool d_isFileCreatedFlag;                 // Has a temp file been created

    bool d_isOutputReadyFlag;                 // Has output been read from
                                              // temp file

    long d_outputSize;                        // Size of output loaded into
                                              // 'd_outputBuffer'

    struct stat d_originalStdoutStat;         // Status information for
                                              // 'stdout' just before
                                              // redirection.

    static int redirectStream(FILE *from, FILE *to);
        // Redirect the specified stream 'from' to the specified stream 'to',
        // returning 0 for success and a negative value on failure.

    void cleanup();
        // Close 'stdout', if redirected, and delete the temporary output
        // capture file.

  private:
    // NOT IMPLEMENTED
    OutputRedirector(const OutputRedirector&);
    OutputRedirector& operator=(const OutputRedirector&);

  public:
    // CREATORS
    explicit OutputRedirector();
        // Create an 'OutputRedirector' in an un-redirected state, and an empty
        // scratch buffer.

    ~OutputRedirector();
        // Destroy this 'OutputRedirector' object.  If the object is in a
        // redirected state, 'stdout' will be closed and the temporary file to
        // which 'stdout' was redirected will be deleted.

    // MANIPULATORS
    void redirect();
        // Redirect 'stdout' to a temp file, and stderr to the original
        // 'stdout', putting this 'OutputRedirector' object into the
        // 'redirected' state.  The temp file to which 'stdout' is redirected
        // will be created the first time 'redirect' is called, and will be
        // deleted when this object is destroyed.  Subsequent calls to
        // 'redirect' will have no effect on 'stdout' and 'stderr'.  If
        // 'redirect' fails to redirect either 'stdout' or 'stderr' it will end
        // the program by calling 'std::abort'.

    void reset();
        // Reset the scratch buffer to empty.  The behavior is undefined unless
        // 'redirect' has been previously been called successfully.

    bool load();
        // Read captured output into the scratch buffer.  Return 'true' if all
        // captured output was successfully loaded, and 'false' otherwise.
        // Note that captured output is allowed to have zero length.  The
        // behavior is undefined unless 'redirect' has been previously been
        // called successfully.

    // ACCESSORS
    bool isRedirected();
        // Return 'true' if 'stdout' and 'stderr' have been successfully
        // redirected, and 'false' otherwise.

    bool isOutputReady();
        // Return 'true' if captured output been loaded into the scratch
        // buffer, and 'false' otherwise.

    char *getOutput();
        // Return the address of the scratch buffer.  This method is only used
        // for error reporting and to test the correctness of
        // 'OutputRedirector'.

    size_t outputSize();
        // Return the number of bytes currently loaded into the scratch buffer.

    int compare(const char *expected, size_t expectedLength);
        // Compare the character buffer pointed to by the specified pointer
        // 'expected' with any output that has been loaded into the scratch
        // buffer.  The length of the 'expected' buffer is supplied in the
        // specified 'expectedLength'.  Return 0 if the 'expected' buffer has
        // the same length and contents as the scratch buffer, and non-zero
        // otherwise.  Note that the 'expected' buffer is allowed to contain
        // embedded nulls.  The behavior is undefined unless 'redirect' has
        // been previously been called successfully.

    int compare(const char *expected);
        // Compare the character buffer pointed to by the specified pointer
        // 'expected' with any output that has been loaded into the scratch
        // buffer.  The 'expected' buffer is assumed to be a NTBS, and and its
        // length is taken to be the string length of the NTBS.  Return 0 if
        // the 'expected' buffer has the same length and contents as the
        // scratch buffer, and non-zero otherwise.  The behavior is undefined
        // unless 'redirect' has been previously been called successfully.

    const struct stat& originalStdoutStat();
        // Return a reference to the status information for 'stdout' collected
        // just before redirection.  This method is used only to test the
        // correctness of 'OutputRedirector'.
};

OutputRedirector::OutputRedirector()
: d_isRedirectedFlag(false)
, d_isFileCreatedFlag(false)
, d_isOutputReadyFlag(false)
, d_outputSize(0L)
{
    d_fileName[0] = '\0';
    memset(&d_originalStdoutStat, 0, sizeof(struct stat));
}

OutputRedirector::~OutputRedirector()
{
    cleanup();
}

int OutputRedirector::redirectStream(FILE *from, FILE *to)
{
    ASSERT(from);
    ASSERT(to);

    // The canonical way to redirect 'stderr' to 'stdout' is
    // 'ASSERT(freopen("/dev/stdout", "w", stderr));', but we use dup2 instead
    // of 'freopen', because 'freopen' fails on AIX with errno 13
    // 'Permission denied' when redirecting stderr.

#if defined(BSLS_PLATFORM_OS_AIX)
    int redirected = dup2(fileno(from), fileno(to));
    return redirected == fileno(to) ? 0 : -1;
#elif defined(BSLS_PLATFORM_OS_WINDOWS)
    return _dup2(_fileno(from), _fileno(to));
#else
    return (stderr == freopen("/dev/stdout", "w", stderr)) ? 0 : -1;
#endif
}

void OutputRedirector::cleanup()
{
    if (d_isRedirectedFlag) {
        fclose(stdout);
    }

    if (d_isFileCreatedFlag) {
        unlink(d_fileName);
    }
}

void OutputRedirector::redirect()
{
    if (d_isRedirectedFlag) {

        // Do not redirect anything if we have already redirected.

        if (veryVerbose) {
            fprintf(stdout,
                    "Warning " __FILE__ "(%d): Output already redirected\n",
                    __LINE__);
        }

        return;                                                       // RETURN
    }

    // Retain information about original 'stdout' file descriptor for use in
    // later tests.

    int originalStdoutFD = fileno(stdout);
    ASSERT(-1 != originalStdoutFD);
    ASSERT(0 == fstat(originalStdoutFD, &d_originalStdoutStat));

    if (0 != redirectStream(stderr, stdout)) {
        // Redirect 'stderr' to 'stdout;.

        // We want 'stderr' to point to 'stdout', so we have to redirect it
        // before we change the meaning of 'stdout'.

        if (veryVerbose) {

            // Note that we print this error message on 'stdout' instead of
            // 'stderr', because 'stdout' has not been redirected.

            fprintf(stdout,
                    "Error " __FILE__ "(%d): Failed to redirect stderr\n",
                    __LINE__);
        }
        std::abort();
    }

    if (! tempFileName(d_fileName)) {

        // Get temp file name

        if (veryVerbose) {

            // Note that we print this error message on 'stdout' instead of
            // 'stderr', because 'stdout' has not been redirected.

            fprintf(stdout,
                    "Error "
                    __FILE__
                    "(%d): Failed to get temp file name for stdout capture\n",
                    __LINE__);
        }
        std::abort();
    }

    if (! freopen(d_fileName, "w+", stdout)) {

        // Redirect 'stdout'

        if (veryVerbose) {

            // Note that we print this error message on 'stderr', because we
            // have just redirected 'stdout' to the capture file.

            REALP(d_fileName);
            fprintf(stderr,
                    "Error " __FILE__ "(%d): Failed to redirect stdout\n",
                    __LINE__);
        }
        cleanup();
        std::abort();
    }

    // 'stderr' and 'stdout' have been successfully redirected.

#if defined(BSLS_PLATFORM_OS_WINDOWS)
    if (-1 == _setmode(_fileno(stdout), _O_BINARY)) {
        ASSERT(0 == "Failed to set stdout to binary mode.");
        cleanup();
        std::abort();
    }
#endif

    d_isFileCreatedFlag = true;
    d_isRedirectedFlag = true;

    if (EOF == fflush(stdout)) {

        // Not flushing 'stdout' is not a fatal condition, so we print out a
        // warning, but do not abort.

        if (veryVerbose) {

            // Note that we print this error message on 'stderr', because we
            // have just redirected 'stdout' to the capture file.

            perror("Error message: ");
            fprintf(stderr,
                    "Warning " __FILE__ "(%d): Error flushing stdout\n",
                    __LINE__);
        }
    }
}

void OutputRedirector::reset()
{
    ASSERT(d_isRedirectedFlag);

    d_outputSize = 0L;
    d_isOutputReadyFlag = false;
    d_outputBuffer[0] = '\0';
    rewind(stdout);
}

bool OutputRedirector::load()
{
    ASSERT(d_isRedirectedFlag);
    ASSERT(!ferror(stdout));

    d_outputSize = ftell(stdout);

    if (d_outputSize + 1 > OUTPUT_BUFFER_SIZE) {

        // Refuse to load output if it will not all fit in the scratch buffer.

        if (veryVerbose) {
            REALP(d_outputSize);
            fprintf(stderr,
                    "Error "
                        __FILE__
                        "(%d): Captured output exceeds read buffer size\n",
                    __LINE__);
        }
        d_outputSize = 0L;
        return false;                                                 // RETURN
    }

    rewind(stdout);

    long charsRead = fread(d_outputBuffer, sizeof(char), d_outputSize, stdout);

    if (d_outputSize != charsRead) {

        // We failed to read all output from the capture file.

        if (veryVerbose) {
            REALP_(d_outputSize); REALP(charsRead);
            if (ferror(stdout)) {

                // We encountered a file error, not 'EOF'.

                perror("\tError message: ");
                clearerr(stdout);
            }
            fprintf(stderr,
                    "Error "
                        __FILE__
                        "(%d): Could not read all captured output\n",
                    __LINE__);
        }

        d_outputBuffer[charsRead] = '\0';

            // ...to ensure that direct inspection of buffer does not overflow

        return false;                                                 // RETURN
    } else {

        // We have read all output from the capture file.

        d_outputBuffer[d_outputSize] = '\0';

            // ...to ensure that direct inspection of buffer does not overflow
    }

    d_isOutputReadyFlag = true;

    return true;
}

bool OutputRedirector::isRedirected()
{
    return d_isRedirectedFlag;
}

bool OutputRedirector::isOutputReady()
{
    return d_isOutputReadyFlag;
}

char *OutputRedirector::getOutput()
{
    return d_outputBuffer;
}

size_t OutputRedirector::outputSize()
{
    return static_cast<size_t>(d_outputSize);
}

int OutputRedirector::compare(const char *expected)
{
    ASSERT(expected);

    return compare(expected, strlen(expected));
}

int OutputRedirector::compare(const char *expected, size_t expectedLength)
{
    ASSERT(d_isRedirectedFlag);
    ASSERT(expected || ! expectedLength);

    if (!d_isOutputReadyFlag) {
        if (veryVerbose) {
            REALP(expected);
            fprintf(stderr,
                    "Error " __FILE__ "(%d): No captured output available\n",
                    __LINE__);
        }
        return -1;                                                    // RETURN
    }

    // Use 'memcmp' instead of 'strncmp' to compare 'd_outputBuffer' to
    // 'expected', because 'expected' is allowed to contain embedded nulls.

    return d_outputSize != static_cast<long>(expectedLength) ||
           memcmp(d_outputBuffer, expected, expectedLength);
}

const struct stat& OutputRedirector::originalStdoutStat()
{
    return d_originalStdoutStat;
}

}  // close unnamed namespace

//=============================================================================
//                                 MAIN PROGRAM
//-----------------------------------------------------------------------------

int main(int argc, char *argv[])
{
    int test        = argc > 1 ? atoi(argv[1]) : 0;
    verbose         = argc > 2;
    veryVerbose     = argc > 3;
    veryVeryVerbose = argc > 4;

    // Capture 'stdout', and send 'stderr' to 'stdout', unless we are running
    // the usage example.
    OutputRedirector output;
    if (test != 8 && test != 0) {
        output.redirect();
    }

    cerr << "TEST " << __FILE__ << " CASE " << test << endl;

    switch (test) { case 0:  // Zero is always the leading case.
      case 8: {
        // --------------------------------------------------------------------
        // USAGE EXAMPLE
        //
        // Concerns:
        //: 1 The usage example provided in the component header file compiles,
        //:   links, and runs as shown.
        //
        // Plan:
        //: 1 Incorporate usage example from header into test driver, remove
        //:   leading comment characters, and replace 'assert' with 'ASSERT'.
        //:   (C-1)
        //
        // Testing:
        //   USAGE EXAMPLE
        // --------------------------------------------------------------------


        if (verbose) cerr << endl
                          << "USAGE EXAMPLE" << endl
                          << "=============" << endl;

        testFortyTwo(verbose);

///Example 2: Print The Value of A Test Type
///- - - - - - - - - - - - - - - - - - - - -
// Suppose we want to print the value of an object of a test type defined the
// 'bsltf' package using 'bsl::cout'.  This component supplies the necessary
// overloads of the insertion operator for this to be done directly.
//
// First, include the header of this component:
//..
//  #include <bdls_testutil.h>
//..
// Now, we construct a 'SimpleTestType' object and stream its value to
// 'bsl::cout' using the '<<' operator:
//..
    bsltf::SimpleTestType a(10);
    bsl::cout << a;
//..
// Finally, we observe the following console output:
//..
//  10
//..
      } break;
      case 7: {
        // --------------------------------------------------------------------
        // INPUT ('<<') OPERATORS
        //
        // Concerns:
        //: 1 The input operators correctly streams the value of an object of
        //:   any test type in the 'bsltf' package into a specified stream.
        //
        // Plan:
        //: 1 For each 'bsltf' test type, create an object of such a type
        //:   having an unique value and stream its value into a
        //:   'bsl::stringstream'.  Verify the the string stored in the
        //:   string has the expected value.  (C-1)
        //
        // Testing:
        //   bsl::ostream& operator<<(s, EnumeratedTestType::Enum& obj)
        //   bsl::ostream& operator<<(s, UnionTestType& obj)
        //   bsl::ostream& operator<<(s, SimpleTestType& obj)
        //   bsl::ostream& operator<<(s, AllocTestType& obj)
        //   bsl::ostream& operator<<(s, BitwiseMoveableTestType& obj)
        //   bsl::ostream& operator<<(s, AllocBitwiseMoveableTestType& obj)
        //   bsl::ostream& operator<<(s, NonTypicalOverloadsTestType& obj)
        //   bsl::ostream& operator<<(s, NonAssignableTestType& obj)
        //   bsl::ostream& operator<<(s, NonCopyConstructibleTestType& obj)
        //   bsl::ostream& operator<<(s, NonDefaultConstructibleTestType& obj)
        //   bsl::ostream& operator<<(s, NonEqualComparableTestType& obj)
        // --------------------------------------------------------------------

        if (verbose) cerr << endl
                          << "INPUT ('<<') OPERATORS" << endl
                          << "======================" << endl;

        EnumeratedTestType::Enum o1 =
                     TemplateTestFacility::create<EnumeratedTestType::Enum>(1);

        UnionTestType o2 = TemplateTestFacility::create<UnionTestType>(2);

        SimpleTestType o3 = TemplateTestFacility::create<SimpleTestType>(3);

        AllocTestType o4 = TemplateTestFacility::create<AllocTestType>(4);

        BitwiseMoveableTestType o5 =
                      TemplateTestFacility::create<BitwiseMoveableTestType>(5);

        AllocBitwiseMoveableTestType o6 =
                 TemplateTestFacility::create<AllocBitwiseMoveableTestType>(6);

        NonTypicalOverloadsTestType o7 =
                  TemplateTestFacility::create<NonTypicalOverloadsTestType>(7);

        NonAssignableTestType o8 =
                        TemplateTestFacility::create<NonAssignableTestType>(8);

        // NonCopyConstructibleTestType o9(9);

        NonDefaultConstructibleTestType o10 =
             TemplateTestFacility::create<NonDefaultConstructibleTestType>(10);

        NonEqualComparableTestType o11 =
                  TemplateTestFacility::create<NonEqualComparableTestType>(11);


        bsl::ostringstream oss;

        oss << o1;
        ASSERT(oss.str() == "1");

        oss.str("");
        oss << o2;
        ASSERT(oss.str() == "2");

        oss.str("");
        oss << o3;
        ASSERT(oss.str() == "3");

        oss.str("");
        oss << o3;
        ASSERT(oss.str() == "3");

        oss.str("");
        oss << o4;
        ASSERT(oss.str() == "4");

        oss.str("");
        oss << o5;
        ASSERT(oss.str() == "5");

        oss.str("");
        oss << o6;
        ASSERT(oss.str() == "6");

        oss.str("");
        oss << o7;
        ASSERT(oss.str() == "7");

        oss.str("");
        oss << o8;
        ASSERT(oss.str() == "8");

#if 0
        oss.str("");
        oss << o9;
        ASSERT(oss.str() == "9");
#endif

        oss.str("");
        oss << o10;
        ASSERT(oss.str() == "10");

        oss.str("");
        oss << o11;
        ASSERT(oss.str() == "11");

      } break;
      case 6: {
        // --------------------------------------------------------------------
        // BDLS_TESTUTIL_LOOP*_ASSERT AND BDLS_ASSERTV MACROS
        //
        // Concerns:
        //: 1 Macros do not call 'aSsErT' and emit no output when the assertion
        //:   is 'true'.
        //:
        //: 2 Macros call 'aSsErT' and emit output each time the assertion is
        //:   'false'.
        //:
        //: 3 Macros emit properly formatted output for each loop variable
        //:   supplied.
        //
        // Plan:
        //: 1 Loop through an arbitrary number of iterations, calling one of
        //:   the loop assert macros with distinct values for each loop
        //:   variable and an assertion that evaluates to 'true'.  Confirm that
        //:   the value of 'testStatus' does not change, and that no output is
        //:   captured by the output redirection apparatus.  (C-1)
        //:
        //: 2 Loop through an arbitrary number of iterations, calling one of
        //:   the loop assert macros with distinct values for each loop
        //:   variable and an assertion that evaluates to 'false'.  Confirm
        //:   that 'testStatus' increments each time the loop assert macro is
        //:   called, and that the expected error output is captured by the
        //:   output redirection apparatus.  Note that using distinct values
        //:   for each loop variable allows us to detect omissions, repetitions
        //:   or mis-ordering of the loop assert macro's arguments.  Also note
        //:   that we test the loop assert macro with only one set of variable
        //:   types, since we test separately in test case 3 the ability of the
        //:   underlying apparatus to identify and correctly format each
        //:   primitive type.  (C-2,3)
        //
        // Testing:
        //     BDLS_TESTUTIL_LOOP_ASSERT(I,X)
        //     BDLS_TESTUTIL_LOOP2_ASSERT(I,J,X)
        //     BDLS_TESTUTIL_LOOP3_ASSERT(I,J,K,X)
        //     BDLS_TESTUTIL_LOOP4_ASSERT(I,J,K,L,X)
        //     BDLS_TESTUTIL_LOOP5_ASSERT(I,J,K,L,M,X)
        //     BDLS_TESTUTIL_LOOP6_ASSERT(I,J,K,L,M,N,X)
        //     BDLS_ASSERTV(...)
        // --------------------------------------------------------------------

        if (verbose) cerr << endl
               << "BDLS_TESTUTIL_LOOP*_ASSERT AND BDLS_ASSERTV MACROS" << endl
               << "==================================================" << endl;

        enum {
            BUFFER_SIZE     = 1024, // size of the buffer used to store
                                    // captured output

            LOOP_ITERATIONS = 10    // number of iterations to use when testing
                                    // loop assert macros
        };

        static char s_expectedOutput[BUFFER_SIZE];  // scratch area for
                                                    // assembling model output
                                                    // that will be compared to
                                                    // real output captured
                                                    // from 'stdout'

        // BDLS_TESTUTIL_LOOP_ASSERT(I,X)
        {
            ASSERT(testStatus == 0);
            for (int idx = 0; idx < LOOP_ITERATIONS; ++idx) {
                const int I = idx;

                if (veryVerbose) {
                    REALP(idx);
                }
                output.reset();
                BDLS_TESTUTIL_LOOP_ASSERT(I, idx < LOOP_ITERATIONS);
                BDLS_TESTUTIL_ASSERTV(I, idx < LOOP_ITERATIONS);

                REALLOOP_ASSERT(testStatus, testStatus == 0);
                ASSERT(output.load());
                REALLOOP_ASSERT(output.getOutput(),
                                0 == output.compare(""));
            }
            ASSERT(testStatus == 0);

            for (int idx = 0; idx < LOOP_ITERATIONS; ++idx) {
                const int I = idx;

                if (veryVerbose) {
                    REALP(idx);
                }

                output.reset();
                const int LINE = __LINE__ + 1;
                BDLS_TESTUTIL_LOOP_ASSERT(I, idx > LOOP_ITERATIONS);
                REALLOOP2_ASSERT(testStatus, idx,
                                 testStatus == idx + 1);
                ASSERT(output.load());
                snprintf(s_expectedOutput,
                         BUFFER_SIZE,
                         "I: %d\nError %s(%d):"
                         " idx > LOOP_ITERATIONS    (failed)\n",
                         I,
                         __FILE__,
                         LINE);
                REALLOOP2_ASSERT(s_expectedOutput,
                                 output.getOutput(),
                                 0 == output.compare(s_expectedOutput));
            }
            ASSERT(testStatus == LOOP_ITERATIONS);
            testStatus = 0;

            // Repeat for ASSERTV
            for (int idx = 0; idx < LOOP_ITERATIONS; ++idx) {
                const int I = idx;

                if (veryVerbose) {
                    REALP(idx);
                }

                output.reset();
                const int LINE = __LINE__ + 1;
                BDLS_TESTUTIL_ASSERTV(I, idx > LOOP_ITERATIONS);
                REALLOOP2_ASSERT(testStatus, idx,
                                 testStatus == idx + 1);
                ASSERT(output.load());
                snprintf(s_expectedOutput,
                         BUFFER_SIZE,
                         "I: %d\nError %s(%d):"
                         " idx > LOOP_ITERATIONS    (failed)\n",
                         I,
                         __FILE__,
                         LINE);
                REALLOOP2_ASSERT(s_expectedOutput,
                                 output.getOutput(),
                                 0 == output.compare(s_expectedOutput));
            }
            ASSERT(testStatus == LOOP_ITERATIONS);
            testStatus = 0;
        }

        // BDLS_TESTUTIL_LOOP2_ASSERT(I,J,X)
        {
            ASSERT(testStatus == 0);
            for (int idx = 0; idx < LOOP_ITERATIONS; ++idx) {
                const int I = idx;
                const int J = idx + 1;

                if (veryVerbose) {
                    REALP(idx);
                }
                output.reset();
                BDLS_TESTUTIL_LOOP2_ASSERT(I, J, idx < LOOP_ITERATIONS);
                BDLS_TESTUTIL_ASSERTV(I, J, idx < LOOP_ITERATIONS);
                REALLOOP_ASSERT(testStatus, testStatus == 0);
                ASSERT(output.load());
                REALLOOP_ASSERT(output.getOutput(),
                                0 == output.compare(""));
            }
            ASSERT(testStatus == 0);

            for (int idx = 0; idx < LOOP_ITERATIONS; ++idx) {
                const int I = idx;
                const int J = idx + 1;

                if (veryVerbose) {
                    REALP(idx);
                }

                output.reset();
                const int LINE = __LINE__ + 1;
                BDLS_TESTUTIL_LOOP2_ASSERT(I, J, idx > LOOP_ITERATIONS);
                REALLOOP2_ASSERT(testStatus, idx,
                                 testStatus == idx + 1);
                ASSERT(output.load());
                snprintf(s_expectedOutput,
                         BUFFER_SIZE,
                         "I: %d\tJ: %d\nError %s(%d):"
                         " idx > LOOP_ITERATIONS    (failed)\n",
                         I, J,
                         __FILE__,
                         LINE);
                REALLOOP2_ASSERT(s_expectedOutput,
                                 output.getOutput(),
                                 0 == output.compare(s_expectedOutput));
            }
            ASSERT(testStatus == LOOP_ITERATIONS);
            testStatus = 0;

            // Repeat for ASSERTV.
            for (int idx = 0; idx < LOOP_ITERATIONS; ++idx) {
                const int I = idx;
                const int J = idx + 1;

                if (veryVerbose) {
                    REALP(idx);
                }

                output.reset();
                const int LINE = __LINE__ + 1;
                BDLS_TESTUTIL_ASSERTV(I, J, idx > LOOP_ITERATIONS);
                REALLOOP2_ASSERT(testStatus, idx,
                                 testStatus == idx + 1);
                ASSERT(output.load());
                snprintf(s_expectedOutput,
                         BUFFER_SIZE,
                         "I: %d\tJ: %d\nError %s(%d):"
                         " idx > LOOP_ITERATIONS    (failed)\n",
                         I, J,
                         __FILE__,
                         LINE);
                REALLOOP2_ASSERT(s_expectedOutput,
                                 output.getOutput(),
                                 0 == output.compare(s_expectedOutput));
            }
            ASSERT(testStatus == LOOP_ITERATIONS);
            testStatus = 0;
        }

        // BDLS_TESTUTIL_LOOP3_ASSERT(I,J,K,X)
        {
            ASSERT(testStatus == 0);
            for (int idx = 0; idx < LOOP_ITERATIONS; ++idx) {
                const int I = idx;
                const int J = idx + 1;
                const int K = idx + 2;

                if (veryVerbose) {
                    REALP(idx);
                }
                output.reset();
                BDLS_TESTUTIL_LOOP3_ASSERT(I, J, K, idx < LOOP_ITERATIONS);
                BDLS_TESTUTIL_ASSERTV(I, J, K, idx < LOOP_ITERATIONS);
                REALLOOP_ASSERT(testStatus, testStatus == 0);
                ASSERT(output.load());
                REALLOOP_ASSERT(output.getOutput(),
                                0 == output.compare(""));
            }
            ASSERT(testStatus == 0);

            for (int idx = 0; idx < LOOP_ITERATIONS; ++idx) {
                const int I = idx;
                const int J = idx + 1;
                const int K = idx + 2;

                if (veryVerbose) {
                    REALP(idx);
                }

                output.reset();
                const int LINE = __LINE__ + 1;
                BDLS_TESTUTIL_LOOP3_ASSERT(I, J, K, idx > LOOP_ITERATIONS);
                REALLOOP2_ASSERT(testStatus, idx,
                                 testStatus == idx + 1);
                ASSERT(output.load());
                snprintf(s_expectedOutput,
                         BUFFER_SIZE,
                         "I: %d\tJ: %d\tK: %d\nError %s(%d):"
                         " idx > LOOP_ITERATIONS    (failed)\n",
                         I, J, K,
                         __FILE__,
                         LINE);
                REALLOOP2_ASSERT(s_expectedOutput,
                                 output.getOutput(),
                                 0 == output.compare(s_expectedOutput));
            }
            ASSERT(testStatus == LOOP_ITERATIONS);
            testStatus = 0;

            // Repeat for ASSERTV
            for (int idx = 0; idx < LOOP_ITERATIONS; ++idx) {
                const int I = idx;
                const int J = idx + 1;
                const int K = idx + 2;

                if (veryVerbose) {
                    REALP(idx);
                }

                output.reset();
                const int LINE = __LINE__ + 1;
                BDLS_TESTUTIL_ASSERTV(I, J, K, idx > LOOP_ITERATIONS);
                REALLOOP2_ASSERT(testStatus, idx,
                                 testStatus == idx + 1);
                ASSERT(output.load());
                snprintf(s_expectedOutput,
                         BUFFER_SIZE,
                         "I: %d\tJ: %d\tK: %d\nError %s(%d):"
                         " idx > LOOP_ITERATIONS    (failed)\n",
                         I, J, K,
                         __FILE__,
                         LINE);
                REALLOOP2_ASSERT(s_expectedOutput,
                                 output.getOutput(),
                                 0 == output.compare(s_expectedOutput));
            }
            ASSERT(testStatus == LOOP_ITERATIONS);
            testStatus = 0;
        }

        // BDLS_TESTUTIL_LOOP4_ASSERT(I,J,K,L,X)
        {
            ASSERT(testStatus == 0);
            for (int idx = 0; idx < LOOP_ITERATIONS; ++idx) {
                const int I = idx;
                const int J = idx + 1;
                const int K = idx + 2;
                const int L = idx + 3;

                if (veryVerbose) {
                    REALP(idx);
                }
                output.reset();
                BDLS_TESTUTIL_LOOP4_ASSERT(I, J, K, L, idx < LOOP_ITERATIONS);
                BDLS_TESTUTIL_ASSERTV(I, J, K, L, idx < LOOP_ITERATIONS);
                REALLOOP_ASSERT(testStatus, testStatus == 0);
                ASSERT(output.load());
                REALLOOP_ASSERT(output.getOutput(),
                                0 == output.compare(""));
            }
            ASSERT(testStatus == 0);

            for (int idx = 0; idx < LOOP_ITERATIONS; ++idx) {
                const int I = idx;
                const int J = idx + 1;
                const int K = idx + 2;
                const int L = idx + 3;

                if (veryVerbose) {
                    REALP(idx);
                }

                output.reset();
                const int LINE = __LINE__ + 1;
                BDLS_TESTUTIL_LOOP4_ASSERT(I, J, K, L, idx > LOOP_ITERATIONS);
                REALLOOP2_ASSERT(testStatus, idx,
                                 testStatus == idx + 1);
                ASSERT(output.load());
                snprintf(s_expectedOutput,
                         BUFFER_SIZE,
                         "I: %d\tJ: %d\tK: %d\tL: %d\nError %s(%d):"
                         " idx > LOOP_ITERATIONS    (failed)\n",
                         I, J, K, L,
                         __FILE__,
                         LINE);
                REALLOOP2_ASSERT(s_expectedOutput,
                                 output.getOutput(),
                                 0 == output.compare(s_expectedOutput));
            }
            ASSERT(testStatus == LOOP_ITERATIONS);
            testStatus = 0;


            // Repeat for ASSERTV.
            for (int idx = 0; idx < LOOP_ITERATIONS; ++idx) {
                const int I = idx;
                const int J = idx + 1;
                const int K = idx + 2;
                const int L = idx + 3;

                if (veryVerbose) {
                    REALP(idx);
                }

                output.reset();
                const int LINE = __LINE__ + 1;
                BDLS_TESTUTIL_ASSERTV(I, J, K, L, idx > LOOP_ITERATIONS);
                REALLOOP2_ASSERT(testStatus, idx,
                                 testStatus == idx + 1);
                ASSERT(output.load());
                snprintf(s_expectedOutput,
                         BUFFER_SIZE,
                         "I: %d\tJ: %d\tK: %d\tL: %d\nError %s(%d):"
                         " idx > LOOP_ITERATIONS    (failed)\n",
                         I, J, K, L,
                         __FILE__,
                         LINE);
                REALLOOP2_ASSERT(s_expectedOutput,
                                 output.getOutput(),
                                 0 == output.compare(s_expectedOutput));
            }
            ASSERT(testStatus == LOOP_ITERATIONS);
            testStatus = 0;
        }

        // BDLS_TESTUTIL_LOOP5_ASSERT(I,J,K,L,M,X)
        {
            ASSERT(testStatus == 0);
            for (int idx = 0; idx < LOOP_ITERATIONS; ++idx) {
                const int I = idx;
                const int J = idx + 1;
                const int K = idx + 2;
                const int L = idx + 3;
                const int M = idx + 4;

                if (veryVerbose) {
                    REALP(idx);
                }
                output.reset();
                BDLS_TESTUTIL_LOOP5_ASSERT(I, J, K, L, M,
                                           idx < LOOP_ITERATIONS);
                BDLS_TESTUTIL_ASSERTV(I, J, K, L, M, idx < LOOP_ITERATIONS);
                REALLOOP_ASSERT(testStatus, testStatus == 0);
                ASSERT(output.load());
                REALLOOP_ASSERT(output.getOutput(),
                                0 == output.compare(""));
            }
            ASSERT(testStatus == 0);

            for (int idx = 0; idx < LOOP_ITERATIONS; ++idx) {
                const int I = idx;
                const int J = idx + 1;
                const int K = idx + 2;
                const int L = idx + 3;
                const int M = idx + 4;

                if (veryVerbose) {
                    REALP(idx);
                }

                output.reset();
                const int LINE = __LINE__ + 2;
                BDLS_TESTUTIL_LOOP5_ASSERT(I, J, K, L, M,
                                           idx > LOOP_ITERATIONS);
                REALLOOP2_ASSERT(testStatus, idx,
                                 testStatus == idx + 1);
                ASSERT(output.load());
                snprintf(s_expectedOutput,
                         BUFFER_SIZE,
                         "I: %d\tJ: %d\tK: %d\tL: %d\tM: %d\nError %s(%d):"
                         " idx > LOOP_ITERATIONS    (failed)\n",
                         I, J, K, L, M,
                         __FILE__,
                         LINE);
                REALLOOP2_ASSERT(s_expectedOutput,
                                 output.getOutput(),
                                 0 == output.compare(s_expectedOutput));
            }
            ASSERT(testStatus == LOOP_ITERATIONS);
            testStatus = 0;

            // Repeat for ASSERTV.
            for (int idx = 0; idx < LOOP_ITERATIONS; ++idx) {
                const int I = idx;
                const int J = idx + 1;
                const int K = idx + 2;
                const int L = idx + 3;
                const int M = idx + 4;

                if (veryVerbose) {
                    REALP(idx);
                }

                output.reset();

                // On AIX, the the printed line number from the
                // 'BDLS_TESTUTIL_ASSERTV' macro is the line number of the
                // first line of the call statement, even if the statement is
                // split over multiple lines.  This behavior is different from
                // the equivalent loop-assert alternative, which prints the
                // last line of the statmenet.  The behavior of assertv and
                // regular loop-assert is consistent on other platforms.  So
                // here, we make sure that the call to 'BDLS_TESTUTIL_ASSERTV'
                // fit on a single line to make sure that the output is the
                // same on all platforms.
                const int LINE = __LINE__ + 1;
                BDLS_TESTUTIL_ASSERTV(I, J, K, L, M, idx > LOOP_ITERATIONS);
                REALLOOP2_ASSERT(testStatus, idx,
                                 testStatus == idx + 1);
                ASSERT(output.load());
                snprintf(s_expectedOutput,
                         BUFFER_SIZE,
                         "I: %d\tJ: %d\tK: %d\tL: %d\tM: %d\nError %s(%d):"
                         " idx > LOOP_ITERATIONS    (failed)\n",
                         I, J, K, L, M,
                         __FILE__,
                         LINE);
                REALLOOP2_ASSERT(s_expectedOutput,
                                 output.getOutput(),
                                 0 == output.compare(s_expectedOutput));
            }
            ASSERT(testStatus == LOOP_ITERATIONS);
            testStatus = 0;
        }

        // BDLS_TESTUTIL_LOOP6_ASSERT(I,J,K,L,M,N,X)
        {
            ASSERT(testStatus == 0);
            for (int idx = 0; idx < LOOP_ITERATIONS; ++idx) {
                const int I = idx;
                const int J = idx + 1;
                const int K = idx + 2;
                const int L = idx + 3;
                const int M = idx + 4;
                const int N = idx + 5;

                if (veryVerbose) {
                    REALP(idx);
                }
                output.reset();
                BDLS_TESTUTIL_LOOP6_ASSERT(I, J, K, L, M, N,
                                           idx < LOOP_ITERATIONS);
                BDLS_TESTUTIL_ASSERTV(I, J, K, L, M, N,
                                      idx < LOOP_ITERATIONS);
                REALLOOP_ASSERT(testStatus, testStatus == 0);
                ASSERT(output.load());
                REALLOOP_ASSERT(output.getOutput(),
                                0 == output.compare(""));
            }
            ASSERT(testStatus == 0);

            for (int idx = 0; idx < LOOP_ITERATIONS; ++idx) {
                const int I = idx;
                const int J = idx + 1;
                const int K = idx + 2;
                const int L = idx + 3;
                const int M = idx + 4;
                const int N = idx + 5;

                if (veryVerbose) {
                    REALP(idx);
                }

                output.reset();
                const int LINE = __LINE__ + 2;
                BDLS_TESTUTIL_LOOP6_ASSERT(I, J, K, L, M, N,
                                           idx > LOOP_ITERATIONS);
                REALLOOP2_ASSERT(testStatus, idx,
                                 testStatus == idx + 1);
                ASSERT(output.load());
                snprintf(s_expectedOutput,
                         BUFFER_SIZE,
                         "I: %d\tJ: %d\tK: %d\tL: %d\tM: %d\tN: %d\n"
                         "Error %s(%d):"
                         " idx > LOOP_ITERATIONS    (failed)\n",
                         I, J, K, L, M, N,
                         __FILE__,
                         LINE);
                REALLOOP2_ASSERT(s_expectedOutput,
                                 output.getOutput(),
                                 0 == output.compare(s_expectedOutput));
            }
            ASSERT(testStatus == LOOP_ITERATIONS);
            testStatus = 0;

            // Repeat for ASSERTV.
            for (int idx = 0; idx < LOOP_ITERATIONS; ++idx) {
                const int I = idx;
                const int J = idx + 1;
                const int K = idx + 2;
                const int L = idx + 3;
                const int M = idx + 4;
                const int N = idx + 5;

                if (veryVerbose) {
                    REALP(idx);
                }

                output.reset();
                const int LINE = __LINE__ + 1;
                BDLS_TESTUTIL_ASSERTV(I, J, K, L, M, N, idx > LOOP_ITERATIONS);
                REALLOOP2_ASSERT(testStatus, idx,
                                 testStatus == idx + 1);
                ASSERT(output.load());
                snprintf(s_expectedOutput,
                         BUFFER_SIZE,
                         "I: %d\tJ: %d\tK: %d\tL: %d\tM: %d\tN: %d\n"
                         "Error %s(%d):"
                         " idx > LOOP_ITERATIONS    (failed)\n",
                         I, J, K, L, M, N,
                         __FILE__,
                         LINE);
                REALLOOP2_ASSERT(s_expectedOutput,
                                 output.getOutput(),
                                 0 == output.compare(s_expectedOutput));
            }
            ASSERT(testStatus == LOOP_ITERATIONS);
            testStatus = 0;
        }
      } break;
      case 5: {
        // --------------------------------------------------------------------
        // 'Q' (IDENTIFIER OUTPUT MACRO)
        //
        // Concerns:
        //: 1 Identifier output macro emits the correct output:
        //: '<| [macroargument] |>', where '[macroargument]' is the
        //: tokenization of the text supplied as argument to the macro.
        //
        // Plan:
        //: 1 Call 'BDLS_TESTUTIL_Q' with a series of arbitrary identifiers
        //:   containing single, and multiple tokens, with an without initial,
        //:   final, and repeated whitespace and compare each captured output
        //:   to the expected output.  (C-1)
        //
        // Testing:
        //    BDLS_TESTUTIL_Q(X)
        // --------------------------------------------------------------------

        if (verbose) cerr << endl
                          << "'Q' (IDENTIFIER OUTPUT MACRO)" << endl
                          << "=============================" << endl;
        {
            output.reset();
            BDLS_TESTUTIL_Q(sample);
            ASSERT(output.load());
            ASSERT(0 == output.compare("<| sample |>\n"));
        }

        {
            output.reset();
            BDLS_TESTUTIL_Q(embedded white   space);
            ASSERT(output.load());
            ASSERT(0 == output.compare("<| embedded white space |>\n"));
        }

        {
            output.reset();
            BDLS_TESTUTIL_Q(   initial whitespace);
            ASSERT(output.load());
            ASSERT(0 == output.compare("<| initial whitespace |>\n"));
        }

        {
            output.reset();
            BDLS_TESTUTIL_Q(final whitespace   );
            ASSERT(output.load());
            ASSERT(0 == output.compare("<| final whitespace |>\n"));
        }
      } break;
      case 4: {
        // --------------------------------------------------------------------
        // 'P' AND 'P_' (VALUE OUTPUT MACROS)
        //
        // Concerns:
        //: 1 Value output macros emit output.
        //:
        //: 2 Output emitted is in correct format for the standard 'P' and 'P_'
        //:   macros, i.e. 'identifier = value' (with following newline in the
        //:   case of 'BDLS_TESTUTIL__P') where 'identifier' is the name of
        //:   the argument supplied to the macro, and 'value' is the value of
        //:   that argument.
        //
        // Plan
        //: 1 Call the value output macros on a variable of known value, and
        //:   confirm that the captured output is in the correct format.  Note
        //:   that it is only necessary to conduct this test once with a single
        //:   variable type, because the underlying type-differentiation and
        //:   formatting mechanisms are handled by the input operators.
        //:   (C-1,2)
        //
        // Testing:
        //    BDLS_TESTUTIL_P(X)
        //    BDLS_TESTUTIL_P_(X)
        // --------------------------------------------------------------------

        if (verbose) cerr << endl
                          << "'P' AND 'P_' (VALUE OUTPUT MACROS)" << endl
                          << "==================================" << endl;

        // BDLS_TESTUTIL_P(X)
        {
            const int INPUT = 42;

            output.reset();
            BDLS_TESTUTIL_P(INPUT);
            ASSERT(output.load());
            REALLOOP_ASSERT(output.getOutput(),
                            0 == output.compare("INPUT = 42\n"));
        }

        // BDLS_TESTUTIL_P_(X)
        {
            const int INPUT = 42;

            output.reset();
            BDLS_TESTUTIL_P_(INPUT);
            ASSERT(output.load());
            REALLOOP_ASSERT(output.getOutput(),
                            0 == output.compare("INPUT = 42, "));
        }
      } break;
      case 3: {
        // --------------------------------------------------------------------
        // 'L_' AND 'T_' (STATIC MACROS)
        //
        // Concerns:
        //: 1 Line number macro has the correct value.
        //:
        //: 2 Tab output macro emits output.
        //:
        //: 3 Tab output macro output emitted is in correct format.
        //
        // Plan
        //: 1 Compare the value of the line number macro to '__LINE__'.  (C-1)
        //: 2 Call the tab output macro, and confirm that the captured output
        //:   is in the correct format.  (C-2,3)
        //
        // Testing:
        //    BDLS_TESTUTIL_L_
        //    BDLS_TESTUTIL_T_
        // --------------------------------------------------------------------

        if (verbose) cerr << endl
                          << "'L_' AND 'T_' (STATIC MACROS)" << endl
                          << "=============================" << endl;

        // BDLS_TESTUTIL_L_
        {
            // Line spacing is significant, as it assures BDLS_TESTUTIL_L_ is
            // not a simple sequence.
            ASSERT(__LINE__ == BDLS_TESTUTIL_L_);


            ASSERT(__LINE__ == BDLS_TESTUTIL_L_);
            ASSERT(__LINE__ == BDLS_TESTUTIL_L_);



            ASSERT(__LINE__ == BDLS_TESTUTIL_L_);

            ASSERT(__LINE__ == BDLS_TESTUTIL_L_);

        }

        // BDLS_TESTUTIL_T_
        {
            output.reset();
            BDLS_TESTUTIL_T_
            ASSERT(output.load());
            ASSERT(0 == output.compare("\t"));
        }
      } break;
      case 2: {
        // --------------------------------------------------------------------
        // TEST APPARATUS
        //
        // Concerns:
        //:  1 Output is redirected
        //:
        //:  2 Captured output is readable
        //:
        //:  3 'load' works
        //:
        //:  4 'reset' works
        //:
        //:  5 'compare' works
        //:
        //:  6 Incorrect output is correctly diagnosed
        //:
        //:  7 Embedded newlines work
        //:
        //:  8 Empty output works
        //:
        //:  9 Embedded nulls work
        //:
        //: 10 Filesystem-dependent control sequences work
        //:
        //: 11 stderr points to original target of 'stdout'
        //
        // Plan:
        //:  1 Confirm that 'ftell(stdout)' succeeds.  This demonstrates that
        //:    'stdout' is a seekable file.  (C-1)
        //:
        //:  2 Write a string to 'stdout', confirm that 'stdout's seek position
        //:    has changed, read back the contents of 'stdout' and compare them
        //:    to the original string.  (C-2)
        //:
        //:  3 Write a string to 'stdout'.  Confirm that
        //:    'OutputRedirector::load' changes the contents of the output
        //:    buffer and that it changes the result of
        //:    'OutputRedirector::isOutputReady' from 'false' to 'true'.
        //:    Confirm that the contents of the output buffer match the
        //:    original string.  (C-3)
        //:
        //:  4 Write a string to 'stdout' and load it with
        //:    'OutputRedirector::load'.  Confirm that
        //:    'OutputRedirector::reset' rewinds 'stdout', changes the output
        //:    of 'OutputRedirector::isOutputReady' from 'true' to 'false' and
        //:    sets the length of the output buffer to 0.  (C-4)
        //:
        //:  5 Write a string to 'stdout' and read it back with
        //:    'OutputRedirector::load'.  Confirm that
        //:    'OutputRedirector::compare' gives the correct results when the
        //:    captured output is compared with the following data:  (C-5)
        //:
        //:        Data                           Comparison Result
        //:    ------------                   -------------------------
        //:    input string                           true
        //:    input string with appended data        false
        //:    input string truncated                 false
        //:    string different from input:
        //:    at beginning                           false
        //:    at end                                 false
        //:    elsewhere                              false
        //:
        //:  6 Confirm that 'load' fails when there is more data in 'stdout'
        //:    than can be fit in the capture buffer.  Confirm that 'compare'
        //:    fails if 'load' has not been first called to read data into the
        //:    capture buffer.  (C-6)
        //:
        //:  7 Confirm that strings containing embedded newlines are correctly
        //:    captured and correctly identified by 'compare'.  (C-7)
        //:
        //:  8 Write an empty string to 'stdout'.  Confirm that it can be
        //:    correctly loaded and compared with the original.  (C-8)
        //:
        //:  9 Write a series of strings to 'stdout', containing '\0' at the
        //:    beginning, end or interior of the string.  Confirm that the
        //:    captured output can be correctly loaded and compared with the
        //:    original input.  (C-9)
        //:
        //: 10 Write a series of strings to 'stdout' containing '^D' and
        //:    '<CRLF>' and confirm that these strings are correctly captured
        //:    and loaded.  (C-10)
        //:
        //: 11 Use 'fstat' to find out the device and inode of the current
        //:    (post-redirection) 'stderr'.  Compare these values to the device
        //:    and inode of 'stdout' before redirection.  (C-11)
        // --------------------------------------------------------------------

        if (verbose) cerr << endl
                          << "TEST APPARATUS" << endl
                          << "==============" << endl;

        {
            // 1 Output is redirected
            ASSERT(-1 != ftell(stdout));
        }

        {
            // 2 Captured output is readable
            enum { TEST_STRING_SIZE = 15 };
            const char *testString = "This is output";
            char buffer[TEST_STRING_SIZE];

            ASSERT(TEST_STRING_SIZE == strlen(testString) + 1);

            rewind(stdout);
            long initialStdoutPosition = ftell(stdout);
            ASSERT(0 == initialStdoutPosition);
            printf("%s", testString);
            long finalStdoutPosition = ftell(stdout);
            ASSERT(-1 != finalStdoutPosition);
            ASSERT(finalStdoutPosition > initialStdoutPosition);
            long outputSize = finalStdoutPosition - initialStdoutPosition;
            ASSERT(outputSize + 1 == TEST_STRING_SIZE);
            rewind(stdout);
            size_t bytesWritten =
                fread(buffer, sizeof(char), outputSize, stdout);
            ASSERT(static_cast<long>(bytesWritten) == outputSize);
            buffer[TEST_STRING_SIZE - 1] = '\0';
            ASSERT(0 == strcmp(testString, buffer));
        }

        {
            // 3 'load' works
            const char *testString = "This is output";
            size_t testStringLength = strlen(testString);

            rewind(stdout);
            printf("%s", testString);
            ASSERT(static_cast<long>(testStringLength) == ftell(stdout));
            ASSERT(false == output.isOutputReady());
            ASSERT(0 == output.outputSize());
            ASSERT(output.load());
            ASSERT(static_cast<long>(testStringLength) == ftell(stdout));
            ASSERT(true == output.isOutputReady());
            ASSERT(testStringLength == output.outputSize());
            ASSERT(0 == memcmp(testString,
                               output.getOutput(),
                               output.outputSize()));
        }

        {
            // 4 'reset' works
            const char *testString = "This is output";
            size_t testStringLength = strlen(testString);

            rewind(stdout);
            printf("%s", testString);
            output.load();
            ASSERT(static_cast<long>(testStringLength) == ftell(stdout));
            ASSERT(true == output.isOutputReady());
            ASSERT(testStringLength == output.outputSize());
            output.reset();
            ASSERT(0 == ftell(stdout));
            ASSERT(true != output.isOutputReady());
            ASSERT(0 == output.outputSize());
        }

        {
            // 5 'compare' works
            const char *testString            = "This is output";
            const char *longString            = "This is outputA";
            const char *shortString           = "This is outpu";
            const char *differentStartString  = "Xhis is output";
            const char *differentEndString    = "This is outpuy";
            const char *differentMiddleString = "This iz output";

            output.reset();
            printf("%s", testString);
            ASSERT(output.load());
            ASSERT(!!strcmp(testString, testString) ==
                       !!output.compare(testString));

            ASSERT(!!strcmp(testString, shortString) ==
                       !!output.compare(shortString));
            ASSERT(!!strcmp(testString, longString) ==
                       !!output.compare(longString));
            ASSERT(!!strcmp(testString, differentStartString) ==
                       !!output.compare(differentStartString));
            ASSERT(!!strcmp(testString, differentEndString) ==
                       !!output.compare(differentEndString));
            ASSERT(!!strcmp(testString, differentMiddleString) ==
                       !!output.compare(differentMiddleString));
        }

        {
            // 6 Incorrect output is correctly diagnosed

            // Reset verbosity levels to suppress expected error output
            const bool tempVeryVerbose = veryVerbose;
            const bool tempVeryVeryVerbose = veryVeryVerbose;
            veryVerbose = false;
            veryVeryVerbose = false;

            const char *testString = "This is good output";

            output.reset();
            int stringLength = strlen(testString);
            for (int idx = 0; idx * stringLength < OUTPUT_BUFFER_SIZE; ++idx) {
                printf("%s", testString);
            }
            printf("%s", testString);
            ASSERT(!output.load());

            output.reset();
            printf("%s", testString);
            ASSERT(0 != output.compare(testString));

            output.reset();
            ASSERT(0 != output.compare("", 0));

            veryVerbose = tempVeryVerbose;
            veryVeryVerbose = tempVeryVeryVerbose;
        }

        {
            // 7 Embedded newlines work
            const char *testString = "This has an\nembedded newline";

            output.reset();
            printf("%s", testString);
            ASSERT(output.load());
            ASSERT(0 == output.compare(testString));

            const char *twoNewlineTestString =
                "This has two\nembedded newlines\n";

            output.reset();
            printf("%s", twoNewlineTestString);
            ASSERT(output.load());
            ASSERT(0 == output.compare(twoNewlineTestString));
        }

        {
            // 8 Empty output works
            const char *testString = "";

            output.reset();
            printf("%s", testString);
            ASSERT(output.load());
            ASSERT(0 == output.compare(testString));
        }

        {
            // 9 Embedded nulls work
            const char *testString1 = "abc\0def";
            const char *testString2 = "\0def";
            const char *testString3 = "abc\0";

            output.reset();
            fwrite(testString1, sizeof(char), 7, stdout);
            ASSERT(output.load());
            ASSERT(0 == output.compare(testString1, 7));

            output.reset();
            fwrite(testString2, sizeof(char), 4, stdout);
            ASSERT(output.load());
            ASSERT(0 == output.compare(testString2, 4));

            output.reset();
            fwrite(testString3, sizeof(char), 4, stdout);
            ASSERT(output.load());
            ASSERT(0 == output.compare(testString3, 4));
        }

        {
            // 10 Filesystem-dependent control sequences work
            const char *crnlTestString = "ab\r\ncd";
            const char *ctrlDTestString = "ab" "\x04" "cd";

            output.reset();
            printf("%s", crnlTestString);
            ASSERT(output.load());
            ASSERT(0 == output.compare(crnlTestString));

            output.reset();
            printf("%s", ctrlDTestString);
            ASSERT(output.load());
            ASSERT(0 == output.compare(ctrlDTestString));
        }

        {
            //: 11 stderr points to original target of stdout
            int newStderrFD = fileno(stderr);
            ASSERT(-1 != newStderrFD);
            struct stat stderrStat;
            stderrStat.st_dev = output.originalStdoutStat().st_dev;
            stderrStat.st_rdev = output.originalStdoutStat().st_rdev;
            ASSERT(-1 != fstat(newStderrFD, &stderrStat));
#if !defined(BSLS_PLATFORM_OS_WINDOWS)
            // st_dev and st_rdev are not stable on Windows
            ASSERT(stderrStat.st_dev == output.originalStdoutStat().st_dev);
            ASSERT(stderrStat.st_rdev == output.originalStdoutStat().st_rdev);
#endif
            ASSERT(stderrStat.st_ino == output.originalStdoutStat().st_ino);
        }

      } break;
      case 1: {
        // --------------------------------------------------------------------
        // BREATHING TEST
        //   Developers' Sandbox.
        //
        // Plan:
        //   Perform and ad-hoc test of the primary modifiers and accessors.
        //
        // Testing:
        //   This "test" *exercises* basic functionality, but *tests* nothing.
        // --------------------------------------------------------------------

        if (verbose) cerr << endl
                          << "BREATHING TEST" << endl
                          << "==============" << endl;

        const bool    b = true;
        const char    c = 'c';
        const int     i = 123;
        const double  d = 123.56;
        const float   f = 789.01f;
        const char   *s = "hello";

        if (verbose) {
            BDLS_TESTUTIL_Q(BDLS_TESTUTIL_L_);
            BDLS_TESTUTIL_P_(b);
            BDLS_TESTUTIL_T_;
            BDLS_TESTUTIL_P_(c);
            BDLS_TESTUTIL_T_;
            BDLS_TESTUTIL_P(i);

            BDLS_TESTUTIL_ASSERT(!b);
            BDLS_TESTUTIL_LOOP_ASSERT(b, !b);
            ASSERT(testStatus == 2);

            testStatus = 0;
            BDLS_TESTUTIL_LOOP0_ASSERT(!b);
            BDLS_TESTUTIL_LOOP1_ASSERT(b, !b);
            BDLS_TESTUTIL_LOOP2_ASSERT(b, c, !b);
            BDLS_TESTUTIL_LOOP3_ASSERT(b, c, i, !b);
            BDLS_TESTUTIL_LOOP4_ASSERT(b, c, i, d, !b);
            BDLS_TESTUTIL_LOOP5_ASSERT(b, c, i, d, f, !b);
            BDLS_TESTUTIL_LOOP6_ASSERT(b, c, i, d, f, s, !b);
            ASSERT(testStatus == 7);

            testStatus = 0;
            BDLS_TESTUTIL_ASSERTV(!b);
            BDLS_TESTUTIL_ASSERTV(b, !b);
            BDLS_TESTUTIL_ASSERTV(b, c, !b);
            BDLS_TESTUTIL_ASSERTV(b, c, i, !b);
            BDLS_TESTUTIL_ASSERTV(b, c, i, d, !b);
            BDLS_TESTUTIL_ASSERTV(b, c, i, d, f, !b);
            BDLS_TESTUTIL_ASSERTV(b, c, i, d, f, s, !b);
            ASSERT(testStatus == 7);
        }
      } break;
// BDE_VERIFY pragma: -TP23     // using realTestStatus instead of testStatus
// BDE_VERIFY pragma: -TP24
      default: {
        fprintf(stderr, "WARNING: CASE `%d' NOT FOUND.\n", test);
        realTestStatus = -1;
      }
    }

    if (realTestStatus > 0) {
        fprintf(stderr, "Error, non-zero test status = %d.\n", realTestStatus);
    }
    return realTestStatus;
}

// ----------------------------------------------------------------------------
// Copyright 2012 Bloomberg Finance L.P.
//
// Licensed under the Apache License, Version 2.0 (the "License");
// you may not use this file except in compliance with the License.
// You may obtain a copy of the License at
//
//     http://www.apache.org/licenses/LICENSE-2.0
//
// Unless required by applicable law or agreed to in writing, software
// distributed under the License is distributed on an "AS IS" BASIS,
// WITHOUT WARRANTIES OR CONDITIONS OF ANY KIND, either express or implied.
// See the License for the specific language governing permissions and
// limitations under the License.
// ----------------------------- END-OF-FILE ----------------------------------<|MERGE_RESOLUTION|>--- conflicted
+++ resolved
@@ -114,13 +114,8 @@
 // 'realTestStatus' and 'realaSsErT' instead.
 //
 // Additionally, in order to allow capturing the output of the
-<<<<<<< HEAD
-// 'BDLS_TESTUTIL_*' macros, the standard macros output to 'stderr' instead
-// of 'stdout'.
-=======
 // 'BDLS_TESTUTIL_*' macros, the standard macros output to 'stderr' instead of
 // 'stdout'.
->>>>>>> 377fd5f6
 
 static int realTestStatus = 0;
 
