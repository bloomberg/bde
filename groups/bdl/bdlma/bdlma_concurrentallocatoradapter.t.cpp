--- conflicted
+++ resolved
@@ -164,11 +164,7 @@
 
 };
 
-<<<<<<< HEAD
-bdlmtt::Barrier g_barrier(k_NUM_THREADS);
-=======
-bdlqq::Barrier g_barrier(NUM_THREADS);
->>>>>>> 203f658f
+bdlqq::Barrier g_barrier(k_NUM_THREADS);
 extern "C" void *workerThread(void *arg) {
     // Perform a series of allocate, and deallocate operations on the
     // 'bdlma::ConcurrentAllocatorAdapter' and verify their results.  This
@@ -224,14 +220,8 @@
         // This class defines a trivial thread-enabled vector.
 
         // DATA
-<<<<<<< HEAD
-        mutable bdlmtt::Mutex d_mutex;     // synchronize access
+        mutable bdlqq::Mutex d_mutex;      // synchronize access
         bsl::vector<TYPE>     d_elements;  // underlying list of strings
-=======
-        mutable bdlqq::Mutex  d_mutex;       // synchronize access
-        bsl::vector<T>       d_elements;    // underlying list of strings
-        bslma::Allocator    *d_allocator_p; // allocator (held, not owned)
->>>>>>> 203f658f
 
         // NOT IMPLEMENTED
         ThreadEnabledVector(const ThreadEnabledVector&);
@@ -283,13 +273,8 @@
         int length() const
             // Return the number of elements in this thread-enabled vector.
         {
-<<<<<<< HEAD
-            bdlmtt::LockGuard<bdlmtt::Mutex> guard(&d_mutex);
+            bdlqq::LockGuard<bdlmtt::Mutex> guard(&d_mutex);
             return static_cast<int>(d_elements.size());
-=======
-            bdlqq::LockGuard<bdlqq::Mutex> guard(&d_mutex);
-            return d_elements.size();
->>>>>>> 203f658f
         }
     };
 //..
@@ -462,11 +447,7 @@
 
         if (verbose) cout << endl << "TEST CONCURRENCY" << endl
                                   << "================" << endl;
-<<<<<<< HEAD
-        bdlmtt::ThreadUtil::Handle threads[k_NUM_THREADS];
-=======
-        bdlqq::ThreadUtil::Handle threads[NUM_THREADS];
->>>>>>> 203f658f
+        bdlqq::ThreadUtil::Handle threads[k_NUM_THREADS];
 
         bslma::TestAllocator talloc(false);
         bdlqq::Mutex         mutex;
