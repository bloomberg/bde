--- conflicted
+++ resolved
@@ -154,11 +154,7 @@
         return;                                                       // RETURN
     }
 
-<<<<<<< HEAD
-    numBlocks -= (d_end_p - d_begin_p) / d_internalBlockSize;
-=======
     numBlocks -= static_cast<int>((d_end_p - d_begin_p) / d_internalBlockSize);
->>>>>>> 9e83fbfe
 
     if (numBlocks > 0) {
 
