--- conflicted
+++ resolved
@@ -1284,28 +1284,16 @@
 
             bdlqq::ThreadUtil::Handle upHandle;
             int status = bdlqq::ThreadUtil::create(&upHandle,
-<<<<<<< HEAD
-                                                   attributes,
-                                                   &my3_up,
-                                                   (void*)a);
-=======
                                                   attributes,
                                                   &my3_up,
                                                   static_cast<void *>(a));
->>>>>>> b62e1a72
             ASSERT(0 == status);
 
             bdlqq::ThreadUtil::Handle downHandle;
             status = bdlqq::ThreadUtil::create(&downHandle,
-<<<<<<< HEAD
-                                               attributes,
-                                               &my3_down,
-                                               (void*)a);
-=======
                                               attributes,
                                               &my3_down,
                                               static_cast<void *>(a));
->>>>>>> b62e1a72
             ASSERT(0 == status);
             status = bdlqq::ThreadUtil::join(upHandle);
             ASSERT(0 == status);
